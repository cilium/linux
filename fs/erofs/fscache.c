// SPDX-License-Identifier: GPL-2.0-or-later
/*
 * Copyright (C) 2022, Alibaba Cloud
 * Copyright (C) 2022, Bytedance Inc. All rights reserved.
 */
#include <linux/pseudo_fs.h>
#include <linux/fscache.h>
#include "internal.h"

static DEFINE_MUTEX(erofs_domain_list_lock);
static DEFINE_MUTEX(erofs_domain_cookies_lock);
static LIST_HEAD(erofs_domain_list);
static LIST_HEAD(erofs_domain_cookies_list);
static struct vfsmount *erofs_pseudo_mnt;

static int erofs_anon_init_fs_context(struct fs_context *fc)
{
	return init_pseudo(fc, EROFS_SUPER_MAGIC) ? 0 : -ENOMEM;
}

static struct file_system_type erofs_anon_fs_type = {
	.owner		= THIS_MODULE,
	.name           = "pseudo_erofs",
	.init_fs_context = erofs_anon_init_fs_context,
	.kill_sb        = kill_anon_super,
};

struct erofs_fscache_io {
	struct netfs_cache_resources cres;
	struct iov_iter		iter;
	netfs_io_terminated_t	end_io;
	void			*private;
	refcount_t		ref;
};

struct erofs_fscache_rq {
	struct address_space	*mapping;	/* The mapping being accessed */
	loff_t			start;		/* Start position */
	size_t			len;		/* Length of the request */
	size_t			submitted;	/* Length of submitted */
	short			error;		/* 0 or error that occurred */
	refcount_t		ref;
};

static bool erofs_fscache_io_put(struct erofs_fscache_io *io)
{
	if (!refcount_dec_and_test(&io->ref))
		return false;
	if (io->cres.ops)
		io->cres.ops->end_operation(&io->cres);
	kfree(io);
	return true;
}

static void erofs_fscache_req_complete(struct erofs_fscache_rq *req)
{
	struct folio *folio;
	bool failed = req->error;
	pgoff_t start_page = req->start / PAGE_SIZE;
	pgoff_t last_page = ((req->start + req->len) / PAGE_SIZE) - 1;

	XA_STATE(xas, &req->mapping->i_pages, start_page);

	rcu_read_lock();
	xas_for_each(&xas, folio, last_page) {
		if (xas_retry(&xas, folio))
			continue;
		if (!failed)
			folio_mark_uptodate(folio);
		folio_unlock(folio);
	}
	rcu_read_unlock();
}

static void erofs_fscache_req_put(struct erofs_fscache_rq *req)
{
	if (!refcount_dec_and_test(&req->ref))
		return;
	erofs_fscache_req_complete(req);
	kfree(req);
}

static struct erofs_fscache_rq *erofs_fscache_req_alloc(struct address_space *mapping,
						loff_t start, size_t len)
{
	struct erofs_fscache_rq *req = kzalloc(sizeof(*req), GFP_KERNEL);

	if (!req)
		return NULL;
	req->mapping = mapping;
	req->start = start;
	req->len = len;
	refcount_set(&req->ref, 1);
	return req;
}

static void erofs_fscache_req_io_put(struct erofs_fscache_io *io)
{
	struct erofs_fscache_rq *req = io->private;

	if (erofs_fscache_io_put(io))
		erofs_fscache_req_put(req);
}

static void erofs_fscache_req_end_io(void *priv,
		ssize_t transferred_or_error, bool was_async)
{
	struct erofs_fscache_io *io = priv;
	struct erofs_fscache_rq *req = io->private;

	if (IS_ERR_VALUE(transferred_or_error))
		req->error = transferred_or_error;
	erofs_fscache_req_io_put(io);
}

static struct erofs_fscache_io *erofs_fscache_req_io_alloc(struct erofs_fscache_rq *req)
{
	struct erofs_fscache_io *io = kzalloc(sizeof(*io), GFP_KERNEL);

	if (!io)
		return NULL;
	io->end_io = erofs_fscache_req_end_io;
	io->private = req;
	refcount_inc(&req->ref);
	refcount_set(&io->ref, 1);
	return io;
}

/*
 * Read data from fscache described by cookie at pstart physical address
 * offset, and fill the read data into buffer described by io->iter.
 */
static int erofs_fscache_read_io_async(struct fscache_cookie *cookie,
		loff_t pstart, struct erofs_fscache_io *io)
{
	enum netfs_io_source source;
	struct netfs_cache_resources *cres = &io->cres;
	struct iov_iter *iter = &io->iter;
	int ret;

	ret = fscache_begin_read_operation(cres, cookie);
	if (ret)
		return ret;

	while (iov_iter_count(iter)) {
		size_t orig_count = iov_iter_count(iter), len = orig_count;
		unsigned long flags = 1 << NETFS_SREQ_ONDEMAND;

		source = cres->ops->prepare_ondemand_read(cres,
				pstart, &len, LLONG_MAX, &flags, 0);
		if (WARN_ON(len == 0))
			source = NETFS_INVALID_READ;
		if (source != NETFS_READ_FROM_CACHE) {
			erofs_err(NULL, "prepare_ondemand_read failed (source %d)", source);
			return -EIO;
		}

		iov_iter_truncate(iter, len);
		refcount_inc(&io->ref);
		ret = fscache_read(cres, pstart, iter, NETFS_READ_HOLE_FAIL,
				   io->end_io, io);
		if (ret == -EIOCBQUEUED)
			ret = 0;
		if (ret) {
			erofs_err(NULL, "fscache_read failed (ret %d)", ret);
			return ret;
		}
		if (WARN_ON(iov_iter_count(iter)))
			return -EIO;

		iov_iter_reexpand(iter, orig_count - len);
		pstart += len;
	}
	return 0;
}

struct erofs_fscache_bio {
	struct erofs_fscache_io io;
	struct bio bio;		/* w/o bdev to share bio_add_page/endio() */
	struct bio_vec bvecs[BIO_MAX_VECS];
};

static void erofs_fscache_bio_endio(void *priv,
		ssize_t transferred_or_error, bool was_async)
{
	struct erofs_fscache_bio *io = priv;

	if (IS_ERR_VALUE(transferred_or_error))
		io->bio.bi_status = errno_to_blk_status(transferred_or_error);
	io->bio.bi_end_io(&io->bio);
	BUILD_BUG_ON(offsetof(struct erofs_fscache_bio, io) != 0);
	erofs_fscache_io_put(&io->io);
}

struct bio *erofs_fscache_bio_alloc(struct erofs_map_dev *mdev)
{
	struct erofs_fscache_bio *io;

	io = kmalloc(sizeof(*io), GFP_KERNEL | __GFP_NOFAIL);
	bio_init(&io->bio, NULL, io->bvecs, BIO_MAX_VECS, REQ_OP_READ);
	io->io.private = mdev->m_fscache->cookie;
	io->io.end_io = erofs_fscache_bio_endio;
	refcount_set(&io->io.ref, 1);
	return &io->bio;
}

void erofs_fscache_submit_bio(struct bio *bio)
{
	struct erofs_fscache_bio *io = container_of(bio,
			struct erofs_fscache_bio, bio);
	int ret;

	iov_iter_bvec(&io->io.iter, ITER_DEST, io->bvecs, bio->bi_vcnt,
		      bio->bi_iter.bi_size);
	ret = erofs_fscache_read_io_async(io->io.private,
				bio->bi_iter.bi_sector << 9, &io->io);
	erofs_fscache_io_put(&io->io);
	if (!ret)
		return;
	bio->bi_status = errno_to_blk_status(ret);
	bio->bi_end_io(bio);
}

static int erofs_fscache_meta_read_folio(struct file *data, struct folio *folio)
{
	struct erofs_fscache *ctx = folio->mapping->host->i_private;
	int ret = -ENOMEM;
	struct erofs_fscache_rq *req;
	struct erofs_fscache_io *io;

	req = erofs_fscache_req_alloc(folio->mapping,
				folio_pos(folio), folio_size(folio));
	if (!req) {
		folio_unlock(folio);
		return ret;
	}

	io = erofs_fscache_req_io_alloc(req);
	if (!io) {
		req->error = ret;
		goto out;
	}
	iov_iter_xarray(&io->iter, ITER_DEST, &folio->mapping->i_pages,
			folio_pos(folio), folio_size(folio));

	ret = erofs_fscache_read_io_async(ctx->cookie, folio_pos(folio), io);
	if (ret)
		req->error = ret;

	erofs_fscache_req_io_put(io);
out:
	erofs_fscache_req_put(req);
	return ret;
}

static int erofs_fscache_data_read_slice(struct erofs_fscache_rq *req)
{
	struct address_space *mapping = req->mapping;
	struct inode *inode = mapping->host;
	struct super_block *sb = inode->i_sb;
	struct erofs_fscache_io *io;
	struct erofs_map_blocks map;
	struct erofs_map_dev mdev;
	loff_t pos = req->start + req->submitted;
	size_t count;
	int ret;

	map.m_la = pos;
	ret = erofs_map_blocks(inode, &map);
	if (ret)
		return ret;

	if (map.m_flags & EROFS_MAP_META) {
		struct erofs_buf buf = __EROFS_BUF_INITIALIZER;
		struct iov_iter iter;
<<<<<<< HEAD
		erofs_blk_t blknr;
		size_t offset, size;
=======
		size_t size = map.m_llen;
>>>>>>> 0c383648
		void *src;

		src = erofs_read_metabuf(&buf, sb, map.m_pa, EROFS_KMAP);
		if (IS_ERR(src))
			return PTR_ERR(src);

		iov_iter_xarray(&iter, ITER_DEST, &mapping->i_pages, pos, PAGE_SIZE);
		if (copy_to_iter(src, size, &iter) != size) {
			erofs_put_metabuf(&buf);
			return -EFAULT;
		}
		iov_iter_zero(PAGE_SIZE - size, &iter);
		erofs_put_metabuf(&buf);
		req->submitted += PAGE_SIZE;
		return 0;
	}

	count = req->len - req->submitted;
	if (!(map.m_flags & EROFS_MAP_MAPPED)) {
		struct iov_iter iter;

		iov_iter_xarray(&iter, ITER_DEST, &mapping->i_pages, pos, count);
		iov_iter_zero(count, &iter);
		req->submitted += count;
		return 0;
	}

	count = min_t(size_t, map.m_llen - (pos - map.m_la), count);
	DBG_BUGON(!count || count % PAGE_SIZE);

	mdev = (struct erofs_map_dev) {
		.m_deviceid = map.m_deviceid,
		.m_pa = map.m_pa,
	};
	ret = erofs_map_dev(sb, &mdev);
	if (ret)
		return ret;

	io = erofs_fscache_req_io_alloc(req);
	if (!io)
		return -ENOMEM;
	iov_iter_xarray(&io->iter, ITER_DEST, &mapping->i_pages, pos, count);
	ret = erofs_fscache_read_io_async(mdev.m_fscache->cookie,
			mdev.m_pa + (pos - map.m_la), io);
	erofs_fscache_req_io_put(io);

	req->submitted += count;
	return ret;
}

static int erofs_fscache_data_read(struct erofs_fscache_rq *req)
{
	int ret;

	do {
		ret = erofs_fscache_data_read_slice(req);
		if (ret)
			req->error = ret;
	} while (!ret && req->submitted < req->len);
	return ret;
}

static int erofs_fscache_read_folio(struct file *file, struct folio *folio)
{
	struct erofs_fscache_rq *req;
	int ret;

	req = erofs_fscache_req_alloc(folio->mapping,
			folio_pos(folio), folio_size(folio));
	if (!req) {
		folio_unlock(folio);
		return -ENOMEM;
	}

	ret = erofs_fscache_data_read(req);
	erofs_fscache_req_put(req);
	return ret;
}

static void erofs_fscache_readahead(struct readahead_control *rac)
{
	struct erofs_fscache_rq *req;

	if (!readahead_count(rac))
		return;

	req = erofs_fscache_req_alloc(rac->mapping,
			readahead_pos(rac), readahead_length(rac));
	if (!req)
		return;

	/* The request completion will drop refs on the folios. */
	while (readahead_folio(rac))
		;

	erofs_fscache_data_read(req);
	erofs_fscache_req_put(req);
}

static const struct address_space_operations erofs_fscache_meta_aops = {
	.read_folio = erofs_fscache_meta_read_folio,
};

const struct address_space_operations erofs_fscache_access_aops = {
	.read_folio = erofs_fscache_read_folio,
	.readahead = erofs_fscache_readahead,
};

static void erofs_fscache_domain_put(struct erofs_domain *domain)
{
	mutex_lock(&erofs_domain_list_lock);
	if (refcount_dec_and_test(&domain->ref)) {
		list_del(&domain->list);
		if (list_empty(&erofs_domain_list)) {
			kern_unmount(erofs_pseudo_mnt);
			erofs_pseudo_mnt = NULL;
		}
		fscache_relinquish_volume(domain->volume, NULL, false);
		mutex_unlock(&erofs_domain_list_lock);
		kfree(domain->domain_id);
		kfree(domain);
		return;
	}
	mutex_unlock(&erofs_domain_list_lock);
}

static int erofs_fscache_register_volume(struct super_block *sb)
{
	struct erofs_sb_info *sbi = EROFS_SB(sb);
	char *domain_id = sbi->domain_id;
	struct fscache_volume *volume;
	char *name;
	int ret = 0;

	name = kasprintf(GFP_KERNEL, "erofs,%s",
			 domain_id ? domain_id : sbi->fsid);
	if (!name)
		return -ENOMEM;

	volume = fscache_acquire_volume(name, NULL, NULL, 0);
	if (IS_ERR_OR_NULL(volume)) {
		erofs_err(sb, "failed to register volume for %s", name);
		ret = volume ? PTR_ERR(volume) : -EOPNOTSUPP;
		volume = NULL;
	}

	sbi->volume = volume;
	kfree(name);
	return ret;
}

static int erofs_fscache_init_domain(struct super_block *sb)
{
	int err;
	struct erofs_domain *domain;
	struct erofs_sb_info *sbi = EROFS_SB(sb);

	domain = kzalloc(sizeof(struct erofs_domain), GFP_KERNEL);
	if (!domain)
		return -ENOMEM;

	domain->domain_id = kstrdup(sbi->domain_id, GFP_KERNEL);
	if (!domain->domain_id) {
		kfree(domain);
		return -ENOMEM;
	}

	err = erofs_fscache_register_volume(sb);
	if (err)
		goto out;

	if (!erofs_pseudo_mnt) {
		struct vfsmount *mnt = kern_mount(&erofs_anon_fs_type);
		if (IS_ERR(mnt)) {
			err = PTR_ERR(mnt);
			goto out;
		}
		erofs_pseudo_mnt = mnt;
	}

	domain->volume = sbi->volume;
	refcount_set(&domain->ref, 1);
	list_add(&domain->list, &erofs_domain_list);
	sbi->domain = domain;
	return 0;
out:
	kfree(domain->domain_id);
	kfree(domain);
	return err;
}

static int erofs_fscache_register_domain(struct super_block *sb)
{
	int err;
	struct erofs_domain *domain;
	struct erofs_sb_info *sbi = EROFS_SB(sb);

	mutex_lock(&erofs_domain_list_lock);
	list_for_each_entry(domain, &erofs_domain_list, list) {
		if (!strcmp(domain->domain_id, sbi->domain_id)) {
			sbi->domain = domain;
			sbi->volume = domain->volume;
			refcount_inc(&domain->ref);
			mutex_unlock(&erofs_domain_list_lock);
			return 0;
		}
	}
	err = erofs_fscache_init_domain(sb);
	mutex_unlock(&erofs_domain_list_lock);
	return err;
}

static struct erofs_fscache *erofs_fscache_acquire_cookie(struct super_block *sb,
						char *name, unsigned int flags)
{
	struct fscache_volume *volume = EROFS_SB(sb)->volume;
	struct erofs_fscache *ctx;
	struct fscache_cookie *cookie;
	struct super_block *isb;
	struct inode *inode;
	int ret;

	ctx = kzalloc(sizeof(*ctx), GFP_KERNEL);
	if (!ctx)
		return ERR_PTR(-ENOMEM);
	INIT_LIST_HEAD(&ctx->node);
	refcount_set(&ctx->ref, 1);

	cookie = fscache_acquire_cookie(volume, FSCACHE_ADV_WANT_CACHE_SIZE,
					name, strlen(name), NULL, 0, 0);
	if (!cookie) {
		erofs_err(sb, "failed to get cookie for %s", name);
		ret = -EINVAL;
		goto err;
	}
	fscache_use_cookie(cookie, false);

	/*
	 * Allocate anonymous inode in global pseudo mount for shareable blobs,
	 * so that they are accessible among erofs fs instances.
	 */
	isb = flags & EROFS_REG_COOKIE_SHARE ? erofs_pseudo_mnt->mnt_sb : sb;
	inode = new_inode(isb);
	if (!inode) {
		erofs_err(sb, "failed to get anon inode for %s", name);
		ret = -ENOMEM;
		goto err_cookie;
	}

	inode->i_size = OFFSET_MAX;
	inode->i_mapping->a_ops = &erofs_fscache_meta_aops;
	mapping_set_gfp_mask(inode->i_mapping, GFP_KERNEL);
	inode->i_blkbits = EROFS_SB(sb)->blkszbits;
	inode->i_private = ctx;

	ctx->cookie = cookie;
	ctx->inode = inode;
	return ctx;

err_cookie:
	fscache_unuse_cookie(cookie, NULL, NULL);
	fscache_relinquish_cookie(cookie, false);
err:
	kfree(ctx);
	return ERR_PTR(ret);
}

static void erofs_fscache_relinquish_cookie(struct erofs_fscache *ctx)
{
	fscache_unuse_cookie(ctx->cookie, NULL, NULL);
	fscache_relinquish_cookie(ctx->cookie, false);
	iput(ctx->inode);
	kfree(ctx->name);
	kfree(ctx);
}

static struct erofs_fscache *erofs_domain_init_cookie(struct super_block *sb,
						char *name, unsigned int flags)
{
	struct erofs_fscache *ctx;
	struct erofs_domain *domain = EROFS_SB(sb)->domain;

	ctx = erofs_fscache_acquire_cookie(sb, name, flags);
	if (IS_ERR(ctx))
		return ctx;

	ctx->name = kstrdup(name, GFP_KERNEL);
	if (!ctx->name) {
		erofs_fscache_relinquish_cookie(ctx);
		return ERR_PTR(-ENOMEM);
	}

	refcount_inc(&domain->ref);
	ctx->domain = domain;
	list_add(&ctx->node, &erofs_domain_cookies_list);
	return ctx;
}

static struct erofs_fscache *erofs_domain_register_cookie(struct super_block *sb,
						char *name, unsigned int flags)
{
	struct erofs_fscache *ctx;
	struct erofs_domain *domain = EROFS_SB(sb)->domain;

	flags |= EROFS_REG_COOKIE_SHARE;
	mutex_lock(&erofs_domain_cookies_lock);
	list_for_each_entry(ctx, &erofs_domain_cookies_list, node) {
		if (ctx->domain != domain || strcmp(ctx->name, name))
			continue;
		if (!(flags & EROFS_REG_COOKIE_NEED_NOEXIST)) {
			refcount_inc(&ctx->ref);
		} else {
			erofs_err(sb, "%s already exists in domain %s", name,
				  domain->domain_id);
			ctx = ERR_PTR(-EEXIST);
		}
		mutex_unlock(&erofs_domain_cookies_lock);
		return ctx;
	}
	ctx = erofs_domain_init_cookie(sb, name, flags);
	mutex_unlock(&erofs_domain_cookies_lock);
	return ctx;
}

struct erofs_fscache *erofs_fscache_register_cookie(struct super_block *sb,
						    char *name,
						    unsigned int flags)
{
	if (EROFS_SB(sb)->domain_id)
		return erofs_domain_register_cookie(sb, name, flags);
	return erofs_fscache_acquire_cookie(sb, name, flags);
}

void erofs_fscache_unregister_cookie(struct erofs_fscache *ctx)
{
	struct erofs_domain *domain = NULL;

	if (!ctx)
		return;
	if (!ctx->domain)
		return erofs_fscache_relinquish_cookie(ctx);

	mutex_lock(&erofs_domain_cookies_lock);
	if (refcount_dec_and_test(&ctx->ref)) {
		domain = ctx->domain;
		list_del(&ctx->node);
		erofs_fscache_relinquish_cookie(ctx);
	}
	mutex_unlock(&erofs_domain_cookies_lock);
	if (domain)
		erofs_fscache_domain_put(domain);
}

int erofs_fscache_register_fs(struct super_block *sb)
{
	int ret;
	struct erofs_sb_info *sbi = EROFS_SB(sb);
	struct erofs_fscache *fscache;
	unsigned int flags = 0;

	if (sbi->domain_id)
		ret = erofs_fscache_register_domain(sb);
	else
		ret = erofs_fscache_register_volume(sb);
	if (ret)
		return ret;

	/*
	 * When shared domain is enabled, using NEED_NOEXIST to guarantee
	 * the primary data blob (aka fsid) is unique in the shared domain.
	 *
	 * For non-shared-domain case, fscache_acquire_volume() invoked by
	 * erofs_fscache_register_volume() has already guaranteed
	 * the uniqueness of primary data blob.
	 *
	 * Acquired domain/volume will be relinquished in kill_sb() on error.
	 */
	if (sbi->domain_id)
		flags |= EROFS_REG_COOKIE_NEED_NOEXIST;
	fscache = erofs_fscache_register_cookie(sb, sbi->fsid, flags);
	if (IS_ERR(fscache))
		return PTR_ERR(fscache);

	sbi->s_fscache = fscache;
	return 0;
}

void erofs_fscache_unregister_fs(struct super_block *sb)
{
	struct erofs_sb_info *sbi = EROFS_SB(sb);

	erofs_fscache_unregister_cookie(sbi->s_fscache);

	if (sbi->domain)
		erofs_fscache_domain_put(sbi->domain);
	else
		fscache_relinquish_volume(sbi->volume, NULL, false);

	sbi->s_fscache = NULL;
	sbi->volume = NULL;
	sbi->domain = NULL;
}<|MERGE_RESOLUTION|>--- conflicted
+++ resolved
@@ -273,12 +273,7 @@
 	if (map.m_flags & EROFS_MAP_META) {
 		struct erofs_buf buf = __EROFS_BUF_INITIALIZER;
 		struct iov_iter iter;
-<<<<<<< HEAD
-		erofs_blk_t blknr;
-		size_t offset, size;
-=======
 		size_t size = map.m_llen;
->>>>>>> 0c383648
 		void *src;
 
 		src = erofs_read_metabuf(&buf, sb, map.m_pa, EROFS_KMAP);
