/* SPDX-License-Identifier: GPL-2.0-or-later */
/* Internal definitions for network filesystem support
 *
 * Copyright (C) 2021 Red Hat, Inc. All Rights Reserved.
 * Written by David Howells (dhowells@redhat.com)
 */

#include <linux/slab.h>
#include <linux/seq_file.h>
#include <linux/netfs.h>
#include <linux/fscache.h>
#include <linux/fscache-cache.h>
#include <trace/events/netfs.h>
#include <trace/events/fscache.h>

#ifdef pr_fmt
#undef pr_fmt
#endif

#define pr_fmt(fmt) "netfs: " fmt

/*
 * buffered_read.c
 */
void netfs_rreq_unlock_folios(struct netfs_io_request *rreq);
int netfs_prefetch_for_write(struct file *file, struct folio *folio,
			     size_t offset, size_t len);

/*
 * io.c
 */
int netfs_begin_read(struct netfs_io_request *rreq, bool sync);

/*
 * main.c
 */
<<<<<<< HEAD
extern unsigned int netfs_debug;
extern struct list_head netfs_io_requests;
extern spinlock_t netfs_proc_lock;
=======
extern struct list_head netfs_io_requests;
extern spinlock_t netfs_proc_lock;
extern mempool_t netfs_request_pool;
extern mempool_t netfs_subrequest_pool;
>>>>>>> 0c383648

#ifdef CONFIG_PROC_FS
static inline void netfs_proc_add_rreq(struct netfs_io_request *rreq)
{
	spin_lock(&netfs_proc_lock);
	list_add_tail_rcu(&rreq->proc_link, &netfs_io_requests);
	spin_unlock(&netfs_proc_lock);
}
static inline void netfs_proc_del_rreq(struct netfs_io_request *rreq)
{
	if (!list_empty(&rreq->proc_link)) {
		spin_lock(&netfs_proc_lock);
		list_del_rcu(&rreq->proc_link);
		spin_unlock(&netfs_proc_lock);
	}
}
#else
static inline void netfs_proc_add_rreq(struct netfs_io_request *rreq) {}
static inline void netfs_proc_del_rreq(struct netfs_io_request *rreq) {}
#endif

/*
 * misc.c
 */
<<<<<<< HEAD
#define NETFS_FLAG_PUT_MARK		BIT(0)
#define NETFS_FLAG_PAGECACHE_MARK	BIT(1)
int netfs_xa_store_and_mark(struct xarray *xa, unsigned long index,
			    struct folio *folio, unsigned int flags,
			    gfp_t gfp_mask);
int netfs_add_folios_to_buffer(struct xarray *buffer,
			       struct address_space *mapping,
			       pgoff_t index, pgoff_t to, gfp_t gfp_mask);
void netfs_clear_buffer(struct xarray *buffer);
=======
>>>>>>> 0c383648

/*
 * objects.c
 */
struct netfs_io_request *netfs_alloc_request(struct address_space *mapping,
					     struct file *file,
					     loff_t start, size_t len,
					     enum netfs_io_origin origin);
void netfs_get_request(struct netfs_io_request *rreq, enum netfs_rreq_ref_trace what);
void netfs_clear_subrequests(struct netfs_io_request *rreq, bool was_async);
void netfs_put_request(struct netfs_io_request *rreq, bool was_async,
		       enum netfs_rreq_ref_trace what);
struct netfs_io_subrequest *netfs_alloc_subrequest(struct netfs_io_request *rreq);

static inline void netfs_see_request(struct netfs_io_request *rreq,
				     enum netfs_rreq_ref_trace what)
{
	trace_netfs_rreq_ref(rreq->debug_id, refcount_read(&rreq->ref), what);
}

/*
 * output.c
 */
int netfs_begin_write(struct netfs_io_request *wreq, bool may_wait,
		      enum netfs_write_trace what);
struct netfs_io_request *netfs_begin_writethrough(struct kiocb *iocb, size_t len);
int netfs_advance_writethrough(struct netfs_io_request *wreq, size_t copied, bool to_page_end);
int netfs_end_writethrough(struct netfs_io_request *wreq, struct kiocb *iocb);

/*
 * stats.c
 */
#ifdef CONFIG_NETFS_STATS
extern atomic_t netfs_n_rh_dio_read;
<<<<<<< HEAD
extern atomic_t netfs_n_rh_dio_write;
=======
>>>>>>> 0c383648
extern atomic_t netfs_n_rh_readahead;
extern atomic_t netfs_n_rh_read_folio;
extern atomic_t netfs_n_rh_rreq;
extern atomic_t netfs_n_rh_sreq;
extern atomic_t netfs_n_rh_download;
extern atomic_t netfs_n_rh_download_done;
extern atomic_t netfs_n_rh_download_failed;
extern atomic_t netfs_n_rh_download_instead;
extern atomic_t netfs_n_rh_read;
extern atomic_t netfs_n_rh_read_done;
extern atomic_t netfs_n_rh_read_failed;
extern atomic_t netfs_n_rh_zero;
extern atomic_t netfs_n_rh_short_read;
extern atomic_t netfs_n_rh_write;
extern atomic_t netfs_n_rh_write_begin;
extern atomic_t netfs_n_rh_write_done;
extern atomic_t netfs_n_rh_write_failed;
extern atomic_t netfs_n_rh_write_zskip;
<<<<<<< HEAD
=======
extern atomic_t netfs_n_wh_buffered_write;
extern atomic_t netfs_n_wh_writethrough;
extern atomic_t netfs_n_wh_dio_write;
extern atomic_t netfs_n_wh_writepages;
>>>>>>> 0c383648
extern atomic_t netfs_n_wh_wstream_conflict;
extern atomic_t netfs_n_wh_upload;
extern atomic_t netfs_n_wh_upload_done;
extern atomic_t netfs_n_wh_upload_failed;
extern atomic_t netfs_n_wh_write;
extern atomic_t netfs_n_wh_write_done;
extern atomic_t netfs_n_wh_write_failed;

int netfs_stats_show(struct seq_file *m, void *v);

static inline void netfs_stat(atomic_t *stat)
{
	atomic_inc(stat);
}

static inline void netfs_stat_d(atomic_t *stat)
{
	atomic_dec(stat);
}

#else
#define netfs_stat(x) do {} while(0)
#define netfs_stat_d(x) do {} while(0)
#endif

/*
 * write_collect.c
 */
int netfs_folio_written_back(struct folio *folio);
void netfs_write_collection_worker(struct work_struct *work);
void netfs_wake_write_collector(struct netfs_io_request *wreq, bool was_async);

/*
 * write_issue.c
 */
struct netfs_io_request *netfs_create_write_req(struct address_space *mapping,
						struct file *file,
						loff_t start,
						enum netfs_io_origin origin);
void netfs_reissue_write(struct netfs_io_stream *stream,
			 struct netfs_io_subrequest *subreq);
int netfs_advance_write(struct netfs_io_request *wreq,
			struct netfs_io_stream *stream,
			loff_t start, size_t len, bool to_eof);
struct netfs_io_request *netfs_begin_writethrough(struct kiocb *iocb, size_t len);
int netfs_advance_writethrough(struct netfs_io_request *wreq, struct writeback_control *wbc,
			       struct folio *folio, size_t copied, bool to_page_end,
			       struct folio **writethrough_cache);
int netfs_end_writethrough(struct netfs_io_request *wreq, struct writeback_control *wbc,
			   struct folio *writethrough_cache);
int netfs_unbuffered_write(struct netfs_io_request *wreq, bool may_wait, size_t len);

/*
 * Miscellaneous functions.
 */
static inline bool netfs_is_cache_enabled(struct netfs_inode *ctx)
{
#if IS_ENABLED(CONFIG_FSCACHE)
	struct fscache_cookie *cookie = ctx->cache;

	return fscache_cookie_valid(cookie) && cookie->cache_priv &&
		fscache_cookie_enabled(cookie);
#else
	return false;
#endif
}

/*
 * Get a ref on a netfs group attached to a dirty page (e.g. a ceph snap).
 */
static inline struct netfs_group *netfs_get_group(struct netfs_group *netfs_group)
{
<<<<<<< HEAD
	if (netfs_group)
=======
	if (netfs_group && netfs_group != NETFS_FOLIO_COPY_TO_CACHE)
>>>>>>> 0c383648
		refcount_inc(&netfs_group->ref);
	return netfs_group;
}

/*
 * Dispose of a netfs group attached to a dirty page (e.g. a ceph snap).
 */
static inline void netfs_put_group(struct netfs_group *netfs_group)
{
<<<<<<< HEAD
	if (netfs_group && refcount_dec_and_test(&netfs_group->ref))
=======
	if (netfs_group &&
	    netfs_group != NETFS_FOLIO_COPY_TO_CACHE &&
	    refcount_dec_and_test(&netfs_group->ref))
>>>>>>> 0c383648
		netfs_group->free(netfs_group);
}

/*
 * Dispose of a netfs group attached to a dirty page (e.g. a ceph snap).
 */
static inline void netfs_put_group_many(struct netfs_group *netfs_group, int nr)
{
<<<<<<< HEAD
	if (netfs_group && refcount_sub_and_test(nr, &netfs_group->ref))
=======
	if (netfs_group &&
	    netfs_group != NETFS_FOLIO_COPY_TO_CACHE &&
	    refcount_sub_and_test(nr, &netfs_group->ref))
>>>>>>> 0c383648
		netfs_group->free(netfs_group);
}

/*
 * fscache-cache.c
 */
#ifdef CONFIG_PROC_FS
extern const struct seq_operations fscache_caches_seq_ops;
#endif
bool fscache_begin_cache_access(struct fscache_cache *cache, enum fscache_access_trace why);
void fscache_end_cache_access(struct fscache_cache *cache, enum fscache_access_trace why);
struct fscache_cache *fscache_lookup_cache(const char *name, bool is_cache);
void fscache_put_cache(struct fscache_cache *cache, enum fscache_cache_trace where);

static inline enum fscache_cache_state fscache_cache_state(const struct fscache_cache *cache)
{
	return smp_load_acquire(&cache->state);
}

static inline bool fscache_cache_is_live(const struct fscache_cache *cache)
{
	return fscache_cache_state(cache) == FSCACHE_CACHE_IS_ACTIVE;
}

static inline void fscache_set_cache_state(struct fscache_cache *cache,
					   enum fscache_cache_state new_state)
{
	smp_store_release(&cache->state, new_state);

}

static inline bool fscache_set_cache_state_maybe(struct fscache_cache *cache,
						 enum fscache_cache_state old_state,
						 enum fscache_cache_state new_state)
{
	return try_cmpxchg_release(&cache->state, &old_state, new_state);
}

/*
 * fscache-cookie.c
 */
extern struct kmem_cache *fscache_cookie_jar;
#ifdef CONFIG_PROC_FS
extern const struct seq_operations fscache_cookies_seq_ops;
#endif
extern struct timer_list fscache_cookie_lru_timer;

extern void fscache_print_cookie(struct fscache_cookie *cookie, char prefix);
extern bool fscache_begin_cookie_access(struct fscache_cookie *cookie,
					enum fscache_access_trace why);

static inline void fscache_see_cookie(struct fscache_cookie *cookie,
				      enum fscache_cookie_trace where)
{
	trace_fscache_cookie(cookie->debug_id, refcount_read(&cookie->ref),
			     where);
}

/*
 * fscache-main.c
 */
extern unsigned int fscache_hash(unsigned int salt, const void *data, size_t len);
#ifdef CONFIG_FSCACHE
int __init fscache_init(void);
void __exit fscache_exit(void);
#else
static inline int fscache_init(void) { return 0; }
static inline void fscache_exit(void) {}
#endif

/*
 * fscache-proc.c
 */
#ifdef CONFIG_PROC_FS
extern int __init fscache_proc_init(void);
extern void fscache_proc_cleanup(void);
#else
#define fscache_proc_init()	(0)
#define fscache_proc_cleanup()	do {} while (0)
#endif

/*
 * fscache-stats.c
 */
#ifdef CONFIG_FSCACHE_STATS
extern atomic_t fscache_n_volumes;
extern atomic_t fscache_n_volumes_collision;
extern atomic_t fscache_n_volumes_nomem;
extern atomic_t fscache_n_cookies;
extern atomic_t fscache_n_cookies_lru;
extern atomic_t fscache_n_cookies_lru_expired;
extern atomic_t fscache_n_cookies_lru_removed;
extern atomic_t fscache_n_cookies_lru_dropped;

extern atomic_t fscache_n_acquires;
extern atomic_t fscache_n_acquires_ok;
extern atomic_t fscache_n_acquires_oom;

extern atomic_t fscache_n_invalidates;

extern atomic_t fscache_n_relinquishes;
extern atomic_t fscache_n_relinquishes_retire;
extern atomic_t fscache_n_relinquishes_dropped;

extern atomic_t fscache_n_resizes;
extern atomic_t fscache_n_resizes_null;

static inline void fscache_stat(atomic_t *stat)
{
	atomic_inc(stat);
}

static inline void fscache_stat_d(atomic_t *stat)
{
	atomic_dec(stat);
}

#define __fscache_stat(stat) (stat)

int fscache_stats_show(struct seq_file *m);
#else

#define __fscache_stat(stat) (NULL)
#define fscache_stat(stat) do {} while (0)
#define fscache_stat_d(stat) do {} while (0)

static inline int fscache_stats_show(struct seq_file *m) { return 0; }
#endif

/*
 * fscache-volume.c
 */
#ifdef CONFIG_PROC_FS
extern const struct seq_operations fscache_volumes_seq_ops;
#endif

struct fscache_volume *fscache_get_volume(struct fscache_volume *volume,
					  enum fscache_volume_trace where);
<<<<<<< HEAD
void fscache_put_volume(struct fscache_volume *volume,
			enum fscache_volume_trace where);
=======
>>>>>>> 0c383648
bool fscache_begin_volume_access(struct fscache_volume *volume,
				 struct fscache_cookie *cookie,
				 enum fscache_access_trace why);
void fscache_create_volume(struct fscache_volume *volume, bool wait);

/*****************************************************************************/
/*
 * debug tracing
 */
#define dbgprintk(FMT, ...) \
	pr_debug("[%-6.6s] "FMT"\n", current->comm, ##__VA_ARGS__)

#define kenter(FMT, ...) dbgprintk("==> %s("FMT")", __func__, ##__VA_ARGS__)
#define kleave(FMT, ...) dbgprintk("<== %s()"FMT"", __func__, ##__VA_ARGS__)
#define kdebug(FMT, ...) dbgprintk(FMT, ##__VA_ARGS__)

/*
 * assertions
 */
#if 1 /* defined(__KDEBUGALL) */

#define ASSERT(X)							\
do {									\
	if (unlikely(!(X))) {						\
		pr_err("\n");					\
		pr_err("Assertion failed\n");	\
		BUG();							\
	}								\
} while (0)

#define ASSERTCMP(X, OP, Y)						\
do {									\
	if (unlikely(!((X) OP (Y)))) {					\
		pr_err("\n");					\
		pr_err("Assertion failed\n");	\
		pr_err("%lx " #OP " %lx is false\n",		\
		       (unsigned long)(X), (unsigned long)(Y));		\
		BUG();							\
	}								\
} while (0)

#define ASSERTIF(C, X)							\
do {									\
	if (unlikely((C) && !(X))) {					\
		pr_err("\n");					\
		pr_err("Assertion failed\n");	\
		BUG();							\
	}								\
} while (0)

#define ASSERTIFCMP(C, X, OP, Y)					\
do {									\
	if (unlikely((C) && !((X) OP (Y)))) {				\
		pr_err("\n");					\
		pr_err("Assertion failed\n");	\
		pr_err("%lx " #OP " %lx is false\n",		\
		       (unsigned long)(X), (unsigned long)(Y));		\
		BUG();							\
	}								\
} while (0)

#else
<<<<<<< HEAD
#define _enter(FMT, ...) no_printk("==> %s("FMT")", __func__, ##__VA_ARGS__)
#define _leave(FMT, ...) no_printk("<== %s()"FMT"", __func__, ##__VA_ARGS__)
#define _debug(FMT, ...) no_printk(FMT, ##__VA_ARGS__)
#endif

/*
 * assertions
 */
#if 1 /* defined(__KDEBUGALL) */

#define ASSERT(X)							\
do {									\
	if (unlikely(!(X))) {						\
		pr_err("\n");					\
		pr_err("Assertion failed\n");	\
		BUG();							\
	}								\
} while (0)

#define ASSERTCMP(X, OP, Y)						\
do {									\
	if (unlikely(!((X) OP (Y)))) {					\
		pr_err("\n");					\
		pr_err("Assertion failed\n");	\
		pr_err("%lx " #OP " %lx is false\n",		\
		       (unsigned long)(X), (unsigned long)(Y));		\
		BUG();							\
	}								\
} while (0)

#define ASSERTIF(C, X)							\
do {									\
	if (unlikely((C) && !(X))) {					\
		pr_err("\n");					\
		pr_err("Assertion failed\n");	\
		BUG();							\
	}								\
} while (0)

#define ASSERTIFCMP(C, X, OP, Y)					\
do {									\
	if (unlikely((C) && !((X) OP (Y)))) {				\
		pr_err("\n");					\
		pr_err("Assertion failed\n");	\
		pr_err("%lx " #OP " %lx is false\n",		\
		       (unsigned long)(X), (unsigned long)(Y));		\
		BUG();							\
	}								\
} while (0)

#else
=======
>>>>>>> 0c383648

#define ASSERT(X)			do {} while (0)
#define ASSERTCMP(X, OP, Y)		do {} while (0)
#define ASSERTIF(C, X)			do {} while (0)
#define ASSERTIFCMP(C, X, OP, Y)	do {} while (0)

#endif /* assert or not */<|MERGE_RESOLUTION|>--- conflicted
+++ resolved
@@ -34,16 +34,10 @@
 /*
  * main.c
  */
-<<<<<<< HEAD
-extern unsigned int netfs_debug;
-extern struct list_head netfs_io_requests;
-extern spinlock_t netfs_proc_lock;
-=======
 extern struct list_head netfs_io_requests;
 extern spinlock_t netfs_proc_lock;
 extern mempool_t netfs_request_pool;
 extern mempool_t netfs_subrequest_pool;
->>>>>>> 0c383648
 
 #ifdef CONFIG_PROC_FS
 static inline void netfs_proc_add_rreq(struct netfs_io_request *rreq)
@@ -68,18 +62,6 @@
 /*
  * misc.c
  */
-<<<<<<< HEAD
-#define NETFS_FLAG_PUT_MARK		BIT(0)
-#define NETFS_FLAG_PAGECACHE_MARK	BIT(1)
-int netfs_xa_store_and_mark(struct xarray *xa, unsigned long index,
-			    struct folio *folio, unsigned int flags,
-			    gfp_t gfp_mask);
-int netfs_add_folios_to_buffer(struct xarray *buffer,
-			       struct address_space *mapping,
-			       pgoff_t index, pgoff_t to, gfp_t gfp_mask);
-void netfs_clear_buffer(struct xarray *buffer);
-=======
->>>>>>> 0c383648
 
 /*
  * objects.c
@@ -101,23 +83,10 @@
 }
 
 /*
- * output.c
- */
-int netfs_begin_write(struct netfs_io_request *wreq, bool may_wait,
-		      enum netfs_write_trace what);
-struct netfs_io_request *netfs_begin_writethrough(struct kiocb *iocb, size_t len);
-int netfs_advance_writethrough(struct netfs_io_request *wreq, size_t copied, bool to_page_end);
-int netfs_end_writethrough(struct netfs_io_request *wreq, struct kiocb *iocb);
-
-/*
  * stats.c
  */
 #ifdef CONFIG_NETFS_STATS
 extern atomic_t netfs_n_rh_dio_read;
-<<<<<<< HEAD
-extern atomic_t netfs_n_rh_dio_write;
-=======
->>>>>>> 0c383648
 extern atomic_t netfs_n_rh_readahead;
 extern atomic_t netfs_n_rh_read_folio;
 extern atomic_t netfs_n_rh_rreq;
@@ -136,13 +105,10 @@
 extern atomic_t netfs_n_rh_write_done;
 extern atomic_t netfs_n_rh_write_failed;
 extern atomic_t netfs_n_rh_write_zskip;
-<<<<<<< HEAD
-=======
 extern atomic_t netfs_n_wh_buffered_write;
 extern atomic_t netfs_n_wh_writethrough;
 extern atomic_t netfs_n_wh_dio_write;
 extern atomic_t netfs_n_wh_writepages;
->>>>>>> 0c383648
 extern atomic_t netfs_n_wh_wstream_conflict;
 extern atomic_t netfs_n_wh_upload;
 extern atomic_t netfs_n_wh_upload_done;
@@ -215,11 +181,7 @@
  */
 static inline struct netfs_group *netfs_get_group(struct netfs_group *netfs_group)
 {
-<<<<<<< HEAD
-	if (netfs_group)
-=======
 	if (netfs_group && netfs_group != NETFS_FOLIO_COPY_TO_CACHE)
->>>>>>> 0c383648
 		refcount_inc(&netfs_group->ref);
 	return netfs_group;
 }
@@ -229,13 +191,9 @@
  */
 static inline void netfs_put_group(struct netfs_group *netfs_group)
 {
-<<<<<<< HEAD
-	if (netfs_group && refcount_dec_and_test(&netfs_group->ref))
-=======
 	if (netfs_group &&
 	    netfs_group != NETFS_FOLIO_COPY_TO_CACHE &&
 	    refcount_dec_and_test(&netfs_group->ref))
->>>>>>> 0c383648
 		netfs_group->free(netfs_group);
 }
 
@@ -244,13 +202,9 @@
  */
 static inline void netfs_put_group_many(struct netfs_group *netfs_group, int nr)
 {
-<<<<<<< HEAD
-	if (netfs_group && refcount_sub_and_test(nr, &netfs_group->ref))
-=======
 	if (netfs_group &&
 	    netfs_group != NETFS_FOLIO_COPY_TO_CACHE &&
 	    refcount_sub_and_test(nr, &netfs_group->ref))
->>>>>>> 0c383648
 		netfs_group->free(netfs_group);
 }
 
@@ -389,11 +343,6 @@
 
 struct fscache_volume *fscache_get_volume(struct fscache_volume *volume,
 					  enum fscache_volume_trace where);
-<<<<<<< HEAD
-void fscache_put_volume(struct fscache_volume *volume,
-			enum fscache_volume_trace where);
-=======
->>>>>>> 0c383648
 bool fscache_begin_volume_access(struct fscache_volume *volume,
 				 struct fscache_cookie *cookie,
 				 enum fscache_access_trace why);
@@ -456,60 +405,6 @@
 } while (0)
 
 #else
-<<<<<<< HEAD
-#define _enter(FMT, ...) no_printk("==> %s("FMT")", __func__, ##__VA_ARGS__)
-#define _leave(FMT, ...) no_printk("<== %s()"FMT"", __func__, ##__VA_ARGS__)
-#define _debug(FMT, ...) no_printk(FMT, ##__VA_ARGS__)
-#endif
-
-/*
- * assertions
- */
-#if 1 /* defined(__KDEBUGALL) */
-
-#define ASSERT(X)							\
-do {									\
-	if (unlikely(!(X))) {						\
-		pr_err("\n");					\
-		pr_err("Assertion failed\n");	\
-		BUG();							\
-	}								\
-} while (0)
-
-#define ASSERTCMP(X, OP, Y)						\
-do {									\
-	if (unlikely(!((X) OP (Y)))) {					\
-		pr_err("\n");					\
-		pr_err("Assertion failed\n");	\
-		pr_err("%lx " #OP " %lx is false\n",		\
-		       (unsigned long)(X), (unsigned long)(Y));		\
-		BUG();							\
-	}								\
-} while (0)
-
-#define ASSERTIF(C, X)							\
-do {									\
-	if (unlikely((C) && !(X))) {					\
-		pr_err("\n");					\
-		pr_err("Assertion failed\n");	\
-		BUG();							\
-	}								\
-} while (0)
-
-#define ASSERTIFCMP(C, X, OP, Y)					\
-do {									\
-	if (unlikely((C) && !((X) OP (Y)))) {				\
-		pr_err("\n");					\
-		pr_err("Assertion failed\n");	\
-		pr_err("%lx " #OP " %lx is false\n",		\
-		       (unsigned long)(X), (unsigned long)(Y));		\
-		BUG();							\
-	}								\
-} while (0)
-
-#else
-=======
->>>>>>> 0c383648
 
 #define ASSERT(X)			do {} while (0)
 #define ASSERTCMP(X, OP, Y)		do {} while (0)
