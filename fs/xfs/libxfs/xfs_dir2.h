/* SPDX-License-Identifier: GPL-2.0 */
/*
 * Copyright (c) 2000-2001,2005 Silicon Graphics, Inc.
 * All Rights Reserved.
 */
#ifndef __XFS_DIR2_H__
#define __XFS_DIR2_H__

#include "xfs_da_format.h"
#include "xfs_da_btree.h"

struct xfs_da_args;
struct xfs_inode;
struct xfs_mount;
struct xfs_trans;
struct xfs_dir2_sf_hdr;
struct xfs_dir2_sf_entry;
struct xfs_dir2_data_hdr;
struct xfs_dir2_data_entry;
struct xfs_dir2_data_unused;
struct xfs_dir3_icfree_hdr;
struct xfs_dir3_icleaf_hdr;

extern const struct xfs_name	xfs_name_dotdot;
extern const struct xfs_name	xfs_name_dot;

static inline bool
xfs_dir2_samename(
	const struct xfs_name	*n1,
	const struct xfs_name	*n2)
{
	if (n1 == n2)
		return true;
	if (n1->len != n2->len)
		return false;
	return !memcmp(n1->name, n2->name, n1->len);
}
<<<<<<< HEAD
=======

enum xfs_dir2_fmt {
	XFS_DIR2_FMT_SF,
	XFS_DIR2_FMT_BLOCK,
	XFS_DIR2_FMT_LEAF,
	XFS_DIR2_FMT_NODE,
	XFS_DIR2_FMT_ERROR,
};

enum xfs_dir2_fmt xfs_dir2_format(struct xfs_da_args *args, int *error);
>>>>>>> 0c383648

/*
 * Convert inode mode to directory entry filetype
 */
extern unsigned char xfs_mode_to_ftype(int mode);

/*
 * Generic directory interface routines
 */
extern void xfs_dir_startup(void);
extern int xfs_da_mount(struct xfs_mount *mp);
extern void xfs_da_unmount(struct xfs_mount *mp);

extern int xfs_dir_isempty(struct xfs_inode *dp);
extern int xfs_dir_init(struct xfs_trans *tp, struct xfs_inode *dp,
				struct xfs_inode *pdp);
extern int xfs_dir_createname(struct xfs_trans *tp, struct xfs_inode *dp,
				const struct xfs_name *name, xfs_ino_t inum,
				xfs_extlen_t tot);
extern int xfs_dir_lookup(struct xfs_trans *tp, struct xfs_inode *dp,
				const struct xfs_name *name, xfs_ino_t *inum,
				struct xfs_name *ci_name);
extern int xfs_dir_removename(struct xfs_trans *tp, struct xfs_inode *dp,
				const struct xfs_name *name, xfs_ino_t ino,
				xfs_extlen_t tot);
extern int xfs_dir_replace(struct xfs_trans *tp, struct xfs_inode *dp,
				const struct xfs_name *name, xfs_ino_t inum,
				xfs_extlen_t tot);
extern int xfs_dir_canenter(struct xfs_trans *tp, struct xfs_inode *dp,
				struct xfs_name *name);

int xfs_dir_lookup_args(struct xfs_da_args *args);
int xfs_dir_createname_args(struct xfs_da_args *args);
int xfs_dir_removename_args(struct xfs_da_args *args);
int xfs_dir_replace_args(struct xfs_da_args *args);

/*
 * Direct call from the bmap code, bypassing the generic directory layer.
 */
extern int xfs_dir2_sf_to_block(struct xfs_da_args *args);

/*
 * Interface routines used by userspace utilities
 */
extern int xfs_dir2_shrink_inode(struct xfs_da_args *args, xfs_dir2_db_t db,
				struct xfs_buf *bp);

extern void xfs_dir2_data_freescan(struct xfs_mount *mp,
		struct xfs_dir2_data_hdr *hdr, int *loghead);
extern void xfs_dir2_data_log_entry(struct xfs_da_args *args,
		struct xfs_buf *bp, struct xfs_dir2_data_entry *dep);
extern void xfs_dir2_data_log_header(struct xfs_da_args *args,
		struct xfs_buf *bp);
extern void xfs_dir2_data_log_unused(struct xfs_da_args *args,
		struct xfs_buf *bp, struct xfs_dir2_data_unused *dup);
extern void xfs_dir2_data_make_free(struct xfs_da_args *args,
		struct xfs_buf *bp, xfs_dir2_data_aoff_t offset,
		xfs_dir2_data_aoff_t len, int *needlogp, int *needscanp);
extern int xfs_dir2_data_use_free(struct xfs_da_args *args,
		struct xfs_buf *bp, struct xfs_dir2_data_unused *dup,
		xfs_dir2_data_aoff_t offset, xfs_dir2_data_aoff_t len,
		int *needlogp, int *needscanp);

extern struct xfs_dir2_data_free *xfs_dir2_data_freefind(
		struct xfs_dir2_data_hdr *hdr, struct xfs_dir2_data_free *bf,
		struct xfs_dir2_data_unused *dup);

extern int xfs_dir_ino_validate(struct xfs_mount *mp, xfs_ino_t ino);

xfs_failaddr_t xfs_dir3_leaf_header_check(struct xfs_buf *bp, xfs_ino_t owner);
xfs_failaddr_t xfs_dir3_data_header_check(struct xfs_buf *bp, xfs_ino_t owner);
xfs_failaddr_t xfs_dir3_block_header_check(struct xfs_buf *bp, xfs_ino_t owner);

extern const struct xfs_buf_ops xfs_dir3_block_buf_ops;
extern const struct xfs_buf_ops xfs_dir3_leafn_buf_ops;
extern const struct xfs_buf_ops xfs_dir3_leaf1_buf_ops;
extern const struct xfs_buf_ops xfs_dir3_free_buf_ops;
extern const struct xfs_buf_ops xfs_dir3_data_buf_ops;

/*
 * Directory offset/block conversion functions.
 *
 * DB blocks here are logical directory block numbers, not filesystem blocks.
 */

/*
 * Convert dataptr to byte in file space
 */
static inline xfs_dir2_off_t
xfs_dir2_dataptr_to_byte(xfs_dir2_dataptr_t dp)
{
	return (xfs_dir2_off_t)dp << XFS_DIR2_DATA_ALIGN_LOG;
}

/*
 * Convert byte in file space to dataptr.  It had better be aligned.
 */
static inline xfs_dir2_dataptr_t
xfs_dir2_byte_to_dataptr(xfs_dir2_off_t by)
{
	return (xfs_dir2_dataptr_t)(by >> XFS_DIR2_DATA_ALIGN_LOG);
}

/*
 * Convert byte in space to (DB) block
 */
static inline xfs_dir2_db_t
xfs_dir2_byte_to_db(struct xfs_da_geometry *geo, xfs_dir2_off_t by)
{
	return (xfs_dir2_db_t)(by >> geo->blklog);
}

/*
 * Convert dataptr to a block number
 */
static inline xfs_dir2_db_t
xfs_dir2_dataptr_to_db(struct xfs_da_geometry *geo, xfs_dir2_dataptr_t dp)
{
	return xfs_dir2_byte_to_db(geo, xfs_dir2_dataptr_to_byte(dp));
}

/*
 * Convert byte in space to offset in a block
 */
static inline xfs_dir2_data_aoff_t
xfs_dir2_byte_to_off(struct xfs_da_geometry *geo, xfs_dir2_off_t by)
{
	return (xfs_dir2_data_aoff_t)(by & (geo->blksize - 1));
}

/*
 * Convert dataptr to a byte offset in a block
 */
static inline xfs_dir2_data_aoff_t
xfs_dir2_dataptr_to_off(struct xfs_da_geometry *geo, xfs_dir2_dataptr_t dp)
{
	return xfs_dir2_byte_to_off(geo, xfs_dir2_dataptr_to_byte(dp));
}

/*
 * Convert block and offset to byte in space
 */
static inline xfs_dir2_off_t
xfs_dir2_db_off_to_byte(struct xfs_da_geometry *geo, xfs_dir2_db_t db,
			xfs_dir2_data_aoff_t o)
{
	return ((xfs_dir2_off_t)db << geo->blklog) + o;
}

/*
 * Convert block (DB) to block (dablk)
 */
static inline xfs_dablk_t
xfs_dir2_db_to_da(struct xfs_da_geometry *geo, xfs_dir2_db_t db)
{
	return (xfs_dablk_t)(db << (geo->blklog - geo->fsblog));
}

/*
 * Convert byte in space to (DA) block
 */
static inline xfs_dablk_t
xfs_dir2_byte_to_da(struct xfs_da_geometry *geo, xfs_dir2_off_t by)
{
	return xfs_dir2_db_to_da(geo, xfs_dir2_byte_to_db(geo, by));
}

/*
 * Convert block and offset to dataptr
 */
static inline xfs_dir2_dataptr_t
xfs_dir2_db_off_to_dataptr(struct xfs_da_geometry *geo, xfs_dir2_db_t db,
			   xfs_dir2_data_aoff_t o)
{
	return xfs_dir2_byte_to_dataptr(xfs_dir2_db_off_to_byte(geo, db, o));
}

/*
 * Convert block (dablk) to block (DB)
 */
static inline xfs_dir2_db_t
xfs_dir2_da_to_db(struct xfs_da_geometry *geo, xfs_dablk_t da)
{
	return (xfs_dir2_db_t)(da >> (geo->blklog - geo->fsblog));
}

/*
 * Convert block (dablk) to byte offset in space
 */
static inline xfs_dir2_off_t
xfs_dir2_da_to_byte(struct xfs_da_geometry *geo, xfs_dablk_t da)
{
	return xfs_dir2_db_off_to_byte(geo, xfs_dir2_da_to_db(geo, da), 0);
}

/*
 * Directory tail pointer accessor functions. Based on block geometry.
 */
static inline struct xfs_dir2_block_tail *
xfs_dir2_block_tail_p(struct xfs_da_geometry *geo, struct xfs_dir2_data_hdr *hdr)
{
	return ((struct xfs_dir2_block_tail *)
		((char *)hdr + geo->blksize)) - 1;
}

static inline struct xfs_dir2_leaf_tail *
xfs_dir2_leaf_tail_p(struct xfs_da_geometry *geo, struct xfs_dir2_leaf *lp)
{
	return (struct xfs_dir2_leaf_tail *)
		((char *)lp + geo->blksize -
		  sizeof(struct xfs_dir2_leaf_tail));
}

/*
 * The Linux API doesn't pass down the total size of the buffer
 * we read into down to the filesystem.  With the filldir concept
 * it's not needed for correct information, but the XFS dir2 leaf
 * code wants an estimate of the buffer size to calculate it's
 * readahead window and size the buffers used for mapping to
 * physical blocks.
 *
 * Try to give it an estimate that's good enough, maybe at some
 * point we can change the ->readdir prototype to include the
 * buffer size.  For now we use the current glibc buffer size.
 * musl libc hardcodes 2k and dietlibc uses PAGE_SIZE.
 */
#define XFS_READDIR_BUFSIZE	(32768)

unsigned char xfs_dir3_get_dtype(struct xfs_mount *mp, uint8_t filetype);
unsigned int xfs_dir3_data_end_offset(struct xfs_da_geometry *geo,
		struct xfs_dir2_data_hdr *hdr);
bool xfs_dir2_namecheck(const void *name, size_t length);

/*
 * The "ascii-ci" feature was created to speed up case-insensitive lookups for
 * a Samba product.  Because of the inherent problems with CI and UTF-8
 * encoding, etc, it was decided that Samba would be configured to export
 * latin1/iso 8859-1 encodings as that covered >90% of the target markets for
 * the product.  Hence the "ascii-ci" casefolding code could be encoded into
 * the XFS directory operations and remove all the overhead of casefolding from
 * Samba.
 *
 * To provide consistent hashing behavior between the userspace and kernel,
 * these functions prepare names for hashing by transforming specific bytes
 * to other bytes.  Robustness with other encodings is not guaranteed.
 */
static inline bool xfs_ascii_ci_need_xfrm(unsigned char c)
{
	if (c >= 0x41 && c <= 0x5a)	/* A-Z */
		return true;
	if (c >= 0xc0 && c <= 0xd6)	/* latin A-O with accents */
		return true;
	if (c >= 0xd8 && c <= 0xde)	/* latin O-Y with accents */
		return true;
	return false;
}

static inline unsigned char xfs_ascii_ci_xfrm(unsigned char c)
{
	if (xfs_ascii_ci_need_xfrm(c))
		c -= 'A' - 'a';
	return c;
}

#endif	/* __XFS_DIR2_H__ */<|MERGE_RESOLUTION|>--- conflicted
+++ resolved
@@ -35,8 +35,6 @@
 		return false;
 	return !memcmp(n1->name, n2->name, n1->len);
 }
-<<<<<<< HEAD
-=======
 
 enum xfs_dir2_fmt {
 	XFS_DIR2_FMT_SF,
@@ -47,7 +45,6 @@
 };
 
 enum xfs_dir2_fmt xfs_dir2_format(struct xfs_da_args *args, int *error);
->>>>>>> 0c383648
 
 /*
  * Convert inode mode to directory entry filetype
