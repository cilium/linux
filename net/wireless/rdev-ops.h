--- conflicted
+++ resolved
@@ -901,8 +901,6 @@
 	return ret;
 }
 
-<<<<<<< HEAD
-=======
 static inline int rdev_crit_proto_start(struct cfg80211_registered_device *rdev,
 					struct wireless_dev *wdev,
 					enum nl80211_crit_proto_id protocol,
@@ -925,5 +923,4 @@
 	trace_rdev_return_void(&rdev->wiphy);
 }
 
->>>>>>> b006ed54
 #endif /* __CFG80211_RDEV_OPS */