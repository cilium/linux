--- conflicted
+++ resolved
@@ -144,13 +144,8 @@
 {
 	struct batadv_tt_orig_list_entry *orig_entry;
 
-<<<<<<< HEAD
-	orig_entry = container_of(rcu, struct tt_orig_list_entry, rcu);
-	orig_node_free_ref(orig_entry->orig_node);
-=======
 	orig_entry = container_of(rcu, struct batadv_tt_orig_list_entry, rcu);
 	batadv_orig_node_free_ref(orig_entry->orig_node);
->>>>>>> 28c42c28
 	kfree(orig_entry);
 }
 
@@ -159,11 +154,7 @@
 {
 	/* to avoid race conditions, immediately decrease the tt counter */
 	atomic_dec(&orig_entry->orig_node->tt_size);
-<<<<<<< HEAD
-	call_rcu(&orig_entry->rcu, tt_orig_list_entry_free_rcu);
-=======
 	call_rcu(&orig_entry->rcu, batadv_tt_orig_list_entry_free_rcu);
->>>>>>> 28c42c28
 }
 
 static void batadv_tt_local_event(struct batadv_priv *bat_priv,
@@ -2234,10 +2225,6 @@
 			  unsigned char **packet_buff, int *packet_buff_len,
 			  int packet_min_len)
 {
-<<<<<<< HEAD
-	struct tt_local_entry *tt_local_entry = NULL;
-	struct tt_global_entry *tt_global_entry = NULL;
-=======
 	int tt_num_changes;
 
 	/* if at least one change happened */
@@ -2261,7 +2248,6 @@
 {
 	struct batadv_tt_local_entry *tt_local_entry = NULL;
 	struct batadv_tt_global_entry *tt_global_entry = NULL;
->>>>>>> 28c42c28
 	bool ret = false;
 
 	if (!atomic_read(&bat_priv->ap_isolation))
@@ -2275,11 +2261,7 @@
 	if (!tt_global_entry)
 		goto out;
 
-<<<<<<< HEAD
-	if (!_is_ap_isolated(tt_local_entry, tt_global_entry))
-=======
 	if (!_batadv_is_ap_isolated(tt_local_entry, tt_global_entry))
->>>>>>> 28c42c28
 		goto out;
 
 	ret = true;
