/*
 * BSS client mode implementation
 * Copyright 2003-2008, Jouni Malinen <j@w1.fi>
 * Copyright 2004, Instant802 Networks, Inc.
 * Copyright 2005, Devicescape Software, Inc.
 * Copyright 2006-2007	Jiri Benc <jbenc@suse.cz>
 * Copyright 2007, Michael Wu <flamingice@sourmilk.net>
 *
 * This program is free software; you can redistribute it and/or modify
 * it under the terms of the GNU General Public License version 2 as
 * published by the Free Software Foundation.
 */

#include <linux/delay.h>
#include <linux/if_ether.h>
#include <linux/skbuff.h>
#include <linux/if_arp.h>
#include <linux/etherdevice.h>
#include <linux/moduleparam.h>
#include <linux/rtnetlink.h>
#include <linux/pm_qos.h>
#include <linux/crc32.h>
#include <linux/slab.h>
#include <linux/export.h>
#include <net/mac80211.h>
#include <asm/unaligned.h>

#include "ieee80211_i.h"
#include "driver-ops.h"
#include "rate.h"
#include "led.h"

#define IEEE80211_AUTH_TIMEOUT		(HZ / 5)
#define IEEE80211_AUTH_TIMEOUT_SHORT	(HZ / 10)
#define IEEE80211_AUTH_MAX_TRIES	3
#define IEEE80211_AUTH_WAIT_ASSOC	(HZ * 5)
#define IEEE80211_ASSOC_TIMEOUT		(HZ / 5)
#define IEEE80211_ASSOC_TIMEOUT_SHORT	(HZ / 10)
#define IEEE80211_ASSOC_MAX_TRIES	3

static int max_nullfunc_tries = 2;
module_param(max_nullfunc_tries, int, 0644);
MODULE_PARM_DESC(max_nullfunc_tries,
		 "Maximum nullfunc tx tries before disconnecting (reason 4).");

static int max_probe_tries = 5;
module_param(max_probe_tries, int, 0644);
MODULE_PARM_DESC(max_probe_tries,
		 "Maximum probe tries before disconnecting (reason 4).");

/*
 * Beacon loss timeout is calculated as N frames times the
 * advertised beacon interval.  This may need to be somewhat
 * higher than what hardware might detect to account for
 * delays in the host processing frames. But since we also
 * probe on beacon miss before declaring the connection lost
 * default to what we want.
 */
static int beacon_loss_count = 7;
module_param(beacon_loss_count, int, 0644);
MODULE_PARM_DESC(beacon_loss_count,
		 "Number of beacon intervals before we decide beacon was lost.");

/*
 * Time the connection can be idle before we probe
 * it to see if we can still talk to the AP.
 */
#define IEEE80211_CONNECTION_IDLE_TIME	(30 * HZ)
/*
 * Time we wait for a probe response after sending
 * a probe request because of beacon loss or for
 * checking the connection still works.
 */
static int probe_wait_ms = 500;
module_param(probe_wait_ms, int, 0644);
MODULE_PARM_DESC(probe_wait_ms,
		 "Maximum time(ms) to wait for probe response"
		 " before disconnecting (reason 4).");

/*
 * Weight given to the latest Beacon frame when calculating average signal
 * strength for Beacon frames received in the current BSS. This must be
 * between 1 and 15.
 */
#define IEEE80211_SIGNAL_AVE_WEIGHT	3

/*
 * How many Beacon frames need to have been used in average signal strength
 * before starting to indicate signal change events.
 */
#define IEEE80211_SIGNAL_AVE_MIN_COUNT	4

/*
 * We can have multiple work items (and connection probing)
 * scheduling this timer, but we need to take care to only
 * reschedule it when it should fire _earlier_ than it was
 * asked for before, or if it's not pending right now. This
 * function ensures that. Note that it then is required to
 * run this function for all timeouts after the first one
 * has happened -- the work that runs from this timer will
 * do that.
 */
static void run_again(struct ieee80211_sub_if_data *sdata,
		      unsigned long timeout)
{
	sdata_assert_lock(sdata);

	if (!timer_pending(&sdata->u.mgd.timer) ||
	    time_before(timeout, sdata->u.mgd.timer.expires))
		mod_timer(&sdata->u.mgd.timer, timeout);
}

void ieee80211_sta_reset_beacon_monitor(struct ieee80211_sub_if_data *sdata)
{
	if (sdata->vif.driver_flags & IEEE80211_VIF_BEACON_FILTER)
		return;

	if (sdata->local->hw.flags & IEEE80211_HW_CONNECTION_MONITOR)
		return;

	mod_timer(&sdata->u.mgd.bcn_mon_timer,
		  round_jiffies_up(jiffies + sdata->u.mgd.beacon_timeout));
}

void ieee80211_sta_reset_conn_monitor(struct ieee80211_sub_if_data *sdata)
{
	struct ieee80211_if_managed *ifmgd = &sdata->u.mgd;

	if (unlikely(!sdata->u.mgd.associated))
		return;

	if (sdata->local->hw.flags & IEEE80211_HW_CONNECTION_MONITOR)
		return;

	mod_timer(&sdata->u.mgd.conn_mon_timer,
		  round_jiffies_up(jiffies + IEEE80211_CONNECTION_IDLE_TIME));

	ifmgd->probe_send_count = 0;
}

static int ecw2cw(int ecw)
{
	return (1 << ecw) - 1;
}

static u32 chandef_downgrade(struct cfg80211_chan_def *c)
{
	u32 ret;
	int tmp;

	switch (c->width) {
	case NL80211_CHAN_WIDTH_20:
		c->width = NL80211_CHAN_WIDTH_20_NOHT;
		ret = IEEE80211_STA_DISABLE_HT | IEEE80211_STA_DISABLE_VHT;
		break;
	case NL80211_CHAN_WIDTH_40:
		c->width = NL80211_CHAN_WIDTH_20;
		c->center_freq1 = c->chan->center_freq;
		ret = IEEE80211_STA_DISABLE_40MHZ |
		      IEEE80211_STA_DISABLE_VHT;
		break;
	case NL80211_CHAN_WIDTH_80:
		tmp = (30 + c->chan->center_freq - c->center_freq1)/20;
		/* n_P40 */
		tmp /= 2;
		/* freq_P40 */
		c->center_freq1 = c->center_freq1 - 20 + 40 * tmp;
		c->width = NL80211_CHAN_WIDTH_40;
		ret = IEEE80211_STA_DISABLE_VHT;
		break;
	case NL80211_CHAN_WIDTH_80P80:
		c->center_freq2 = 0;
		c->width = NL80211_CHAN_WIDTH_80;
		ret = IEEE80211_STA_DISABLE_80P80MHZ |
		      IEEE80211_STA_DISABLE_160MHZ;
		break;
	case NL80211_CHAN_WIDTH_160:
		/* n_P20 */
		tmp = (70 + c->chan->center_freq - c->center_freq1)/20;
		/* n_P80 */
		tmp /= 4;
		c->center_freq1 = c->center_freq1 - 40 + 80 * tmp;
		c->width = NL80211_CHAN_WIDTH_80;
		ret = IEEE80211_STA_DISABLE_80P80MHZ |
		      IEEE80211_STA_DISABLE_160MHZ;
		break;
	default:
	case NL80211_CHAN_WIDTH_20_NOHT:
		WARN_ON_ONCE(1);
		c->width = NL80211_CHAN_WIDTH_20_NOHT;
		ret = IEEE80211_STA_DISABLE_HT | IEEE80211_STA_DISABLE_VHT;
		break;
	case NL80211_CHAN_WIDTH_5:
	case NL80211_CHAN_WIDTH_10:
		WARN_ON_ONCE(1);
		/* keep c->width */
		ret = IEEE80211_STA_DISABLE_HT | IEEE80211_STA_DISABLE_VHT;
		break;
	}

	WARN_ON_ONCE(!cfg80211_chandef_valid(c));

	return ret;
}

static u32
ieee80211_determine_chantype(struct ieee80211_sub_if_data *sdata,
			     struct ieee80211_supported_band *sband,
			     struct ieee80211_channel *channel,
			     const struct ieee80211_ht_operation *ht_oper,
			     const struct ieee80211_vht_operation *vht_oper,
			     struct cfg80211_chan_def *chandef, bool verbose)
{
	struct cfg80211_chan_def vht_chandef;
	u32 ht_cfreq, ret;

	chandef->chan = channel;
	chandef->width = NL80211_CHAN_WIDTH_20_NOHT;
	chandef->center_freq1 = channel->center_freq;
	chandef->center_freq2 = 0;

	if (!ht_oper || !sband->ht_cap.ht_supported) {
		ret = IEEE80211_STA_DISABLE_HT | IEEE80211_STA_DISABLE_VHT;
		goto out;
	}

	chandef->width = NL80211_CHAN_WIDTH_20;

	ht_cfreq = ieee80211_channel_to_frequency(ht_oper->primary_chan,
						  channel->band);
	/* check that channel matches the right operating channel */
	if (channel->center_freq != ht_cfreq) {
		/*
		 * It's possible that some APs are confused here;
		 * Netgear WNDR3700 sometimes reports 4 higher than
		 * the actual channel in association responses, but
		 * since we look at probe response/beacon data here
		 * it should be OK.
		 */
		if (verbose)
			sdata_info(sdata,
				   "Wrong control channel: center-freq: %d ht-cfreq: %d ht->primary_chan: %d band: %d - Disabling HT\n",
				   channel->center_freq, ht_cfreq,
				   ht_oper->primary_chan, channel->band);
		ret = IEEE80211_STA_DISABLE_HT | IEEE80211_STA_DISABLE_VHT;
		goto out;
	}

	/* check 40 MHz support, if we have it */
	if (sband->ht_cap.cap & IEEE80211_HT_CAP_SUP_WIDTH_20_40) {
		switch (ht_oper->ht_param & IEEE80211_HT_PARAM_CHA_SEC_OFFSET) {
		case IEEE80211_HT_PARAM_CHA_SEC_ABOVE:
			chandef->width = NL80211_CHAN_WIDTH_40;
			chandef->center_freq1 += 10;
			break;
		case IEEE80211_HT_PARAM_CHA_SEC_BELOW:
			chandef->width = NL80211_CHAN_WIDTH_40;
			chandef->center_freq1 -= 10;
			break;
		}
	} else {
		/* 40 MHz (and 80 MHz) must be supported for VHT */
		ret = IEEE80211_STA_DISABLE_VHT;
		/* also mark 40 MHz disabled */
		ret |= IEEE80211_STA_DISABLE_40MHZ;
		goto out;
	}

	if (!vht_oper || !sband->vht_cap.vht_supported) {
		ret = IEEE80211_STA_DISABLE_VHT;
		goto out;
	}

	vht_chandef.chan = channel;
	vht_chandef.center_freq1 =
		ieee80211_channel_to_frequency(vht_oper->center_freq_seg1_idx,
					       channel->band);
	vht_chandef.center_freq2 = 0;

	switch (vht_oper->chan_width) {
	case IEEE80211_VHT_CHANWIDTH_USE_HT:
		vht_chandef.width = chandef->width;
		break;
	case IEEE80211_VHT_CHANWIDTH_80MHZ:
		vht_chandef.width = NL80211_CHAN_WIDTH_80;
		break;
	case IEEE80211_VHT_CHANWIDTH_160MHZ:
		vht_chandef.width = NL80211_CHAN_WIDTH_160;
		break;
	case IEEE80211_VHT_CHANWIDTH_80P80MHZ:
		vht_chandef.width = NL80211_CHAN_WIDTH_80P80;
		vht_chandef.center_freq2 =
			ieee80211_channel_to_frequency(
				vht_oper->center_freq_seg2_idx,
				channel->band);
		break;
	default:
		if (verbose)
			sdata_info(sdata,
				   "AP VHT operation IE has invalid channel width (%d), disable VHT\n",
				   vht_oper->chan_width);
		ret = IEEE80211_STA_DISABLE_VHT;
		goto out;
	}

	if (!cfg80211_chandef_valid(&vht_chandef)) {
		if (verbose)
			sdata_info(sdata,
				   "AP VHT information is invalid, disable VHT\n");
		ret = IEEE80211_STA_DISABLE_VHT;
		goto out;
	}

	if (cfg80211_chandef_identical(chandef, &vht_chandef)) {
		ret = 0;
		goto out;
	}

	if (!cfg80211_chandef_compatible(chandef, &vht_chandef)) {
		if (verbose)
			sdata_info(sdata,
				   "AP VHT information doesn't match HT, disable VHT\n");
		ret = IEEE80211_STA_DISABLE_VHT;
		goto out;
	}

	*chandef = vht_chandef;

	ret = 0;

out:
	/* don't print the message below for VHT mismatch if VHT is disabled */
	if (ret & IEEE80211_STA_DISABLE_VHT)
		vht_chandef = *chandef;

	while (!cfg80211_chandef_usable(sdata->local->hw.wiphy, chandef,
					IEEE80211_CHAN_DISABLED)) {
		if (WARN_ON(chandef->width == NL80211_CHAN_WIDTH_20_NOHT)) {
			ret = IEEE80211_STA_DISABLE_HT |
			      IEEE80211_STA_DISABLE_VHT;
			goto out;
		}

		ret |= chandef_downgrade(chandef);
	}

	if (chandef->width != vht_chandef.width && verbose)
		sdata_info(sdata,
			   "capabilities/regulatory prevented using AP HT/VHT configuration, downgraded\n");

	WARN_ON_ONCE(!cfg80211_chandef_valid(chandef));
	return ret;
}

static int ieee80211_config_bw(struct ieee80211_sub_if_data *sdata,
			       struct sta_info *sta,
			       const struct ieee80211_ht_operation *ht_oper,
			       const struct ieee80211_vht_operation *vht_oper,
			       const u8 *bssid, u32 *changed)
{
	struct ieee80211_local *local = sdata->local;
	struct ieee80211_if_managed *ifmgd = &sdata->u.mgd;
	struct ieee80211_supported_band *sband;
	struct ieee80211_channel *chan;
	struct cfg80211_chan_def chandef;
	u16 ht_opmode;
	u32 flags;
	enum ieee80211_sta_rx_bandwidth new_sta_bw;
	int ret;

	/* if HT was/is disabled, don't track any bandwidth changes */
	if (ifmgd->flags & IEEE80211_STA_DISABLE_HT || !ht_oper)
		return 0;

	/* don't check VHT if we associated as non-VHT station */
	if (ifmgd->flags & IEEE80211_STA_DISABLE_VHT)
		vht_oper = NULL;

	if (WARN_ON_ONCE(!sta))
		return -EINVAL;

	chan = sdata->vif.bss_conf.chandef.chan;
	sband = local->hw.wiphy->bands[chan->band];

	/* calculate new channel (type) based on HT/VHT operation IEs */
	flags = ieee80211_determine_chantype(sdata, sband, chan, ht_oper,
					     vht_oper, &chandef, false);

	/*
	 * Downgrade the new channel if we associated with restricted
	 * capabilities. For example, if we associated as a 20 MHz STA
	 * to a 40 MHz AP (due to regulatory, capabilities or config
	 * reasons) then switching to a 40 MHz channel now won't do us
	 * any good -- we couldn't use it with the AP.
	 */
	if (ifmgd->flags & IEEE80211_STA_DISABLE_80P80MHZ &&
	    chandef.width == NL80211_CHAN_WIDTH_80P80)
		flags |= chandef_downgrade(&chandef);
	if (ifmgd->flags & IEEE80211_STA_DISABLE_160MHZ &&
	    chandef.width == NL80211_CHAN_WIDTH_160)
		flags |= chandef_downgrade(&chandef);
	if (ifmgd->flags & IEEE80211_STA_DISABLE_40MHZ &&
	    chandef.width > NL80211_CHAN_WIDTH_20)
		flags |= chandef_downgrade(&chandef);

	if (cfg80211_chandef_identical(&chandef, &sdata->vif.bss_conf.chandef))
		return 0;

	sdata_info(sdata,
		   "AP %pM changed bandwidth, new config is %d MHz, width %d (%d/%d MHz)\n",
		   ifmgd->bssid, chandef.chan->center_freq, chandef.width,
		   chandef.center_freq1, chandef.center_freq2);

	if (flags != (ifmgd->flags & (IEEE80211_STA_DISABLE_HT |
				      IEEE80211_STA_DISABLE_VHT |
				      IEEE80211_STA_DISABLE_40MHZ |
				      IEEE80211_STA_DISABLE_80P80MHZ |
				      IEEE80211_STA_DISABLE_160MHZ)) ||
	    !cfg80211_chandef_valid(&chandef)) {
		sdata_info(sdata,
			   "AP %pM changed bandwidth in a way we can't support - disconnect\n",
			   ifmgd->bssid);
		return -EINVAL;
	}

	switch (chandef.width) {
	case NL80211_CHAN_WIDTH_20_NOHT:
	case NL80211_CHAN_WIDTH_20:
		new_sta_bw = IEEE80211_STA_RX_BW_20;
		break;
	case NL80211_CHAN_WIDTH_40:
		new_sta_bw = IEEE80211_STA_RX_BW_40;
		break;
	case NL80211_CHAN_WIDTH_80:
		new_sta_bw = IEEE80211_STA_RX_BW_80;
		break;
	case NL80211_CHAN_WIDTH_80P80:
	case NL80211_CHAN_WIDTH_160:
		new_sta_bw = IEEE80211_STA_RX_BW_160;
		break;
	default:
		return -EINVAL;
	}

	if (new_sta_bw > sta->cur_max_bandwidth)
		new_sta_bw = sta->cur_max_bandwidth;

	if (new_sta_bw < sta->sta.bandwidth) {
		sta->sta.bandwidth = new_sta_bw;
		rate_control_rate_update(local, sband, sta,
					 IEEE80211_RC_BW_CHANGED);
	}

	ret = ieee80211_vif_change_bandwidth(sdata, &chandef, changed);
	if (ret) {
		sdata_info(sdata,
			   "AP %pM changed bandwidth to incompatible one - disconnect\n",
			   ifmgd->bssid);
		return ret;
	}

	if (new_sta_bw > sta->sta.bandwidth) {
		sta->sta.bandwidth = new_sta_bw;
		rate_control_rate_update(local, sband, sta,
					 IEEE80211_RC_BW_CHANGED);
	}

	ht_opmode = le16_to_cpu(ht_oper->operation_mode);

	/* if bss configuration changed store the new one */
	if (sdata->vif.bss_conf.ht_operation_mode != ht_opmode) {
		*changed |= BSS_CHANGED_HT;
		sdata->vif.bss_conf.ht_operation_mode = ht_opmode;
	}

	return 0;
}

/* frame sending functions */

static int ieee80211_compatible_rates(const u8 *supp_rates, int supp_rates_len,
				      struct ieee80211_supported_band *sband,
				      u32 *rates)
{
	int i, j, count;
	*rates = 0;
	count = 0;
	for (i = 0; i < supp_rates_len; i++) {
		int rate = (supp_rates[i] & 0x7F) * 5;

		for (j = 0; j < sband->n_bitrates; j++)
			if (sband->bitrates[j].bitrate == rate) {
				*rates |= BIT(j);
				count++;
				break;
			}
	}

	return count;
}

static void ieee80211_add_ht_ie(struct ieee80211_sub_if_data *sdata,
				struct sk_buff *skb, u8 ap_ht_param,
				struct ieee80211_supported_band *sband,
				struct ieee80211_channel *channel,
				enum ieee80211_smps_mode smps)
{
	u8 *pos;
	u32 flags = channel->flags;
	u16 cap;
	struct ieee80211_sta_ht_cap ht_cap;

	BUILD_BUG_ON(sizeof(ht_cap) != sizeof(sband->ht_cap));

	memcpy(&ht_cap, &sband->ht_cap, sizeof(ht_cap));
	ieee80211_apply_htcap_overrides(sdata, &ht_cap);

	/* determine capability flags */
	cap = ht_cap.cap;

	switch (ap_ht_param & IEEE80211_HT_PARAM_CHA_SEC_OFFSET) {
	case IEEE80211_HT_PARAM_CHA_SEC_ABOVE:
		if (flags & IEEE80211_CHAN_NO_HT40PLUS) {
			cap &= ~IEEE80211_HT_CAP_SUP_WIDTH_20_40;
			cap &= ~IEEE80211_HT_CAP_SGI_40;
		}
		break;
	case IEEE80211_HT_PARAM_CHA_SEC_BELOW:
		if (flags & IEEE80211_CHAN_NO_HT40MINUS) {
			cap &= ~IEEE80211_HT_CAP_SUP_WIDTH_20_40;
			cap &= ~IEEE80211_HT_CAP_SGI_40;
		}
		break;
	}

	/*
	 * If 40 MHz was disabled associate as though we weren't
	 * capable of 40 MHz -- some broken APs will never fall
	 * back to trying to transmit in 20 MHz.
	 */
	if (sdata->u.mgd.flags & IEEE80211_STA_DISABLE_40MHZ) {
		cap &= ~IEEE80211_HT_CAP_SUP_WIDTH_20_40;
		cap &= ~IEEE80211_HT_CAP_SGI_40;
	}

	/* set SM PS mode properly */
	cap &= ~IEEE80211_HT_CAP_SM_PS;
	switch (smps) {
	case IEEE80211_SMPS_AUTOMATIC:
	case IEEE80211_SMPS_NUM_MODES:
		WARN_ON(1);
	case IEEE80211_SMPS_OFF:
		cap |= WLAN_HT_CAP_SM_PS_DISABLED <<
			IEEE80211_HT_CAP_SM_PS_SHIFT;
		break;
	case IEEE80211_SMPS_STATIC:
		cap |= WLAN_HT_CAP_SM_PS_STATIC <<
			IEEE80211_HT_CAP_SM_PS_SHIFT;
		break;
	case IEEE80211_SMPS_DYNAMIC:
		cap |= WLAN_HT_CAP_SM_PS_DYNAMIC <<
			IEEE80211_HT_CAP_SM_PS_SHIFT;
		break;
	}

	/* reserve and fill IE */
	pos = skb_put(skb, sizeof(struct ieee80211_ht_cap) + 2);
	ieee80211_ie_build_ht_cap(pos, &ht_cap, cap);
}

static void ieee80211_add_vht_ie(struct ieee80211_sub_if_data *sdata,
				 struct sk_buff *skb,
				 struct ieee80211_supported_band *sband,
				 struct ieee80211_vht_cap *ap_vht_cap)
{
	u8 *pos;
	u32 cap;
	struct ieee80211_sta_vht_cap vht_cap;

	BUILD_BUG_ON(sizeof(vht_cap) != sizeof(sband->vht_cap));

	memcpy(&vht_cap, &sband->vht_cap, sizeof(vht_cap));
	ieee80211_apply_vhtcap_overrides(sdata, &vht_cap);

	/* determine capability flags */
	cap = vht_cap.cap;

	if (sdata->u.mgd.flags & IEEE80211_STA_DISABLE_80P80MHZ) {
		cap &= ~IEEE80211_VHT_CAP_SUPP_CHAN_WIDTH_160_80PLUS80MHZ;
		cap |= IEEE80211_VHT_CAP_SUPP_CHAN_WIDTH_160MHZ;
	}

	if (sdata->u.mgd.flags & IEEE80211_STA_DISABLE_160MHZ) {
		cap &= ~IEEE80211_VHT_CAP_SHORT_GI_160;
		cap &= ~IEEE80211_VHT_CAP_SUPP_CHAN_WIDTH_160MHZ;
	}

	/*
	 * Some APs apparently get confused if our capabilities are better
	 * than theirs, so restrict what we advertise in the assoc request.
	 */
	if (!(ap_vht_cap->vht_cap_info &
			cpu_to_le32(IEEE80211_VHT_CAP_SU_BEAMFORMER_CAPABLE)))
		cap &= ~IEEE80211_VHT_CAP_SU_BEAMFORMEE_CAPABLE;

	/* reserve and fill IE */
	pos = skb_put(skb, sizeof(struct ieee80211_vht_cap) + 2);
	ieee80211_ie_build_vht_cap(pos, &vht_cap, cap);
}

static void ieee80211_send_assoc(struct ieee80211_sub_if_data *sdata)
{
	struct ieee80211_local *local = sdata->local;
	struct ieee80211_if_managed *ifmgd = &sdata->u.mgd;
	struct ieee80211_mgd_assoc_data *assoc_data = ifmgd->assoc_data;
	struct sk_buff *skb;
	struct ieee80211_mgmt *mgmt;
	u8 *pos, qos_info;
	size_t offset = 0, noffset;
	int i, count, rates_len, supp_rates_len;
	u16 capab;
	struct ieee80211_supported_band *sband;
	struct ieee80211_chanctx_conf *chanctx_conf;
	struct ieee80211_channel *chan;
	u32 rates = 0;

	sdata_assert_lock(sdata);

	rcu_read_lock();
	chanctx_conf = rcu_dereference(sdata->vif.chanctx_conf);
	if (WARN_ON(!chanctx_conf)) {
		rcu_read_unlock();
		return;
	}
	chan = chanctx_conf->def.chan;
	rcu_read_unlock();
	sband = local->hw.wiphy->bands[chan->band];

	if (assoc_data->supp_rates_len) {
		/*
		 * Get all rates supported by the device and the AP as
		 * some APs don't like getting a superset of their rates
		 * in the association request (e.g. D-Link DAP 1353 in
		 * b-only mode)...
		 */
		rates_len = ieee80211_compatible_rates(assoc_data->supp_rates,
						       assoc_data->supp_rates_len,
						       sband, &rates);
	} else {
		/*
		 * In case AP not provide any supported rates information
		 * before association, we send information element(s) with
		 * all rates that we support.
		 */
		rates = ~0;
		rates_len = sband->n_bitrates;
	}

	skb = alloc_skb(local->hw.extra_tx_headroom +
			sizeof(*mgmt) + /* bit too much but doesn't matter */
			2 + assoc_data->ssid_len + /* SSID */
			4 + rates_len + /* (extended) rates */
			4 + /* power capability */
			2 + 2 * sband->n_channels + /* supported channels */
			2 + sizeof(struct ieee80211_ht_cap) + /* HT */
			2 + sizeof(struct ieee80211_vht_cap) + /* VHT */
			assoc_data->ie_len + /* extra IEs */
			9, /* WMM */
			GFP_KERNEL);
	if (!skb)
		return;

	skb_reserve(skb, local->hw.extra_tx_headroom);

	capab = WLAN_CAPABILITY_ESS;

	if (sband->band == IEEE80211_BAND_2GHZ) {
		if (!(local->hw.flags & IEEE80211_HW_2GHZ_SHORT_SLOT_INCAPABLE))
			capab |= WLAN_CAPABILITY_SHORT_SLOT_TIME;
		if (!(local->hw.flags & IEEE80211_HW_2GHZ_SHORT_PREAMBLE_INCAPABLE))
			capab |= WLAN_CAPABILITY_SHORT_PREAMBLE;
	}

	if (assoc_data->capability & WLAN_CAPABILITY_PRIVACY)
		capab |= WLAN_CAPABILITY_PRIVACY;

	if ((assoc_data->capability & WLAN_CAPABILITY_SPECTRUM_MGMT) &&
	    (local->hw.flags & IEEE80211_HW_SPECTRUM_MGMT))
		capab |= WLAN_CAPABILITY_SPECTRUM_MGMT;

	mgmt = (struct ieee80211_mgmt *) skb_put(skb, 24);
	memset(mgmt, 0, 24);
	memcpy(mgmt->da, assoc_data->bss->bssid, ETH_ALEN);
	memcpy(mgmt->sa, sdata->vif.addr, ETH_ALEN);
	memcpy(mgmt->bssid, assoc_data->bss->bssid, ETH_ALEN);

	if (!is_zero_ether_addr(assoc_data->prev_bssid)) {
		skb_put(skb, 10);
		mgmt->frame_control = cpu_to_le16(IEEE80211_FTYPE_MGMT |
						  IEEE80211_STYPE_REASSOC_REQ);
		mgmt->u.reassoc_req.capab_info = cpu_to_le16(capab);
		mgmt->u.reassoc_req.listen_interval =
				cpu_to_le16(local->hw.conf.listen_interval);
		memcpy(mgmt->u.reassoc_req.current_ap, assoc_data->prev_bssid,
		       ETH_ALEN);
	} else {
		skb_put(skb, 4);
		mgmt->frame_control = cpu_to_le16(IEEE80211_FTYPE_MGMT |
						  IEEE80211_STYPE_ASSOC_REQ);
		mgmt->u.assoc_req.capab_info = cpu_to_le16(capab);
		mgmt->u.assoc_req.listen_interval =
				cpu_to_le16(local->hw.conf.listen_interval);
	}

	/* SSID */
	pos = skb_put(skb, 2 + assoc_data->ssid_len);
	*pos++ = WLAN_EID_SSID;
	*pos++ = assoc_data->ssid_len;
	memcpy(pos, assoc_data->ssid, assoc_data->ssid_len);

	/* add all rates which were marked to be used above */
	supp_rates_len = rates_len;
	if (supp_rates_len > 8)
		supp_rates_len = 8;

	pos = skb_put(skb, supp_rates_len + 2);
	*pos++ = WLAN_EID_SUPP_RATES;
	*pos++ = supp_rates_len;

	count = 0;
	for (i = 0; i < sband->n_bitrates; i++) {
		if (BIT(i) & rates) {
			int rate = sband->bitrates[i].bitrate;
			*pos++ = (u8) (rate / 5);
			if (++count == 8)
				break;
		}
	}

	if (rates_len > count) {
		pos = skb_put(skb, rates_len - count + 2);
		*pos++ = WLAN_EID_EXT_SUPP_RATES;
		*pos++ = rates_len - count;

		for (i++; i < sband->n_bitrates; i++) {
			if (BIT(i) & rates) {
				int rate = sband->bitrates[i].bitrate;
				*pos++ = (u8) (rate / 5);
			}
		}
	}

	if (capab & WLAN_CAPABILITY_SPECTRUM_MGMT) {
		/* 1. power capabilities */
		pos = skb_put(skb, 4);
		*pos++ = WLAN_EID_PWR_CAPABILITY;
		*pos++ = 2;
		*pos++ = 0; /* min tx power */
		*pos++ = chan->max_power; /* max tx power */

		/* 2. supported channels */
		/* TODO: get this in reg domain format */
		pos = skb_put(skb, 2 * sband->n_channels + 2);
		*pos++ = WLAN_EID_SUPPORTED_CHANNELS;
		*pos++ = 2 * sband->n_channels;
		for (i = 0; i < sband->n_channels; i++) {
			*pos++ = ieee80211_frequency_to_channel(
					sband->channels[i].center_freq);
			*pos++ = 1; /* one channel in the subband*/
		}
	}

	/* if present, add any custom IEs that go before HT */
	if (assoc_data->ie_len && assoc_data->ie) {
		static const u8 before_ht[] = {
			WLAN_EID_SSID,
			WLAN_EID_SUPP_RATES,
			WLAN_EID_EXT_SUPP_RATES,
			WLAN_EID_PWR_CAPABILITY,
			WLAN_EID_SUPPORTED_CHANNELS,
			WLAN_EID_RSN,
			WLAN_EID_QOS_CAPA,
			WLAN_EID_RRM_ENABLED_CAPABILITIES,
			WLAN_EID_MOBILITY_DOMAIN,
			WLAN_EID_SUPPORTED_REGULATORY_CLASSES,
		};
		noffset = ieee80211_ie_split(assoc_data->ie, assoc_data->ie_len,
					     before_ht, ARRAY_SIZE(before_ht),
					     offset);
		pos = skb_put(skb, noffset - offset);
		memcpy(pos, assoc_data->ie + offset, noffset - offset);
		offset = noffset;
	}

	if (WARN_ON_ONCE((ifmgd->flags & IEEE80211_STA_DISABLE_HT) &&
			 !(ifmgd->flags & IEEE80211_STA_DISABLE_VHT)))
		ifmgd->flags |= IEEE80211_STA_DISABLE_VHT;

	if (!(ifmgd->flags & IEEE80211_STA_DISABLE_HT))
		ieee80211_add_ht_ie(sdata, skb, assoc_data->ap_ht_param,
				    sband, chan, sdata->smps_mode);

	if (!(ifmgd->flags & IEEE80211_STA_DISABLE_VHT))
		ieee80211_add_vht_ie(sdata, skb, sband,
				     &assoc_data->ap_vht_cap);

	/* if present, add any custom non-vendor IEs that go after HT */
	if (assoc_data->ie_len && assoc_data->ie) {
		noffset = ieee80211_ie_split_vendor(assoc_data->ie,
						    assoc_data->ie_len,
						    offset);
		pos = skb_put(skb, noffset - offset);
		memcpy(pos, assoc_data->ie + offset, noffset - offset);
		offset = noffset;
	}

	if (assoc_data->wmm) {
		if (assoc_data->uapsd) {
			qos_info = ifmgd->uapsd_queues;
			qos_info |= (ifmgd->uapsd_max_sp_len <<
				     IEEE80211_WMM_IE_STA_QOSINFO_SP_SHIFT);
		} else {
			qos_info = 0;
		}

		pos = skb_put(skb, 9);
		*pos++ = WLAN_EID_VENDOR_SPECIFIC;
		*pos++ = 7; /* len */
		*pos++ = 0x00; /* Microsoft OUI 00:50:F2 */
		*pos++ = 0x50;
		*pos++ = 0xf2;
		*pos++ = 2; /* WME */
		*pos++ = 0; /* WME info */
		*pos++ = 1; /* WME ver */
		*pos++ = qos_info;
	}

	/* add any remaining custom (i.e. vendor specific here) IEs */
	if (assoc_data->ie_len && assoc_data->ie) {
		noffset = assoc_data->ie_len;
		pos = skb_put(skb, noffset - offset);
		memcpy(pos, assoc_data->ie + offset, noffset - offset);
	}

	drv_mgd_prepare_tx(local, sdata);

	IEEE80211_SKB_CB(skb)->flags |= IEEE80211_TX_INTFL_DONT_ENCRYPT;
	if (local->hw.flags & IEEE80211_HW_REPORTS_TX_ACK_STATUS)
		IEEE80211_SKB_CB(skb)->flags |= IEEE80211_TX_CTL_REQ_TX_STATUS |
						IEEE80211_TX_INTFL_MLME_CONN_TX;
	ieee80211_tx_skb(sdata, skb);
}

void ieee80211_send_pspoll(struct ieee80211_local *local,
			   struct ieee80211_sub_if_data *sdata)
{
	struct ieee80211_pspoll *pspoll;
	struct sk_buff *skb;

	skb = ieee80211_pspoll_get(&local->hw, &sdata->vif);
	if (!skb)
		return;

	pspoll = (struct ieee80211_pspoll *) skb->data;
	pspoll->frame_control |= cpu_to_le16(IEEE80211_FCTL_PM);

	IEEE80211_SKB_CB(skb)->flags |= IEEE80211_TX_INTFL_DONT_ENCRYPT;
	ieee80211_tx_skb(sdata, skb);
}

void ieee80211_send_nullfunc(struct ieee80211_local *local,
			     struct ieee80211_sub_if_data *sdata,
			     int powersave)
{
	struct sk_buff *skb;
	struct ieee80211_hdr_3addr *nullfunc;
	struct ieee80211_if_managed *ifmgd = &sdata->u.mgd;

	skb = ieee80211_nullfunc_get(&local->hw, &sdata->vif);
	if (!skb)
		return;

	nullfunc = (struct ieee80211_hdr_3addr *) skb->data;
	if (powersave)
		nullfunc->frame_control |= cpu_to_le16(IEEE80211_FCTL_PM);

	IEEE80211_SKB_CB(skb)->flags |= IEEE80211_TX_INTFL_DONT_ENCRYPT |
					IEEE80211_TX_INTFL_OFFCHAN_TX_OK;

	if (local->hw.flags & IEEE80211_HW_REPORTS_TX_ACK_STATUS)
		IEEE80211_SKB_CB(skb)->flags |= IEEE80211_TX_CTL_REQ_TX_STATUS;

	if (ifmgd->flags & (IEEE80211_STA_BEACON_POLL |
			    IEEE80211_STA_CONNECTION_POLL))
		IEEE80211_SKB_CB(skb)->flags |= IEEE80211_TX_CTL_USE_MINRATE;

	ieee80211_tx_skb(sdata, skb);
}

static void ieee80211_send_4addr_nullfunc(struct ieee80211_local *local,
					  struct ieee80211_sub_if_data *sdata)
{
	struct sk_buff *skb;
	struct ieee80211_hdr *nullfunc;
	__le16 fc;

	if (WARN_ON(sdata->vif.type != NL80211_IFTYPE_STATION))
		return;

	skb = dev_alloc_skb(local->hw.extra_tx_headroom + 30);
	if (!skb)
		return;

	skb_reserve(skb, local->hw.extra_tx_headroom);

	nullfunc = (struct ieee80211_hdr *) skb_put(skb, 30);
	memset(nullfunc, 0, 30);
	fc = cpu_to_le16(IEEE80211_FTYPE_DATA | IEEE80211_STYPE_NULLFUNC |
			 IEEE80211_FCTL_FROMDS | IEEE80211_FCTL_TODS);
	nullfunc->frame_control = fc;
	memcpy(nullfunc->addr1, sdata->u.mgd.bssid, ETH_ALEN);
	memcpy(nullfunc->addr2, sdata->vif.addr, ETH_ALEN);
	memcpy(nullfunc->addr3, sdata->u.mgd.bssid, ETH_ALEN);
	memcpy(nullfunc->addr4, sdata->vif.addr, ETH_ALEN);

	IEEE80211_SKB_CB(skb)->flags |= IEEE80211_TX_INTFL_DONT_ENCRYPT;
	ieee80211_tx_skb(sdata, skb);
}

/* spectrum management related things */
static void ieee80211_chswitch_work(struct work_struct *work)
{
	struct ieee80211_sub_if_data *sdata =
		container_of(work, struct ieee80211_sub_if_data, u.mgd.chswitch_work);
	struct ieee80211_local *local = sdata->local;
	struct ieee80211_if_managed *ifmgd = &sdata->u.mgd;

	if (!ieee80211_sdata_running(sdata))
		return;

	sdata_lock(sdata);
	if (!ifmgd->associated)
		goto out;

	local->_oper_chandef = local->csa_chandef;

	if (!local->ops->channel_switch) {
		/* call "hw_config" only if doing sw channel switch */
		ieee80211_hw_config(local, IEEE80211_CONF_CHANGE_CHANNEL);
	} else {
		/* update the device channel directly */
		local->hw.conf.chandef = local->_oper_chandef;
	}

	/* XXX: shouldn't really modify cfg80211-owned data! */
	ifmgd->associated->channel = local->_oper_chandef.chan;

	/* XXX: wait for a beacon first? */
	ieee80211_wake_queues_by_reason(&local->hw,
					IEEE80211_MAX_QUEUE_MAP,
					IEEE80211_QUEUE_STOP_REASON_CSA);
 out:
	ifmgd->flags &= ~IEEE80211_STA_CSA_RECEIVED;
	sdata_unlock(sdata);
}

void ieee80211_chswitch_done(struct ieee80211_vif *vif, bool success)
{
	struct ieee80211_sub_if_data *sdata = vif_to_sdata(vif);
	struct ieee80211_if_managed *ifmgd = &sdata->u.mgd;

	trace_api_chswitch_done(sdata, success);
	if (!success) {
		sdata_info(sdata,
			   "driver channel switch failed, disconnecting\n");
		ieee80211_queue_work(&sdata->local->hw,
				     &ifmgd->csa_connection_drop_work);
	} else {
		ieee80211_queue_work(&sdata->local->hw, &ifmgd->chswitch_work);
	}
}
EXPORT_SYMBOL(ieee80211_chswitch_done);

static void ieee80211_chswitch_timer(unsigned long data)
{
	struct ieee80211_sub_if_data *sdata =
		(struct ieee80211_sub_if_data *) data;

	ieee80211_queue_work(&sdata->local->hw, &sdata->u.mgd.chswitch_work);
}

static void
ieee80211_sta_process_chanswitch(struct ieee80211_sub_if_data *sdata,
				 u64 timestamp, struct ieee802_11_elems *elems,
				 bool beacon)
{
	struct ieee80211_local *local = sdata->local;
	struct ieee80211_if_managed *ifmgd = &sdata->u.mgd;
	struct cfg80211_bss *cbss = ifmgd->associated;
	struct ieee80211_bss *bss;
	struct ieee80211_chanctx *chanctx;
	enum ieee80211_band new_band;
	int new_freq;
	u8 new_chan_no;
	u8 count;
	u8 mode;
	struct ieee80211_channel *new_chan;
	struct cfg80211_chan_def new_chandef = {};
	struct cfg80211_chan_def new_vht_chandef = {};
	const struct ieee80211_sec_chan_offs_ie *sec_chan_offs;
	const struct ieee80211_wide_bw_chansw_ie *wide_bw_chansw_ie;
	const struct ieee80211_ht_operation *ht_oper;
	int secondary_channel_offset = -1;

	sdata_assert_lock(sdata);

	if (!cbss)
		return;

	if (local->scanning)
		return;

	/* disregard subsequent announcements if we are already processing */
	if (ifmgd->flags & IEEE80211_STA_CSA_RECEIVED)
		return;

	sec_chan_offs = elems->sec_chan_offs;
	wide_bw_chansw_ie = elems->wide_bw_chansw_ie;
	ht_oper = elems->ht_operation;

	if (ifmgd->flags & (IEEE80211_STA_DISABLE_HT |
			    IEEE80211_STA_DISABLE_40MHZ)) {
		sec_chan_offs = NULL;
		wide_bw_chansw_ie = NULL;
		/* only used for bandwidth here */
		ht_oper = NULL;
	}

	if (ifmgd->flags & IEEE80211_STA_DISABLE_VHT)
		wide_bw_chansw_ie = NULL;

	if (elems->ext_chansw_ie) {
		if (!ieee80211_operating_class_to_band(
				elems->ext_chansw_ie->new_operating_class,
				&new_band)) {
			sdata_info(sdata,
				   "cannot understand ECSA IE operating class %d, disconnecting\n",
				   elems->ext_chansw_ie->new_operating_class);
			ieee80211_queue_work(&local->hw,
					     &ifmgd->csa_connection_drop_work);
		}
		new_chan_no = elems->ext_chansw_ie->new_ch_num;
		count = elems->ext_chansw_ie->count;
		mode = elems->ext_chansw_ie->mode;
	} else if (elems->ch_switch_ie) {
		new_band = cbss->channel->band;
		new_chan_no = elems->ch_switch_ie->new_ch_num;
		count = elems->ch_switch_ie->count;
		mode = elems->ch_switch_ie->mode;
	} else {
		/* nothing here we understand */
		return;
	}

	bss = (void *)cbss->priv;

	new_freq = ieee80211_channel_to_frequency(new_chan_no, new_band);
	new_chan = ieee80211_get_channel(sdata->local->hw.wiphy, new_freq);
	if (!new_chan || new_chan->flags & IEEE80211_CHAN_DISABLED) {
		sdata_info(sdata,
			   "AP %pM switches to unsupported channel (%d MHz), disconnecting\n",
			   ifmgd->associated->bssid, new_freq);
		ieee80211_queue_work(&local->hw,
				     &ifmgd->csa_connection_drop_work);
		return;
	}

	if (!beacon && sec_chan_offs) {
		secondary_channel_offset = sec_chan_offs->sec_chan_offs;
	} else if (beacon && ht_oper) {
		secondary_channel_offset =
			ht_oper->ht_param & IEEE80211_HT_PARAM_CHA_SEC_OFFSET;
	} else if (!(ifmgd->flags & IEEE80211_STA_DISABLE_HT)) {
		/*
		 * If it's not a beacon, HT is enabled and the IE not present,
		 * it's 20 MHz, 802.11-2012 8.5.2.6:
		 *	This element [the Secondary Channel Offset Element] is
		 *	present when switching to a 40 MHz channel. It may be
		 *	present when switching to a 20 MHz channel (in which
		 *	case the secondary channel offset is set to SCN).
		 */
		secondary_channel_offset = IEEE80211_HT_PARAM_CHA_SEC_NONE;
	}

	switch (secondary_channel_offset) {
	default:
		/* secondary_channel_offset was present but is invalid */
	case IEEE80211_HT_PARAM_CHA_SEC_NONE:
		cfg80211_chandef_create(&new_chandef, new_chan,
					NL80211_CHAN_HT20);
		break;
	case IEEE80211_HT_PARAM_CHA_SEC_ABOVE:
		cfg80211_chandef_create(&new_chandef, new_chan,
					NL80211_CHAN_HT40PLUS);
		break;
	case IEEE80211_HT_PARAM_CHA_SEC_BELOW:
		cfg80211_chandef_create(&new_chandef, new_chan,
					NL80211_CHAN_HT40MINUS);
		break;
	case -1:
		cfg80211_chandef_create(&new_chandef, new_chan,
					NL80211_CHAN_NO_HT);
		break;
	}

	if (wide_bw_chansw_ie) {
		new_vht_chandef.chan = new_chan;
		new_vht_chandef.center_freq1 =
			ieee80211_channel_to_frequency(
				wide_bw_chansw_ie->new_center_freq_seg0,
				new_band);

		switch (wide_bw_chansw_ie->new_channel_width) {
		default:
			/* hmmm, ignore VHT and use HT if present */
		case IEEE80211_VHT_CHANWIDTH_USE_HT:
			new_vht_chandef.chan = NULL;
			break;
		case IEEE80211_VHT_CHANWIDTH_80MHZ:
			new_vht_chandef.width = NL80211_CHAN_WIDTH_80;
			break;
		case IEEE80211_VHT_CHANWIDTH_160MHZ:
			new_vht_chandef.width = NL80211_CHAN_WIDTH_160;
			break;
		case IEEE80211_VHT_CHANWIDTH_80P80MHZ:
			/* field is otherwise reserved */
			new_vht_chandef.center_freq2 =
				ieee80211_channel_to_frequency(
					wide_bw_chansw_ie->new_center_freq_seg1,
					new_band);
			new_vht_chandef.width = NL80211_CHAN_WIDTH_80P80;
			break;
		}
		if (ifmgd->flags & IEEE80211_STA_DISABLE_80P80MHZ &&
		    new_vht_chandef.width == NL80211_CHAN_WIDTH_80P80)
			chandef_downgrade(&new_vht_chandef);
		if (ifmgd->flags & IEEE80211_STA_DISABLE_160MHZ &&
		    new_vht_chandef.width == NL80211_CHAN_WIDTH_160)
			chandef_downgrade(&new_vht_chandef);
		if (ifmgd->flags & IEEE80211_STA_DISABLE_40MHZ &&
		    new_vht_chandef.width > NL80211_CHAN_WIDTH_20)
			chandef_downgrade(&new_vht_chandef);
	}

	/* if VHT data is there validate & use it */
	if (new_vht_chandef.chan) {
		if (!cfg80211_chandef_compatible(&new_vht_chandef,
						 &new_chandef)) {
			sdata_info(sdata,
				   "AP %pM CSA has inconsistent channel data, disconnecting\n",
				   ifmgd->associated->bssid);
			ieee80211_queue_work(&local->hw,
					     &ifmgd->csa_connection_drop_work);
			return;
		}
		new_chandef = new_vht_chandef;
	}

	if (!cfg80211_chandef_usable(local->hw.wiphy, &new_chandef,
				     IEEE80211_CHAN_DISABLED)) {
		sdata_info(sdata,
			   "AP %pM switches to unsupported channel (%d MHz, width:%d, CF1/2: %d/%d MHz), disconnecting\n",
			   ifmgd->associated->bssid, new_freq,
			   new_chandef.width, new_chandef.center_freq1,
			   new_chandef.center_freq2);
		ieee80211_queue_work(&local->hw,
				     &ifmgd->csa_connection_drop_work);
		return;
	}

	ifmgd->flags |= IEEE80211_STA_CSA_RECEIVED;

	if (local->use_chanctx) {
		sdata_info(sdata,
			   "not handling channel switch with channel contexts\n");
		ieee80211_queue_work(&local->hw,
				     &ifmgd->csa_connection_drop_work);
		return;
	}

	mutex_lock(&local->chanctx_mtx);
	if (WARN_ON(!rcu_access_pointer(sdata->vif.chanctx_conf))) {
		mutex_unlock(&local->chanctx_mtx);
		return;
	}
	chanctx = container_of(rcu_access_pointer(sdata->vif.chanctx_conf),
			       struct ieee80211_chanctx, conf);
	if (chanctx->refcount > 1) {
		sdata_info(sdata,
			   "channel switch with multiple interfaces on the same channel, disconnecting\n");
		ieee80211_queue_work(&local->hw,
				     &ifmgd->csa_connection_drop_work);
		mutex_unlock(&local->chanctx_mtx);
		return;
	}
	mutex_unlock(&local->chanctx_mtx);

	local->csa_chandef = new_chandef;

	if (mode)
		ieee80211_stop_queues_by_reason(&local->hw,
				IEEE80211_MAX_QUEUE_MAP,
				IEEE80211_QUEUE_STOP_REASON_CSA);

	if (local->ops->channel_switch) {
		/* use driver's channel switch callback */
		struct ieee80211_channel_switch ch_switch = {
			.timestamp = timestamp,
			.block_tx = mode,
			.chandef = new_chandef,
			.count = count,
		};

		drv_channel_switch(local, &ch_switch);
		return;
	}

	/* channel switch handled in software */
	if (count <= 1)
		ieee80211_queue_work(&local->hw, &ifmgd->chswitch_work);
	else
		mod_timer(&ifmgd->chswitch_timer,
			  TU_TO_EXP_TIME(count * cbss->beacon_interval));
}

static u32 ieee80211_handle_pwr_constr(struct ieee80211_sub_if_data *sdata,
				       struct ieee80211_channel *channel,
				       const u8 *country_ie, u8 country_ie_len,
				       const u8 *pwr_constr_elem)
{
	struct ieee80211_country_ie_triplet *triplet;
	int chan = ieee80211_frequency_to_channel(channel->center_freq);
	int i, chan_pwr, chan_increment, new_ap_level;
	bool have_chan_pwr = false;

	/* Invalid IE */
	if (country_ie_len % 2 || country_ie_len < IEEE80211_COUNTRY_IE_MIN_LEN)
		return 0;

	triplet = (void *)(country_ie + 3);
	country_ie_len -= 3;

	switch (channel->band) {
	default:
		WARN_ON_ONCE(1);
		/* fall through */
	case IEEE80211_BAND_2GHZ:
	case IEEE80211_BAND_60GHZ:
		chan_increment = 1;
		break;
	case IEEE80211_BAND_5GHZ:
		chan_increment = 4;
		break;
	}

	/* find channel */
	while (country_ie_len >= 3) {
		u8 first_channel = triplet->chans.first_channel;

		if (first_channel >= IEEE80211_COUNTRY_EXTENSION_ID)
			goto next;

		for (i = 0; i < triplet->chans.num_channels; i++) {
			if (first_channel + i * chan_increment == chan) {
				have_chan_pwr = true;
				chan_pwr = triplet->chans.max_power;
				break;
			}
		}
		if (have_chan_pwr)
			break;

 next:
		triplet++;
		country_ie_len -= 3;
	}

	if (!have_chan_pwr)
		return 0;

	new_ap_level = max_t(int, 0, chan_pwr - *pwr_constr_elem);

	if (sdata->ap_power_level == new_ap_level)
		return 0;

	sdata_info(sdata,
		   "Limiting TX power to %d (%d - %d) dBm as advertised by %pM\n",
		   new_ap_level, chan_pwr, *pwr_constr_elem,
		   sdata->u.mgd.bssid);
	sdata->ap_power_level = new_ap_level;
	if (__ieee80211_recalc_txpower(sdata))
		return BSS_CHANGED_TXPOWER;
	return 0;
}

/* powersave */
static void ieee80211_enable_ps(struct ieee80211_local *local,
				struct ieee80211_sub_if_data *sdata)
{
	struct ieee80211_conf *conf = &local->hw.conf;

	/*
	 * If we are scanning right now then the parameters will
	 * take effect when scan finishes.
	 */
	if (local->scanning)
		return;

	if (conf->dynamic_ps_timeout > 0 &&
	    !(local->hw.flags & IEEE80211_HW_SUPPORTS_DYNAMIC_PS)) {
		mod_timer(&local->dynamic_ps_timer, jiffies +
			  msecs_to_jiffies(conf->dynamic_ps_timeout));
	} else {
		if (local->hw.flags & IEEE80211_HW_PS_NULLFUNC_STACK)
			ieee80211_send_nullfunc(local, sdata, 1);

		if ((local->hw.flags & IEEE80211_HW_PS_NULLFUNC_STACK) &&
		    (local->hw.flags & IEEE80211_HW_REPORTS_TX_ACK_STATUS))
			return;

		conf->flags |= IEEE80211_CONF_PS;
		ieee80211_hw_config(local, IEEE80211_CONF_CHANGE_PS);
	}
}

static void ieee80211_change_ps(struct ieee80211_local *local)
{
	struct ieee80211_conf *conf = &local->hw.conf;

	if (local->ps_sdata) {
		ieee80211_enable_ps(local, local->ps_sdata);
	} else if (conf->flags & IEEE80211_CONF_PS) {
		conf->flags &= ~IEEE80211_CONF_PS;
		ieee80211_hw_config(local, IEEE80211_CONF_CHANGE_PS);
		del_timer_sync(&local->dynamic_ps_timer);
		cancel_work_sync(&local->dynamic_ps_enable_work);
	}
}

static bool ieee80211_powersave_allowed(struct ieee80211_sub_if_data *sdata)
{
	struct ieee80211_if_managed *mgd = &sdata->u.mgd;
	struct sta_info *sta = NULL;
	bool authorized = false;

	if (!mgd->powersave)
		return false;

	if (mgd->broken_ap)
		return false;

	if (!mgd->associated)
		return false;

	if (mgd->flags & (IEEE80211_STA_BEACON_POLL |
			  IEEE80211_STA_CONNECTION_POLL))
		return false;

	if (!mgd->have_beacon)
		return false;

	rcu_read_lock();
	sta = sta_info_get(sdata, mgd->bssid);
	if (sta)
		authorized = test_sta_flag(sta, WLAN_STA_AUTHORIZED);
	rcu_read_unlock();

	return authorized;
}

/* need to hold RTNL or interface lock */
void ieee80211_recalc_ps(struct ieee80211_local *local, s32 latency)
{
	struct ieee80211_sub_if_data *sdata, *found = NULL;
	int count = 0;
	int timeout;

	if (!(local->hw.flags & IEEE80211_HW_SUPPORTS_PS)) {
		local->ps_sdata = NULL;
		return;
	}

	list_for_each_entry(sdata, &local->interfaces, list) {
		if (!ieee80211_sdata_running(sdata))
			continue;
		if (sdata->vif.type == NL80211_IFTYPE_AP) {
			/* If an AP vif is found, then disable PS
			 * by setting the count to zero thereby setting
			 * ps_sdata to NULL.
			 */
			count = 0;
			break;
		}
		if (sdata->vif.type != NL80211_IFTYPE_STATION)
			continue;
		found = sdata;
		count++;
	}

	if (count == 1 && ieee80211_powersave_allowed(found)) {
		s32 beaconint_us;

		if (latency < 0)
			latency = pm_qos_request(PM_QOS_NETWORK_LATENCY);

		beaconint_us = ieee80211_tu_to_usec(
					found->vif.bss_conf.beacon_int);

		timeout = local->dynamic_ps_forced_timeout;
		if (timeout < 0) {
			/*
			 * Go to full PSM if the user configures a very low
			 * latency requirement.
			 * The 2000 second value is there for compatibility
			 * until the PM_QOS_NETWORK_LATENCY is configured
			 * with real values.
			 */
			if (latency > (1900 * USEC_PER_MSEC) &&
			    latency != (2000 * USEC_PER_SEC))
				timeout = 0;
			else
				timeout = 100;
		}
		local->hw.conf.dynamic_ps_timeout = timeout;

		if (beaconint_us > latency) {
			local->ps_sdata = NULL;
		} else {
			int maxslp = 1;
			u8 dtimper = found->u.mgd.dtim_period;

			/* If the TIM IE is invalid, pretend the value is 1 */
			if (!dtimper)
				dtimper = 1;
			else if (dtimper > 1)
				maxslp = min_t(int, dtimper,
						    latency / beaconint_us);

			local->hw.conf.max_sleep_period = maxslp;
			local->hw.conf.ps_dtim_period = dtimper;
			local->ps_sdata = found;
		}
	} else {
		local->ps_sdata = NULL;
	}

	ieee80211_change_ps(local);
}

void ieee80211_recalc_ps_vif(struct ieee80211_sub_if_data *sdata)
{
	bool ps_allowed = ieee80211_powersave_allowed(sdata);

	if (sdata->vif.bss_conf.ps != ps_allowed) {
		sdata->vif.bss_conf.ps = ps_allowed;
		ieee80211_bss_info_change_notify(sdata, BSS_CHANGED_PS);
	}
}

void ieee80211_dynamic_ps_disable_work(struct work_struct *work)
{
	struct ieee80211_local *local =
		container_of(work, struct ieee80211_local,
			     dynamic_ps_disable_work);

	if (local->hw.conf.flags & IEEE80211_CONF_PS) {
		local->hw.conf.flags &= ~IEEE80211_CONF_PS;
		ieee80211_hw_config(local, IEEE80211_CONF_CHANGE_PS);
	}

	ieee80211_wake_queues_by_reason(&local->hw,
					IEEE80211_MAX_QUEUE_MAP,
					IEEE80211_QUEUE_STOP_REASON_PS);
}

void ieee80211_dynamic_ps_enable_work(struct work_struct *work)
{
	struct ieee80211_local *local =
		container_of(work, struct ieee80211_local,
			     dynamic_ps_enable_work);
	struct ieee80211_sub_if_data *sdata = local->ps_sdata;
	struct ieee80211_if_managed *ifmgd;
	unsigned long flags;
	int q;

	/* can only happen when PS was just disabled anyway */
	if (!sdata)
		return;

	ifmgd = &sdata->u.mgd;

	if (local->hw.conf.flags & IEEE80211_CONF_PS)
		return;

	if (local->hw.conf.dynamic_ps_timeout > 0) {
		/* don't enter PS if TX frames are pending */
		if (drv_tx_frames_pending(local)) {
			mod_timer(&local->dynamic_ps_timer, jiffies +
				  msecs_to_jiffies(
				  local->hw.conf.dynamic_ps_timeout));
			return;
		}

		/*
		 * transmission can be stopped by others which leads to
		 * dynamic_ps_timer expiry. Postpone the ps timer if it
		 * is not the actual idle state.
		 */
		spin_lock_irqsave(&local->queue_stop_reason_lock, flags);
		for (q = 0; q < local->hw.queues; q++) {
			if (local->queue_stop_reasons[q]) {
				spin_unlock_irqrestore(&local->queue_stop_reason_lock,
						       flags);
				mod_timer(&local->dynamic_ps_timer, jiffies +
					  msecs_to_jiffies(
					  local->hw.conf.dynamic_ps_timeout));
				return;
			}
		}
		spin_unlock_irqrestore(&local->queue_stop_reason_lock, flags);
	}

	if ((local->hw.flags & IEEE80211_HW_PS_NULLFUNC_STACK) &&
	    !(ifmgd->flags & IEEE80211_STA_NULLFUNC_ACKED)) {
		if (drv_tx_frames_pending(local)) {
			mod_timer(&local->dynamic_ps_timer, jiffies +
				  msecs_to_jiffies(
				  local->hw.conf.dynamic_ps_timeout));
		} else {
			ieee80211_send_nullfunc(local, sdata, 1);
			/* Flush to get the tx status of nullfunc frame */
			ieee80211_flush_queues(local, sdata);
		}
	}

	if (!((local->hw.flags & IEEE80211_HW_REPORTS_TX_ACK_STATUS) &&
	      (local->hw.flags & IEEE80211_HW_PS_NULLFUNC_STACK)) ||
	    (ifmgd->flags & IEEE80211_STA_NULLFUNC_ACKED)) {
		ifmgd->flags &= ~IEEE80211_STA_NULLFUNC_ACKED;
		local->hw.conf.flags |= IEEE80211_CONF_PS;
		ieee80211_hw_config(local, IEEE80211_CONF_CHANGE_PS);
	}
}

void ieee80211_dynamic_ps_timer(unsigned long data)
{
	struct ieee80211_local *local = (void *) data;

	if (local->quiescing || local->suspended)
		return;

	ieee80211_queue_work(&local->hw, &local->dynamic_ps_enable_work);
}

void ieee80211_dfs_cac_timer_work(struct work_struct *work)
{
	struct delayed_work *delayed_work =
		container_of(work, struct delayed_work, work);
	struct ieee80211_sub_if_data *sdata =
		container_of(delayed_work, struct ieee80211_sub_if_data,
			     dfs_cac_timer_work);

	ieee80211_vif_release_channel(sdata);

	cfg80211_cac_event(sdata->dev, NL80211_RADAR_CAC_FINISHED, GFP_KERNEL);
}

/* MLME */
static bool ieee80211_sta_wmm_params(struct ieee80211_local *local,
				     struct ieee80211_sub_if_data *sdata,
				     const u8 *wmm_param, size_t wmm_param_len)
{
	struct ieee80211_tx_queue_params params;
	struct ieee80211_if_managed *ifmgd = &sdata->u.mgd;
	size_t left;
	int count;
	const u8 *pos;
	u8 uapsd_queues = 0;

	if (!local->ops->conf_tx)
		return false;

	if (local->hw.queues < IEEE80211_NUM_ACS)
		return false;

	if (!wmm_param)
		return false;

	if (wmm_param_len < 8 || wmm_param[5] /* version */ != 1)
		return false;

	if (ifmgd->flags & IEEE80211_STA_UAPSD_ENABLED)
		uapsd_queues = ifmgd->uapsd_queues;

	count = wmm_param[6] & 0x0f;
	if (count == ifmgd->wmm_last_param_set)
		return false;
	ifmgd->wmm_last_param_set = count;

	pos = wmm_param + 8;
	left = wmm_param_len - 8;

	memset(&params, 0, sizeof(params));

	sdata->wmm_acm = 0;
	for (; left >= 4; left -= 4, pos += 4) {
		int aci = (pos[0] >> 5) & 0x03;
		int acm = (pos[0] >> 4) & 0x01;
		bool uapsd = false;
		int queue;

		switch (aci) {
		case 1: /* AC_BK */
			queue = 3;
			if (acm)
				sdata->wmm_acm |= BIT(1) | BIT(2); /* BK/- */
			if (uapsd_queues & IEEE80211_WMM_IE_STA_QOSINFO_AC_BK)
				uapsd = true;
			break;
		case 2: /* AC_VI */
			queue = 1;
			if (acm)
				sdata->wmm_acm |= BIT(4) | BIT(5); /* CL/VI */
			if (uapsd_queues & IEEE80211_WMM_IE_STA_QOSINFO_AC_VI)
				uapsd = true;
			break;
		case 3: /* AC_VO */
			queue = 0;
			if (acm)
				sdata->wmm_acm |= BIT(6) | BIT(7); /* VO/NC */
			if (uapsd_queues & IEEE80211_WMM_IE_STA_QOSINFO_AC_VO)
				uapsd = true;
			break;
		case 0: /* AC_BE */
		default:
			queue = 2;
			if (acm)
				sdata->wmm_acm |= BIT(0) | BIT(3); /* BE/EE */
			if (uapsd_queues & IEEE80211_WMM_IE_STA_QOSINFO_AC_BE)
				uapsd = true;
			break;
		}

		params.aifs = pos[0] & 0x0f;
		params.cw_max = ecw2cw((pos[1] & 0xf0) >> 4);
		params.cw_min = ecw2cw(pos[1] & 0x0f);
		params.txop = get_unaligned_le16(pos + 2);
		params.acm = acm;
		params.uapsd = uapsd;

		mlme_dbg(sdata,
			 "WMM queue=%d aci=%d acm=%d aifs=%d cWmin=%d cWmax=%d txop=%d uapsd=%d\n",
			 queue, aci, acm,
			 params.aifs, params.cw_min, params.cw_max,
			 params.txop, params.uapsd);
		sdata->tx_conf[queue] = params;
		if (drv_conf_tx(local, sdata, queue, &params))
			sdata_err(sdata,
				  "failed to set TX queue parameters for queue %d\n",
				  queue);
	}

	/* enable WMM or activate new settings */
	sdata->vif.bss_conf.qos = true;
	return true;
}

static void __ieee80211_stop_poll(struct ieee80211_sub_if_data *sdata)
{
	lockdep_assert_held(&sdata->local->mtx);

	sdata->u.mgd.flags &= ~(IEEE80211_STA_CONNECTION_POLL |
				IEEE80211_STA_BEACON_POLL);
	ieee80211_run_deferred_scan(sdata->local);
}

static void ieee80211_stop_poll(struct ieee80211_sub_if_data *sdata)
{
	mutex_lock(&sdata->local->mtx);
	__ieee80211_stop_poll(sdata);
	mutex_unlock(&sdata->local->mtx);
}

static u32 ieee80211_handle_bss_capability(struct ieee80211_sub_if_data *sdata,
					   u16 capab, bool erp_valid, u8 erp)
{
	struct ieee80211_bss_conf *bss_conf = &sdata->vif.bss_conf;
	u32 changed = 0;
	bool use_protection;
	bool use_short_preamble;
	bool use_short_slot;

	if (erp_valid) {
		use_protection = (erp & WLAN_ERP_USE_PROTECTION) != 0;
		use_short_preamble = (erp & WLAN_ERP_BARKER_PREAMBLE) == 0;
	} else {
		use_protection = false;
		use_short_preamble = !!(capab & WLAN_CAPABILITY_SHORT_PREAMBLE);
	}

	use_short_slot = !!(capab & WLAN_CAPABILITY_SHORT_SLOT_TIME);
	if (ieee80211_get_sdata_band(sdata) == IEEE80211_BAND_5GHZ)
		use_short_slot = true;

	if (use_protection != bss_conf->use_cts_prot) {
		bss_conf->use_cts_prot = use_protection;
		changed |= BSS_CHANGED_ERP_CTS_PROT;
	}

	if (use_short_preamble != bss_conf->use_short_preamble) {
		bss_conf->use_short_preamble = use_short_preamble;
		changed |= BSS_CHANGED_ERP_PREAMBLE;
	}

	if (use_short_slot != bss_conf->use_short_slot) {
		bss_conf->use_short_slot = use_short_slot;
		changed |= BSS_CHANGED_ERP_SLOT;
	}

	return changed;
}

static void ieee80211_set_associated(struct ieee80211_sub_if_data *sdata,
				     struct cfg80211_bss *cbss,
				     u32 bss_info_changed)
{
	struct ieee80211_bss *bss = (void *)cbss->priv;
	struct ieee80211_local *local = sdata->local;
	struct ieee80211_bss_conf *bss_conf = &sdata->vif.bss_conf;

	bss_info_changed |= BSS_CHANGED_ASSOC;
	bss_info_changed |= ieee80211_handle_bss_capability(sdata,
		bss_conf->assoc_capability, bss->has_erp_value, bss->erp_value);

	sdata->u.mgd.beacon_timeout = usecs_to_jiffies(ieee80211_tu_to_usec(
		beacon_loss_count * bss_conf->beacon_int));

	sdata->u.mgd.associated = cbss;
	memcpy(sdata->u.mgd.bssid, cbss->bssid, ETH_ALEN);

	sdata->u.mgd.flags |= IEEE80211_STA_RESET_SIGNAL_AVE;

	if (sdata->vif.p2p) {
		const struct cfg80211_bss_ies *ies;

		rcu_read_lock();
		ies = rcu_dereference(cbss->ies);
		if (ies) {
			int ret;

			ret = cfg80211_get_p2p_attr(
					ies->data, ies->len,
					IEEE80211_P2P_ATTR_ABSENCE_NOTICE,
					(u8 *) &bss_conf->p2p_noa_attr,
					sizeof(bss_conf->p2p_noa_attr));
			if (ret >= 2) {
				sdata->u.mgd.p2p_noa_index =
					bss_conf->p2p_noa_attr.index;
				bss_info_changed |= BSS_CHANGED_P2P_PS;
			}
		}
		rcu_read_unlock();
	}

	/* just to be sure */
	ieee80211_stop_poll(sdata);

	ieee80211_led_assoc(local, 1);

	if (sdata->u.mgd.have_beacon) {
		/*
		 * If the AP is buggy we may get here with no DTIM period
		 * known, so assume it's 1 which is the only safe assumption
		 * in that case, although if the TIM IE is broken powersave
		 * probably just won't work at all.
		 */
		bss_conf->dtim_period = sdata->u.mgd.dtim_period ?: 1;
<<<<<<< HEAD
=======
		bss_conf->beacon_rate = bss->beacon_rate;
>>>>>>> 6c7c4cbf
		bss_info_changed |= BSS_CHANGED_BEACON_INFO;
	} else {
		bss_conf->beacon_rate = NULL;
		bss_conf->dtim_period = 0;
	}

	bss_conf->assoc = 1;

	/* Tell the driver to monitor connection quality (if supported) */
	if (sdata->vif.driver_flags & IEEE80211_VIF_SUPPORTS_CQM_RSSI &&
	    bss_conf->cqm_rssi_thold)
		bss_info_changed |= BSS_CHANGED_CQM;

	/* Enable ARP filtering */
	if (bss_conf->arp_addr_cnt)
		bss_info_changed |= BSS_CHANGED_ARP_FILTER;

	ieee80211_bss_info_change_notify(sdata, bss_info_changed);

	mutex_lock(&local->iflist_mtx);
	ieee80211_recalc_ps(local, -1);
	mutex_unlock(&local->iflist_mtx);

	ieee80211_recalc_smps(sdata);
	ieee80211_recalc_ps_vif(sdata);

	netif_carrier_on(sdata->dev);
}

static void ieee80211_set_disassoc(struct ieee80211_sub_if_data *sdata,
				   u16 stype, u16 reason, bool tx,
				   u8 *frame_buf)
{
	struct ieee80211_if_managed *ifmgd = &sdata->u.mgd;
	struct ieee80211_local *local = sdata->local;
	u32 changed = 0;

	sdata_assert_lock(sdata);

	if (WARN_ON_ONCE(tx && !frame_buf))
		return;

	if (WARN_ON(!ifmgd->associated))
		return;

	ieee80211_stop_poll(sdata);

	ifmgd->associated = NULL;
	netif_carrier_off(sdata->dev);

	/*
	 * if we want to get out of ps before disassoc (why?) we have
	 * to do it before sending disassoc, as otherwise the null-packet
	 * won't be valid.
	 */
	if (local->hw.conf.flags & IEEE80211_CONF_PS) {
		local->hw.conf.flags &= ~IEEE80211_CONF_PS;
		ieee80211_hw_config(local, IEEE80211_CONF_CHANGE_PS);
	}
	local->ps_sdata = NULL;

	/* disable per-vif ps */
	ieee80211_recalc_ps_vif(sdata);

	/* flush out any pending frame (e.g. DELBA) before deauth/disassoc */
	if (tx)
		ieee80211_flush_queues(local, sdata);

	/* deauthenticate/disassociate now */
	if (tx || frame_buf)
		ieee80211_send_deauth_disassoc(sdata, ifmgd->bssid, stype,
					       reason, tx, frame_buf);

	/* flush out frame */
	if (tx)
		ieee80211_flush_queues(local, sdata);

	/* clear bssid only after building the needed mgmt frames */
	memset(ifmgd->bssid, 0, ETH_ALEN);

	/* remove AP and TDLS peers */
	sta_info_flush_defer(sdata);

	/* finally reset all BSS / config parameters */
	changed |= ieee80211_reset_erp_info(sdata);

	ieee80211_led_assoc(local, 0);
	changed |= BSS_CHANGED_ASSOC;
	sdata->vif.bss_conf.assoc = false;

	ifmgd->p2p_noa_index = -1;
	memset(&sdata->vif.bss_conf.p2p_noa_attr, 0,
	       sizeof(sdata->vif.bss_conf.p2p_noa_attr));

	/* on the next assoc, re-program HT/VHT parameters */
	memset(&ifmgd->ht_capa, 0, sizeof(ifmgd->ht_capa));
	memset(&ifmgd->ht_capa_mask, 0, sizeof(ifmgd->ht_capa_mask));
	memset(&ifmgd->vht_capa, 0, sizeof(ifmgd->vht_capa));
	memset(&ifmgd->vht_capa_mask, 0, sizeof(ifmgd->vht_capa_mask));

	sdata->ap_power_level = IEEE80211_UNSET_POWER_LEVEL;

	del_timer_sync(&local->dynamic_ps_timer);
	cancel_work_sync(&local->dynamic_ps_enable_work);

	/* Disable ARP filtering */
	if (sdata->vif.bss_conf.arp_addr_cnt)
		changed |= BSS_CHANGED_ARP_FILTER;

	sdata->vif.bss_conf.qos = false;
	changed |= BSS_CHANGED_QOS;

	/* The BSSID (not really interesting) and HT changed */
	changed |= BSS_CHANGED_BSSID | BSS_CHANGED_HT;
	ieee80211_bss_info_change_notify(sdata, changed);

	/* disassociated - set to defaults now */
	ieee80211_set_wmm_default(sdata, false);

	del_timer_sync(&sdata->u.mgd.conn_mon_timer);
	del_timer_sync(&sdata->u.mgd.bcn_mon_timer);
	del_timer_sync(&sdata->u.mgd.timer);
	del_timer_sync(&sdata->u.mgd.chswitch_timer);

	sdata->vif.bss_conf.dtim_period = 0;
<<<<<<< HEAD
=======
	sdata->vif.bss_conf.beacon_rate = NULL;

>>>>>>> 6c7c4cbf
	ifmgd->have_beacon = false;

	ifmgd->flags = 0;
	ieee80211_vif_release_channel(sdata);
}

void ieee80211_sta_rx_notify(struct ieee80211_sub_if_data *sdata,
			     struct ieee80211_hdr *hdr)
{
	/*
	 * We can postpone the mgd.timer whenever receiving unicast frames
	 * from AP because we know that the connection is working both ways
	 * at that time. But multicast frames (and hence also beacons) must
	 * be ignored here, because we need to trigger the timer during
	 * data idle periods for sending the periodic probe request to the
	 * AP we're connected to.
	 */
	if (is_multicast_ether_addr(hdr->addr1))
		return;

	ieee80211_sta_reset_conn_monitor(sdata);
}

static void ieee80211_reset_ap_probe(struct ieee80211_sub_if_data *sdata)
{
	struct ieee80211_if_managed *ifmgd = &sdata->u.mgd;
	struct ieee80211_local *local = sdata->local;

	mutex_lock(&local->mtx);
	if (!(ifmgd->flags & (IEEE80211_STA_BEACON_POLL |
			      IEEE80211_STA_CONNECTION_POLL))) {
		mutex_unlock(&local->mtx);
		return;
	}

	__ieee80211_stop_poll(sdata);

	mutex_lock(&local->iflist_mtx);
	ieee80211_recalc_ps(local, -1);
	mutex_unlock(&local->iflist_mtx);

	if (sdata->local->hw.flags & IEEE80211_HW_CONNECTION_MONITOR)
		goto out;

	/*
	 * We've received a probe response, but are not sure whether
	 * we have or will be receiving any beacons or data, so let's
	 * schedule the timers again, just in case.
	 */
	ieee80211_sta_reset_beacon_monitor(sdata);

	mod_timer(&ifmgd->conn_mon_timer,
		  round_jiffies_up(jiffies +
				   IEEE80211_CONNECTION_IDLE_TIME));
out:
	mutex_unlock(&local->mtx);
}

void ieee80211_sta_tx_notify(struct ieee80211_sub_if_data *sdata,
			     struct ieee80211_hdr *hdr, bool ack)
{
	if (!ieee80211_is_data(hdr->frame_control))
	    return;

	if (ieee80211_is_nullfunc(hdr->frame_control) &&
	    sdata->u.mgd.probe_send_count > 0) {
		if (ack)
			ieee80211_sta_reset_conn_monitor(sdata);
		else
			sdata->u.mgd.nullfunc_failed = true;
		ieee80211_queue_work(&sdata->local->hw, &sdata->work);
		return;
	}

	if (ack)
		ieee80211_sta_reset_conn_monitor(sdata);
}

static void ieee80211_mgd_probe_ap_send(struct ieee80211_sub_if_data *sdata)
{
	struct ieee80211_if_managed *ifmgd = &sdata->u.mgd;
	const u8 *ssid;
	u8 *dst = ifmgd->associated->bssid;
	u8 unicast_limit = max(1, max_probe_tries - 3);

	/*
	 * Try sending broadcast probe requests for the last three
	 * probe requests after the first ones failed since some
	 * buggy APs only support broadcast probe requests.
	 */
	if (ifmgd->probe_send_count >= unicast_limit)
		dst = NULL;

	/*
	 * When the hardware reports an accurate Tx ACK status, it's
	 * better to send a nullfunc frame instead of a probe request,
	 * as it will kick us off the AP quickly if we aren't associated
	 * anymore. The timeout will be reset if the frame is ACKed by
	 * the AP.
	 */
	ifmgd->probe_send_count++;

	if (sdata->local->hw.flags & IEEE80211_HW_REPORTS_TX_ACK_STATUS) {
		ifmgd->nullfunc_failed = false;
		ieee80211_send_nullfunc(sdata->local, sdata, 0);
	} else {
		int ssid_len;

		rcu_read_lock();
		ssid = ieee80211_bss_get_ie(ifmgd->associated, WLAN_EID_SSID);
		if (WARN_ON_ONCE(ssid == NULL))
			ssid_len = 0;
		else
			ssid_len = ssid[1];

		ieee80211_send_probe_req(sdata, dst, ssid + 2, ssid_len, NULL,
					 0, (u32) -1, true, 0,
					 ifmgd->associated->channel, false);
		rcu_read_unlock();
	}

	ifmgd->probe_timeout = jiffies + msecs_to_jiffies(probe_wait_ms);
	run_again(sdata, ifmgd->probe_timeout);
	if (sdata->local->hw.flags & IEEE80211_HW_REPORTS_TX_ACK_STATUS)
		ieee80211_flush_queues(sdata->local, sdata);
}

static void ieee80211_mgd_probe_ap(struct ieee80211_sub_if_data *sdata,
				   bool beacon)
{
	struct ieee80211_if_managed *ifmgd = &sdata->u.mgd;
	bool already = false;

	if (!ieee80211_sdata_running(sdata))
		return;

	sdata_lock(sdata);

	if (!ifmgd->associated)
		goto out;

	mutex_lock(&sdata->local->mtx);

	if (sdata->local->tmp_channel || sdata->local->scanning) {
		mutex_unlock(&sdata->local->mtx);
		goto out;
	}

	if (beacon) {
		mlme_dbg_ratelimited(sdata,
				     "detected beacon loss from AP (missed %d beacons) - probing\n",
				     beacon_loss_count);

		ieee80211_cqm_rssi_notify(&sdata->vif,
					  NL80211_CQM_RSSI_BEACON_LOSS_EVENT,
					  GFP_KERNEL);
	}

	/*
	 * The driver/our work has already reported this event or the
	 * connection monitoring has kicked in and we have already sent
	 * a probe request. Or maybe the AP died and the driver keeps
	 * reporting until we disassociate...
	 *
	 * In either case we have to ignore the current call to this
	 * function (except for setting the correct probe reason bit)
	 * because otherwise we would reset the timer every time and
	 * never check whether we received a probe response!
	 */
	if (ifmgd->flags & (IEEE80211_STA_BEACON_POLL |
			    IEEE80211_STA_CONNECTION_POLL))
		already = true;

	if (beacon)
		ifmgd->flags |= IEEE80211_STA_BEACON_POLL;
	else
		ifmgd->flags |= IEEE80211_STA_CONNECTION_POLL;

	mutex_unlock(&sdata->local->mtx);

	if (already)
		goto out;

	mutex_lock(&sdata->local->iflist_mtx);
	ieee80211_recalc_ps(sdata->local, -1);
	mutex_unlock(&sdata->local->iflist_mtx);

	ifmgd->probe_send_count = 0;
	ieee80211_mgd_probe_ap_send(sdata);
 out:
	sdata_unlock(sdata);
}

struct sk_buff *ieee80211_ap_probereq_get(struct ieee80211_hw *hw,
					  struct ieee80211_vif *vif)
{
	struct ieee80211_sub_if_data *sdata = vif_to_sdata(vif);
	struct ieee80211_if_managed *ifmgd = &sdata->u.mgd;
	struct cfg80211_bss *cbss;
	struct sk_buff *skb;
	const u8 *ssid;
	int ssid_len;

	if (WARN_ON(sdata->vif.type != NL80211_IFTYPE_STATION))
		return NULL;

	sdata_assert_lock(sdata);

	if (ifmgd->associated)
		cbss = ifmgd->associated;
	else if (ifmgd->auth_data)
		cbss = ifmgd->auth_data->bss;
	else if (ifmgd->assoc_data)
		cbss = ifmgd->assoc_data->bss;
	else
		return NULL;

	rcu_read_lock();
	ssid = ieee80211_bss_get_ie(cbss, WLAN_EID_SSID);
	if (WARN_ON_ONCE(ssid == NULL))
		ssid_len = 0;
	else
		ssid_len = ssid[1];

	skb = ieee80211_build_probe_req(sdata, cbss->bssid,
					(u32) -1, cbss->channel,
					ssid + 2, ssid_len,
					NULL, 0, true);
	rcu_read_unlock();

	return skb;
}
EXPORT_SYMBOL(ieee80211_ap_probereq_get);

static void __ieee80211_disconnect(struct ieee80211_sub_if_data *sdata)
{
	struct ieee80211_if_managed *ifmgd = &sdata->u.mgd;
	u8 frame_buf[IEEE80211_DEAUTH_FRAME_LEN];

	sdata_lock(sdata);
	if (!ifmgd->associated) {
		sdata_unlock(sdata);
		return;
	}

	ieee80211_set_disassoc(sdata, IEEE80211_STYPE_DEAUTH,
			       WLAN_REASON_DISASSOC_DUE_TO_INACTIVITY,
			       true, frame_buf);
	ifmgd->flags &= ~IEEE80211_STA_CSA_RECEIVED;
	ieee80211_wake_queues_by_reason(&sdata->local->hw,
					IEEE80211_MAX_QUEUE_MAP,
					IEEE80211_QUEUE_STOP_REASON_CSA);

	cfg80211_tx_mlme_mgmt(sdata->dev, frame_buf,
			      IEEE80211_DEAUTH_FRAME_LEN);
	sdata_unlock(sdata);
}

static void ieee80211_beacon_connection_loss_work(struct work_struct *work)
{
	struct ieee80211_sub_if_data *sdata =
		container_of(work, struct ieee80211_sub_if_data,
			     u.mgd.beacon_connection_loss_work);
	struct ieee80211_if_managed *ifmgd = &sdata->u.mgd;
	struct sta_info *sta;

	if (ifmgd->associated) {
		rcu_read_lock();
		sta = sta_info_get(sdata, ifmgd->bssid);
		if (sta)
			sta->beacon_loss_count++;
		rcu_read_unlock();
	}

	if (ifmgd->connection_loss) {
		sdata_info(sdata, "Connection to AP %pM lost\n",
			   ifmgd->bssid);
		__ieee80211_disconnect(sdata);
	} else {
		ieee80211_mgd_probe_ap(sdata, true);
	}
}

static void ieee80211_csa_connection_drop_work(struct work_struct *work)
{
	struct ieee80211_sub_if_data *sdata =
		container_of(work, struct ieee80211_sub_if_data,
			     u.mgd.csa_connection_drop_work);

	__ieee80211_disconnect(sdata);
}

void ieee80211_beacon_loss(struct ieee80211_vif *vif)
{
	struct ieee80211_sub_if_data *sdata = vif_to_sdata(vif);
	struct ieee80211_hw *hw = &sdata->local->hw;

	trace_api_beacon_loss(sdata);

	sdata->u.mgd.connection_loss = false;
	ieee80211_queue_work(hw, &sdata->u.mgd.beacon_connection_loss_work);
}
EXPORT_SYMBOL(ieee80211_beacon_loss);

void ieee80211_connection_loss(struct ieee80211_vif *vif)
{
	struct ieee80211_sub_if_data *sdata = vif_to_sdata(vif);
	struct ieee80211_hw *hw = &sdata->local->hw;

	trace_api_connection_loss(sdata);

	sdata->u.mgd.connection_loss = true;
	ieee80211_queue_work(hw, &sdata->u.mgd.beacon_connection_loss_work);
}
EXPORT_SYMBOL(ieee80211_connection_loss);


static void ieee80211_destroy_auth_data(struct ieee80211_sub_if_data *sdata,
					bool assoc)
{
	struct ieee80211_mgd_auth_data *auth_data = sdata->u.mgd.auth_data;

	sdata_assert_lock(sdata);

	if (!assoc) {
		sta_info_destroy_addr(sdata, auth_data->bss->bssid);

		memset(sdata->u.mgd.bssid, 0, ETH_ALEN);
		ieee80211_bss_info_change_notify(sdata, BSS_CHANGED_BSSID);
		sdata->u.mgd.flags = 0;
		ieee80211_vif_release_channel(sdata);
	}

	cfg80211_put_bss(sdata->local->hw.wiphy, auth_data->bss);
	kfree(auth_data);
	sdata->u.mgd.auth_data = NULL;
}

static void ieee80211_auth_challenge(struct ieee80211_sub_if_data *sdata,
				     struct ieee80211_mgmt *mgmt, size_t len)
{
	struct ieee80211_local *local = sdata->local;
	struct ieee80211_mgd_auth_data *auth_data = sdata->u.mgd.auth_data;
	u8 *pos;
	struct ieee802_11_elems elems;
	u32 tx_flags = 0;

	pos = mgmt->u.auth.variable;
	ieee802_11_parse_elems(pos, len - (pos - (u8 *) mgmt), false, &elems);
	if (!elems.challenge)
		return;
	auth_data->expected_transaction = 4;
	drv_mgd_prepare_tx(sdata->local, sdata);
	if (local->hw.flags & IEEE80211_HW_REPORTS_TX_ACK_STATUS)
		tx_flags = IEEE80211_TX_CTL_REQ_TX_STATUS |
			   IEEE80211_TX_INTFL_MLME_CONN_TX;
	ieee80211_send_auth(sdata, 3, auth_data->algorithm, 0,
			    elems.challenge - 2, elems.challenge_len + 2,
			    auth_data->bss->bssid, auth_data->bss->bssid,
			    auth_data->key, auth_data->key_len,
			    auth_data->key_idx, tx_flags);
}

static void ieee80211_rx_mgmt_auth(struct ieee80211_sub_if_data *sdata,
				   struct ieee80211_mgmt *mgmt, size_t len)
{
	struct ieee80211_if_managed *ifmgd = &sdata->u.mgd;
	u8 bssid[ETH_ALEN];
	u16 auth_alg, auth_transaction, status_code;
	struct sta_info *sta;

	sdata_assert_lock(sdata);

	if (len < 24 + 6)
		return;

	if (!ifmgd->auth_data || ifmgd->auth_data->done)
		return;

	memcpy(bssid, ifmgd->auth_data->bss->bssid, ETH_ALEN);

	if (!ether_addr_equal(bssid, mgmt->bssid))
		return;

	auth_alg = le16_to_cpu(mgmt->u.auth.auth_alg);
	auth_transaction = le16_to_cpu(mgmt->u.auth.auth_transaction);
	status_code = le16_to_cpu(mgmt->u.auth.status_code);

	if (auth_alg != ifmgd->auth_data->algorithm ||
	    auth_transaction != ifmgd->auth_data->expected_transaction) {
		sdata_info(sdata, "%pM unexpected authentication state: alg %d (expected %d) transact %d (expected %d)\n",
			   mgmt->sa, auth_alg, ifmgd->auth_data->algorithm,
			   auth_transaction,
			   ifmgd->auth_data->expected_transaction);
		return;
	}

	if (status_code != WLAN_STATUS_SUCCESS) {
		sdata_info(sdata, "%pM denied authentication (status %d)\n",
			   mgmt->sa, status_code);
		ieee80211_destroy_auth_data(sdata, false);
		cfg80211_rx_mlme_mgmt(sdata->dev, (u8 *)mgmt, len);
		return;
	}

	switch (ifmgd->auth_data->algorithm) {
	case WLAN_AUTH_OPEN:
	case WLAN_AUTH_LEAP:
	case WLAN_AUTH_FT:
	case WLAN_AUTH_SAE:
		break;
	case WLAN_AUTH_SHARED_KEY:
		if (ifmgd->auth_data->expected_transaction != 4) {
			ieee80211_auth_challenge(sdata, mgmt, len);
			/* need another frame */
			return;
		}
		break;
	default:
		WARN_ONCE(1, "invalid auth alg %d",
			  ifmgd->auth_data->algorithm);
		return;
	}

	sdata_info(sdata, "authenticated\n");
	ifmgd->auth_data->done = true;
	ifmgd->auth_data->timeout = jiffies + IEEE80211_AUTH_WAIT_ASSOC;
	ifmgd->auth_data->timeout_started = true;
	run_again(sdata, ifmgd->auth_data->timeout);

	if (ifmgd->auth_data->algorithm == WLAN_AUTH_SAE &&
	    ifmgd->auth_data->expected_transaction != 2) {
		/*
		 * Report auth frame to user space for processing since another
		 * round of Authentication frames is still needed.
		 */
		cfg80211_rx_mlme_mgmt(sdata->dev, (u8 *)mgmt, len);
		return;
	}

	/* move station state to auth */
	mutex_lock(&sdata->local->sta_mtx);
	sta = sta_info_get(sdata, bssid);
	if (!sta) {
		WARN_ONCE(1, "%s: STA %pM not found", sdata->name, bssid);
		goto out_err;
	}
	if (sta_info_move_state(sta, IEEE80211_STA_AUTH)) {
		sdata_info(sdata, "failed moving %pM to auth\n", bssid);
		goto out_err;
	}
	mutex_unlock(&sdata->local->sta_mtx);

	cfg80211_rx_mlme_mgmt(sdata->dev, (u8 *)mgmt, len);
	return;
 out_err:
	mutex_unlock(&sdata->local->sta_mtx);
	/* ignore frame -- wait for timeout */
}


static void ieee80211_rx_mgmt_deauth(struct ieee80211_sub_if_data *sdata,
				     struct ieee80211_mgmt *mgmt, size_t len)
{
	struct ieee80211_if_managed *ifmgd = &sdata->u.mgd;
	const u8 *bssid = NULL;
	u16 reason_code;

	sdata_assert_lock(sdata);

	if (len < 24 + 2)
		return;

	if (!ifmgd->associated ||
	    !ether_addr_equal(mgmt->bssid, ifmgd->associated->bssid))
		return;

	bssid = ifmgd->associated->bssid;

	reason_code = le16_to_cpu(mgmt->u.deauth.reason_code);

	sdata_info(sdata, "deauthenticated from %pM (Reason: %u)\n",
		   bssid, reason_code);

	ieee80211_set_disassoc(sdata, 0, 0, false, NULL);

	cfg80211_rx_mlme_mgmt(sdata->dev, (u8 *)mgmt, len);
}


static void ieee80211_rx_mgmt_disassoc(struct ieee80211_sub_if_data *sdata,
				       struct ieee80211_mgmt *mgmt, size_t len)
{
	struct ieee80211_if_managed *ifmgd = &sdata->u.mgd;
	u16 reason_code;

	sdata_assert_lock(sdata);

	if (len < 24 + 2)
		return;

	if (!ifmgd->associated ||
	    !ether_addr_equal(mgmt->bssid, ifmgd->associated->bssid))
		return;

	reason_code = le16_to_cpu(mgmt->u.disassoc.reason_code);

	sdata_info(sdata, "disassociated from %pM (Reason: %u)\n",
		   mgmt->sa, reason_code);

	ieee80211_set_disassoc(sdata, 0, 0, false, NULL);

	cfg80211_rx_mlme_mgmt(sdata->dev, (u8 *)mgmt, len);
}

static void ieee80211_get_rates(struct ieee80211_supported_band *sband,
				u8 *supp_rates, unsigned int supp_rates_len,
				u32 *rates, u32 *basic_rates,
				bool *have_higher_than_11mbit,
				int *min_rate, int *min_rate_index)
{
	int i, j;

	for (i = 0; i < supp_rates_len; i++) {
		int rate = (supp_rates[i] & 0x7f) * 5;
		bool is_basic = !!(supp_rates[i] & 0x80);

		if (rate > 110)
			*have_higher_than_11mbit = true;

		/*
		 * BSS_MEMBERSHIP_SELECTOR_HT_PHY is defined in 802.11n-2009
		 * 7.3.2.2 as a magic value instead of a rate. Hence, skip it.
		 *
		 * Note: Even through the membership selector and the basic
		 *	 rate flag share the same bit, they are not exactly
		 *	 the same.
		 */
		if (!!(supp_rates[i] & 0x80) &&
		    (supp_rates[i] & 0x7f) == BSS_MEMBERSHIP_SELECTOR_HT_PHY)
			continue;

		for (j = 0; j < sband->n_bitrates; j++) {
			if (sband->bitrates[j].bitrate == rate) {
				*rates |= BIT(j);
				if (is_basic)
					*basic_rates |= BIT(j);
				if (rate < *min_rate) {
					*min_rate = rate;
					*min_rate_index = j;
				}
				break;
			}
		}
	}
}

static void ieee80211_destroy_assoc_data(struct ieee80211_sub_if_data *sdata,
					 bool assoc)
{
	struct ieee80211_mgd_assoc_data *assoc_data = sdata->u.mgd.assoc_data;

	sdata_assert_lock(sdata);

	if (!assoc) {
		sta_info_destroy_addr(sdata, assoc_data->bss->bssid);

		memset(sdata->u.mgd.bssid, 0, ETH_ALEN);
		ieee80211_bss_info_change_notify(sdata, BSS_CHANGED_BSSID);
		sdata->u.mgd.flags = 0;
		ieee80211_vif_release_channel(sdata);
	}

	kfree(assoc_data);
	sdata->u.mgd.assoc_data = NULL;
}

static bool ieee80211_assoc_success(struct ieee80211_sub_if_data *sdata,
				    struct cfg80211_bss *cbss,
				    struct ieee80211_mgmt *mgmt, size_t len)
{
	struct ieee80211_if_managed *ifmgd = &sdata->u.mgd;
	struct ieee80211_local *local = sdata->local;
	struct ieee80211_supported_band *sband;
	struct sta_info *sta;
	u8 *pos;
	u16 capab_info, aid;
	struct ieee802_11_elems elems;
	struct ieee80211_bss_conf *bss_conf = &sdata->vif.bss_conf;
	const struct cfg80211_bss_ies *bss_ies = NULL;
	struct ieee80211_mgd_assoc_data *assoc_data = ifmgd->assoc_data;
	u32 changed = 0;
	int err;
	bool ret;

	/* AssocResp and ReassocResp have identical structure */

	aid = le16_to_cpu(mgmt->u.assoc_resp.aid);
	capab_info = le16_to_cpu(mgmt->u.assoc_resp.capab_info);

	if ((aid & (BIT(15) | BIT(14))) != (BIT(15) | BIT(14)))
		sdata_info(sdata, "invalid AID value 0x%x; bits 15:14 not set\n",
			   aid);
	aid &= ~(BIT(15) | BIT(14));

	ifmgd->broken_ap = false;

	if (aid == 0 || aid > IEEE80211_MAX_AID) {
		sdata_info(sdata, "invalid AID value %d (out of range), turn off PS\n",
			   aid);
		aid = 0;
		ifmgd->broken_ap = true;
	}

	pos = mgmt->u.assoc_resp.variable;
	ieee802_11_parse_elems(pos, len - (pos - (u8 *) mgmt), false, &elems);

	if (!elems.supp_rates) {
		sdata_info(sdata, "no SuppRates element in AssocResp\n");
		return false;
	}

	ifmgd->aid = aid;

	/*
	 * Some APs are erroneously not including some information in their
	 * (re)association response frames. Try to recover by using the data
	 * from the beacon or probe response. This seems to afflict mobile
	 * 2G/3G/4G wifi routers, reported models include the "Onda PN51T",
	 * "Vodafone PocketWiFi 2", "ZTE MF60" and a similar T-Mobile device.
	 */
	if ((assoc_data->wmm && !elems.wmm_param) ||
	    (!(ifmgd->flags & IEEE80211_STA_DISABLE_HT) &&
	     (!elems.ht_cap_elem || !elems.ht_operation)) ||
	    (!(ifmgd->flags & IEEE80211_STA_DISABLE_VHT) &&
	     (!elems.vht_cap_elem || !elems.vht_operation))) {
		const struct cfg80211_bss_ies *ies;
		struct ieee802_11_elems bss_elems;

		rcu_read_lock();
		ies = rcu_dereference(cbss->ies);
		if (ies)
			bss_ies = kmemdup(ies, sizeof(*ies) + ies->len,
					  GFP_ATOMIC);
		rcu_read_unlock();
		if (!bss_ies)
			return false;

		ieee802_11_parse_elems(bss_ies->data, bss_ies->len,
				       false, &bss_elems);
		if (assoc_data->wmm &&
		    !elems.wmm_param && bss_elems.wmm_param) {
			elems.wmm_param = bss_elems.wmm_param;
			sdata_info(sdata,
				   "AP bug: WMM param missing from AssocResp\n");
		}

		/*
		 * Also check if we requested HT/VHT, otherwise the AP doesn't
		 * have to include the IEs in the (re)association response.
		 */
		if (!elems.ht_cap_elem && bss_elems.ht_cap_elem &&
		    !(ifmgd->flags & IEEE80211_STA_DISABLE_HT)) {
			elems.ht_cap_elem = bss_elems.ht_cap_elem;
			sdata_info(sdata,
				   "AP bug: HT capability missing from AssocResp\n");
		}
		if (!elems.ht_operation && bss_elems.ht_operation &&
		    !(ifmgd->flags & IEEE80211_STA_DISABLE_HT)) {
			elems.ht_operation = bss_elems.ht_operation;
			sdata_info(sdata,
				   "AP bug: HT operation missing from AssocResp\n");
		}
		if (!elems.vht_cap_elem && bss_elems.vht_cap_elem &&
		    !(ifmgd->flags & IEEE80211_STA_DISABLE_VHT)) {
			elems.vht_cap_elem = bss_elems.vht_cap_elem;
			sdata_info(sdata,
				   "AP bug: VHT capa missing from AssocResp\n");
		}
		if (!elems.vht_operation && bss_elems.vht_operation &&
		    !(ifmgd->flags & IEEE80211_STA_DISABLE_VHT)) {
			elems.vht_operation = bss_elems.vht_operation;
			sdata_info(sdata,
				   "AP bug: VHT operation missing from AssocResp\n");
		}
	}

	/*
	 * We previously checked these in the beacon/probe response, so
	 * they should be present here. This is just a safety net.
	 */
	if (!(ifmgd->flags & IEEE80211_STA_DISABLE_HT) &&
	    (!elems.wmm_param || !elems.ht_cap_elem || !elems.ht_operation)) {
		sdata_info(sdata,
			   "HT AP is missing WMM params or HT capability/operation\n");
		ret = false;
		goto out;
	}

	if (!(ifmgd->flags & IEEE80211_STA_DISABLE_VHT) &&
	    (!elems.vht_cap_elem || !elems.vht_operation)) {
		sdata_info(sdata,
			   "VHT AP is missing VHT capability/operation\n");
		ret = false;
		goto out;
	}

	mutex_lock(&sdata->local->sta_mtx);
	/*
	 * station info was already allocated and inserted before
	 * the association and should be available to us
	 */
	sta = sta_info_get(sdata, cbss->bssid);
	if (WARN_ON(!sta)) {
		mutex_unlock(&sdata->local->sta_mtx);
		ret = false;
		goto out;
	}

	sband = local->hw.wiphy->bands[ieee80211_get_sdata_band(sdata)];

	/* Set up internal HT/VHT capabilities */
	if (elems.ht_cap_elem && !(ifmgd->flags & IEEE80211_STA_DISABLE_HT))
		ieee80211_ht_cap_ie_to_sta_ht_cap(sdata, sband,
						  elems.ht_cap_elem, sta);

	if (elems.vht_cap_elem && !(ifmgd->flags & IEEE80211_STA_DISABLE_VHT))
		ieee80211_vht_cap_ie_to_sta_vht_cap(sdata, sband,
						    elems.vht_cap_elem, sta);

	/*
	 * Some APs, e.g. Netgear WNDR3700, report invalid HT operation data
	 * in their association response, so ignore that data for our own
	 * configuration. If it changed since the last beacon, we'll get the
	 * next beacon and update then.
	 */

	/*
	 * If an operating mode notification IE is present, override the
	 * NSS calculation (that would be done in rate_control_rate_init())
	 * and use the # of streams from that element.
	 */
	if (elems.opmode_notif &&
	    !(*elems.opmode_notif & IEEE80211_OPMODE_NOTIF_RX_NSS_TYPE_BF)) {
		u8 nss;

		nss = *elems.opmode_notif & IEEE80211_OPMODE_NOTIF_RX_NSS_MASK;
		nss >>= IEEE80211_OPMODE_NOTIF_RX_NSS_SHIFT;
		nss += 1;
		sta->sta.rx_nss = nss;
	}

	rate_control_rate_init(sta);

	if (ifmgd->flags & IEEE80211_STA_MFP_ENABLED)
		set_sta_flag(sta, WLAN_STA_MFP);

	if (elems.wmm_param)
		set_sta_flag(sta, WLAN_STA_WME);

	err = sta_info_move_state(sta, IEEE80211_STA_ASSOC);
	if (!err && !(ifmgd->flags & IEEE80211_STA_CONTROL_PORT))
		err = sta_info_move_state(sta, IEEE80211_STA_AUTHORIZED);
	if (err) {
		sdata_info(sdata,
			   "failed to move station %pM to desired state\n",
			   sta->sta.addr);
		WARN_ON(__sta_info_destroy(sta));
		mutex_unlock(&sdata->local->sta_mtx);
		ret = false;
		goto out;
	}

	mutex_unlock(&sdata->local->sta_mtx);

	/*
	 * Always handle WMM once after association regardless
	 * of the first value the AP uses. Setting -1 here has
	 * that effect because the AP values is an unsigned
	 * 4-bit value.
	 */
	ifmgd->wmm_last_param_set = -1;

	if (elems.wmm_param)
		ieee80211_sta_wmm_params(local, sdata, elems.wmm_param,
					 elems.wmm_param_len);
	else
		ieee80211_set_wmm_default(sdata, false);
	changed |= BSS_CHANGED_QOS;

	/* set AID and assoc capability,
	 * ieee80211_set_associated() will tell the driver */
	bss_conf->aid = aid;
	bss_conf->assoc_capability = capab_info;
	ieee80211_set_associated(sdata, cbss, changed);

	/*
	 * If we're using 4-addr mode, let the AP know that we're
	 * doing so, so that it can create the STA VLAN on its side
	 */
	if (ifmgd->use_4addr)
		ieee80211_send_4addr_nullfunc(local, sdata);

	/*
	 * Start timer to probe the connection to the AP now.
	 * Also start the timer that will detect beacon loss.
	 */
	ieee80211_sta_rx_notify(sdata, (struct ieee80211_hdr *)mgmt);
	ieee80211_sta_reset_beacon_monitor(sdata);

	ret = true;
 out:
	kfree(bss_ies);
	return ret;
}

static void ieee80211_rx_mgmt_assoc_resp(struct ieee80211_sub_if_data *sdata,
					 struct ieee80211_mgmt *mgmt,
					 size_t len)
{
	struct ieee80211_if_managed *ifmgd = &sdata->u.mgd;
	struct ieee80211_mgd_assoc_data *assoc_data = ifmgd->assoc_data;
	u16 capab_info, status_code, aid;
	struct ieee802_11_elems elems;
	u8 *pos;
	bool reassoc;
	struct cfg80211_bss *bss;

	sdata_assert_lock(sdata);

	if (!assoc_data)
		return;
	if (!ether_addr_equal(assoc_data->bss->bssid, mgmt->bssid))
		return;

	/*
	 * AssocResp and ReassocResp have identical structure, so process both
	 * of them in this function.
	 */

	if (len < 24 + 6)
		return;

	reassoc = ieee80211_is_reassoc_req(mgmt->frame_control);
	capab_info = le16_to_cpu(mgmt->u.assoc_resp.capab_info);
	status_code = le16_to_cpu(mgmt->u.assoc_resp.status_code);
	aid = le16_to_cpu(mgmt->u.assoc_resp.aid);

	sdata_info(sdata,
		   "RX %sssocResp from %pM (capab=0x%x status=%d aid=%d)\n",
		   reassoc ? "Rea" : "A", mgmt->sa,
		   capab_info, status_code, (u16)(aid & ~(BIT(15) | BIT(14))));

	pos = mgmt->u.assoc_resp.variable;
	ieee802_11_parse_elems(pos, len - (pos - (u8 *) mgmt), false, &elems);

	if (status_code == WLAN_STATUS_ASSOC_REJECTED_TEMPORARILY &&
	    elems.timeout_int &&
	    elems.timeout_int->type == WLAN_TIMEOUT_ASSOC_COMEBACK) {
		u32 tu, ms;
		tu = le32_to_cpu(elems.timeout_int->value);
		ms = tu * 1024 / 1000;
		sdata_info(sdata,
			   "%pM rejected association temporarily; comeback duration %u TU (%u ms)\n",
			   mgmt->sa, tu, ms);
		assoc_data->timeout = jiffies + msecs_to_jiffies(ms);
		assoc_data->timeout_started = true;
		if (ms > IEEE80211_ASSOC_TIMEOUT)
			run_again(sdata, assoc_data->timeout);
		return;
	}

	bss = assoc_data->bss;

	if (status_code != WLAN_STATUS_SUCCESS) {
		sdata_info(sdata, "%pM denied association (code=%d)\n",
			   mgmt->sa, status_code);
		ieee80211_destroy_assoc_data(sdata, false);
	} else {
		if (!ieee80211_assoc_success(sdata, bss, mgmt, len)) {
			/* oops -- internal error -- send timeout for now */
			ieee80211_destroy_assoc_data(sdata, false);
<<<<<<< HEAD
			cfg80211_put_bss(sdata->local->hw.wiphy, bss);
			cfg80211_assoc_timeout(sdata->dev, mgmt->bssid);
=======
			cfg80211_assoc_timeout(sdata->dev, bss);
>>>>>>> 6c7c4cbf
			return;
		}
		sdata_info(sdata, "associated\n");

		/*
		 * destroy assoc_data afterwards, as otherwise an idle
		 * recalc after assoc_data is NULL but before associated
		 * is set can cause the interface to go idle
		 */
		ieee80211_destroy_assoc_data(sdata, true);
	}

	cfg80211_rx_assoc_resp(sdata->dev, bss, (u8 *)mgmt, len);
}

static void ieee80211_rx_bss_info(struct ieee80211_sub_if_data *sdata,
				  struct ieee80211_mgmt *mgmt, size_t len,
				  struct ieee80211_rx_status *rx_status,
				  struct ieee802_11_elems *elems)
{
	struct ieee80211_local *local = sdata->local;
	int freq;
	struct ieee80211_bss *bss;
	struct ieee80211_channel *channel;

	sdata_assert_lock(sdata);

	if (elems->ds_params)
		freq = ieee80211_channel_to_frequency(elems->ds_params[0],
						      rx_status->band);
	else
		freq = rx_status->freq;

	channel = ieee80211_get_channel(local->hw.wiphy, freq);

	if (!channel || channel->flags & IEEE80211_CHAN_DISABLED)
		return;

	bss = ieee80211_bss_info_update(local, rx_status, mgmt, len, elems,
					channel);
	if (bss) {
		ieee80211_rx_bss_put(local, bss);
		sdata->vif.bss_conf.beacon_rate = bss->beacon_rate;
	}

	if (!sdata->u.mgd.associated ||
	    !ether_addr_equal(mgmt->bssid, sdata->u.mgd.associated->bssid))
		return;

	ieee80211_sta_process_chanswitch(sdata, rx_status->mactime,
					 elems, true);

}


static void ieee80211_rx_mgmt_probe_resp(struct ieee80211_sub_if_data *sdata,
					 struct sk_buff *skb)
{
	struct ieee80211_mgmt *mgmt = (void *)skb->data;
	struct ieee80211_if_managed *ifmgd;
	struct ieee80211_rx_status *rx_status = (void *) skb->cb;
	size_t baselen, len = skb->len;
	struct ieee802_11_elems elems;

	ifmgd = &sdata->u.mgd;

	sdata_assert_lock(sdata);

	if (!ether_addr_equal(mgmt->da, sdata->vif.addr))
		return; /* ignore ProbeResp to foreign address */

	baselen = (u8 *) mgmt->u.probe_resp.variable - (u8 *) mgmt;
	if (baselen > len)
		return;

	ieee802_11_parse_elems(mgmt->u.probe_resp.variable, len - baselen,
			       false, &elems);

	ieee80211_rx_bss_info(sdata, mgmt, len, rx_status, &elems);

	if (ifmgd->associated &&
	    ether_addr_equal(mgmt->bssid, ifmgd->associated->bssid))
		ieee80211_reset_ap_probe(sdata);

	if (ifmgd->auth_data && !ifmgd->auth_data->bss->proberesp_ies &&
	    ether_addr_equal(mgmt->bssid, ifmgd->auth_data->bss->bssid)) {
		/* got probe response, continue with auth */
		sdata_info(sdata, "direct probe responded\n");
		ifmgd->auth_data->tries = 0;
		ifmgd->auth_data->timeout = jiffies;
		ifmgd->auth_data->timeout_started = true;
		run_again(sdata, ifmgd->auth_data->timeout);
	}
}

/*
 * This is the canonical list of information elements we care about,
 * the filter code also gives us all changes to the Microsoft OUI
 * (00:50:F2) vendor IE which is used for WMM which we need to track.
 *
 * We implement beacon filtering in software since that means we can
 * avoid processing the frame here and in cfg80211, and userspace
 * will not be able to tell whether the hardware supports it or not.
 *
 * XXX: This list needs to be dynamic -- userspace needs to be able to
 *	add items it requires. It also needs to be able to tell us to
 *	look out for other vendor IEs.
 */
static const u64 care_about_ies =
	(1ULL << WLAN_EID_COUNTRY) |
	(1ULL << WLAN_EID_ERP_INFO) |
	(1ULL << WLAN_EID_CHANNEL_SWITCH) |
	(1ULL << WLAN_EID_PWR_CONSTRAINT) |
	(1ULL << WLAN_EID_HT_CAPABILITY) |
	(1ULL << WLAN_EID_HT_OPERATION);

static void ieee80211_rx_mgmt_beacon(struct ieee80211_sub_if_data *sdata,
				     struct ieee80211_mgmt *mgmt, size_t len,
				     struct ieee80211_rx_status *rx_status)
{
	struct ieee80211_if_managed *ifmgd = &sdata->u.mgd;
	struct ieee80211_bss_conf *bss_conf = &sdata->vif.bss_conf;
	size_t baselen;
	struct ieee802_11_elems elems;
	struct ieee80211_local *local = sdata->local;
	struct ieee80211_chanctx_conf *chanctx_conf;
	struct ieee80211_channel *chan;
	struct sta_info *sta;
	u32 changed = 0;
	bool erp_valid;
	u8 erp_value = 0;
	u32 ncrc;
	u8 *bssid;
	u8 deauth_buf[IEEE80211_DEAUTH_FRAME_LEN];

	sdata_assert_lock(sdata);

	/* Process beacon from the current BSS */
	baselen = (u8 *) mgmt->u.beacon.variable - (u8 *) mgmt;
	if (baselen > len)
		return;

	rcu_read_lock();
	chanctx_conf = rcu_dereference(sdata->vif.chanctx_conf);
	if (!chanctx_conf) {
		rcu_read_unlock();
		return;
	}

	if (rx_status->freq != chanctx_conf->def.chan->center_freq) {
		rcu_read_unlock();
		return;
	}
	chan = chanctx_conf->def.chan;
	rcu_read_unlock();

	if (ifmgd->assoc_data && ifmgd->assoc_data->need_beacon &&
	    ether_addr_equal(mgmt->bssid, ifmgd->assoc_data->bss->bssid)) {
		ieee802_11_parse_elems(mgmt->u.beacon.variable,
				       len - baselen, false, &elems);

		ieee80211_rx_bss_info(sdata, mgmt, len, rx_status, &elems);
		if (elems.tim && !elems.parse_error) {
			const struct ieee80211_tim_ie *tim_ie = elems.tim;
			ifmgd->dtim_period = tim_ie->dtim_period;
		}
		ifmgd->have_beacon = true;
		ifmgd->assoc_data->need_beacon = false;
		if (local->hw.flags & IEEE80211_HW_TIMING_BEACON_ONLY) {
			sdata->vif.bss_conf.sync_tsf =
				le64_to_cpu(mgmt->u.beacon.timestamp);
			sdata->vif.bss_conf.sync_device_ts =
				rx_status->device_timestamp;
			if (elems.tim)
				sdata->vif.bss_conf.sync_dtim_count =
					elems.tim->dtim_count;
			else
				sdata->vif.bss_conf.sync_dtim_count = 0;
		}
		/* continue assoc process */
		ifmgd->assoc_data->timeout = jiffies;
		ifmgd->assoc_data->timeout_started = true;
		run_again(sdata, ifmgd->assoc_data->timeout);
		return;
	}

	if (!ifmgd->associated ||
	    !ether_addr_equal(mgmt->bssid, ifmgd->associated->bssid))
		return;
	bssid = ifmgd->associated->bssid;

	/* Track average RSSI from the Beacon frames of the current AP */
	ifmgd->last_beacon_signal = rx_status->signal;
	if (ifmgd->flags & IEEE80211_STA_RESET_SIGNAL_AVE) {
		ifmgd->flags &= ~IEEE80211_STA_RESET_SIGNAL_AVE;
		ifmgd->ave_beacon_signal = rx_status->signal * 16;
		ifmgd->last_cqm_event_signal = 0;
		ifmgd->count_beacon_signal = 1;
		ifmgd->last_ave_beacon_signal = 0;
	} else {
		ifmgd->ave_beacon_signal =
			(IEEE80211_SIGNAL_AVE_WEIGHT * rx_status->signal * 16 +
			 (16 - IEEE80211_SIGNAL_AVE_WEIGHT) *
			 ifmgd->ave_beacon_signal) / 16;
		ifmgd->count_beacon_signal++;
	}

	if (ifmgd->rssi_min_thold != ifmgd->rssi_max_thold &&
	    ifmgd->count_beacon_signal >= IEEE80211_SIGNAL_AVE_MIN_COUNT) {
		int sig = ifmgd->ave_beacon_signal;
		int last_sig = ifmgd->last_ave_beacon_signal;

		/*
		 * if signal crosses either of the boundaries, invoke callback
		 * with appropriate parameters
		 */
		if (sig > ifmgd->rssi_max_thold &&
		    (last_sig <= ifmgd->rssi_min_thold || last_sig == 0)) {
			ifmgd->last_ave_beacon_signal = sig;
			drv_rssi_callback(local, sdata, RSSI_EVENT_HIGH);
		} else if (sig < ifmgd->rssi_min_thold &&
			   (last_sig >= ifmgd->rssi_max_thold ||
			   last_sig == 0)) {
			ifmgd->last_ave_beacon_signal = sig;
			drv_rssi_callback(local, sdata, RSSI_EVENT_LOW);
		}
	}

	if (bss_conf->cqm_rssi_thold &&
	    ifmgd->count_beacon_signal >= IEEE80211_SIGNAL_AVE_MIN_COUNT &&
	    !(sdata->vif.driver_flags & IEEE80211_VIF_SUPPORTS_CQM_RSSI)) {
		int sig = ifmgd->ave_beacon_signal / 16;
		int last_event = ifmgd->last_cqm_event_signal;
		int thold = bss_conf->cqm_rssi_thold;
		int hyst = bss_conf->cqm_rssi_hyst;
		if (sig < thold &&
		    (last_event == 0 || sig < last_event - hyst)) {
			ifmgd->last_cqm_event_signal = sig;
			ieee80211_cqm_rssi_notify(
				&sdata->vif,
				NL80211_CQM_RSSI_THRESHOLD_EVENT_LOW,
				GFP_KERNEL);
		} else if (sig > thold &&
			   (last_event == 0 || sig > last_event + hyst)) {
			ifmgd->last_cqm_event_signal = sig;
			ieee80211_cqm_rssi_notify(
				&sdata->vif,
				NL80211_CQM_RSSI_THRESHOLD_EVENT_HIGH,
				GFP_KERNEL);
		}
	}

	if (ifmgd->flags & IEEE80211_STA_BEACON_POLL) {
		mlme_dbg_ratelimited(sdata,
				     "cancelling AP probe due to a received beacon\n");
		mutex_lock(&local->mtx);
		ifmgd->flags &= ~IEEE80211_STA_BEACON_POLL;
		ieee80211_run_deferred_scan(local);
		mutex_unlock(&local->mtx);

		mutex_lock(&local->iflist_mtx);
		ieee80211_recalc_ps(local, -1);
		mutex_unlock(&local->iflist_mtx);
	}

	/*
	 * Push the beacon loss detection into the future since
	 * we are processing a beacon from the AP just now.
	 */
	ieee80211_sta_reset_beacon_monitor(sdata);

	ncrc = crc32_be(0, (void *)&mgmt->u.beacon.beacon_int, 4);
	ncrc = ieee802_11_parse_elems_crc(mgmt->u.beacon.variable,
					  len - baselen, false, &elems,
					  care_about_ies, ncrc);

	if (local->hw.flags & IEEE80211_HW_PS_NULLFUNC_STACK) {
		bool directed_tim = ieee80211_check_tim(elems.tim,
							elems.tim_len,
							ifmgd->aid);
		if (directed_tim) {
			if (local->hw.conf.dynamic_ps_timeout > 0) {
				if (local->hw.conf.flags & IEEE80211_CONF_PS) {
					local->hw.conf.flags &= ~IEEE80211_CONF_PS;
					ieee80211_hw_config(local,
							    IEEE80211_CONF_CHANGE_PS);
				}
				ieee80211_send_nullfunc(local, sdata, 0);
			} else if (!local->pspolling && sdata->u.mgd.powersave) {
				local->pspolling = true;

				/*
				 * Here is assumed that the driver will be
				 * able to send ps-poll frame and receive a
				 * response even though power save mode is
				 * enabled, but some drivers might require
				 * to disable power save here. This needs
				 * to be investigated.
				 */
				ieee80211_send_pspoll(local, sdata);
			}
		}
	}

	if (sdata->vif.p2p) {
		struct ieee80211_p2p_noa_attr noa = {};
		int ret;

		ret = cfg80211_get_p2p_attr(mgmt->u.beacon.variable,
					    len - baselen,
					    IEEE80211_P2P_ATTR_ABSENCE_NOTICE,
					    (u8 *) &noa, sizeof(noa));
		if (ret >= 2) {
			if (sdata->u.mgd.p2p_noa_index != noa.index) {
				/* valid noa_attr and index changed */
				sdata->u.mgd.p2p_noa_index = noa.index;
				memcpy(&bss_conf->p2p_noa_attr, &noa, sizeof(noa));
				changed |= BSS_CHANGED_P2P_PS;
				/*
				 * make sure we update all information, the CRC
				 * mechanism doesn't look at P2P attributes.
				 */
				ifmgd->beacon_crc_valid = false;
			}
		} else if (sdata->u.mgd.p2p_noa_index != -1) {
			/* noa_attr not found and we had valid noa_attr before */
			sdata->u.mgd.p2p_noa_index = -1;
			memset(&bss_conf->p2p_noa_attr, 0, sizeof(bss_conf->p2p_noa_attr));
			changed |= BSS_CHANGED_P2P_PS;
			ifmgd->beacon_crc_valid = false;
		}
	}

	if (ncrc == ifmgd->beacon_crc && ifmgd->beacon_crc_valid)
		return;
	ifmgd->beacon_crc = ncrc;
	ifmgd->beacon_crc_valid = true;

	ieee80211_rx_bss_info(sdata, mgmt, len, rx_status, &elems);

	if (ieee80211_sta_wmm_params(local, sdata, elems.wmm_param,
				     elems.wmm_param_len))
		changed |= BSS_CHANGED_QOS;

	/*
	 * If we haven't had a beacon before, tell the driver about the
	 * DTIM period (and beacon timing if desired) now.
	 */
	if (!ifmgd->have_beacon) {
		/* a few bogus AP send dtim_period = 0 or no TIM IE */
		if (elems.tim)
			bss_conf->dtim_period = elems.tim->dtim_period ?: 1;
		else
			bss_conf->dtim_period = 1;

		if (local->hw.flags & IEEE80211_HW_TIMING_BEACON_ONLY) {
			sdata->vif.bss_conf.sync_tsf =
				le64_to_cpu(mgmt->u.beacon.timestamp);
			sdata->vif.bss_conf.sync_device_ts =
				rx_status->device_timestamp;
			if (elems.tim)
				sdata->vif.bss_conf.sync_dtim_count =
					elems.tim->dtim_count;
			else
				sdata->vif.bss_conf.sync_dtim_count = 0;
		}

		changed |= BSS_CHANGED_BEACON_INFO;
		ifmgd->have_beacon = true;

		mutex_lock(&local->iflist_mtx);
		ieee80211_recalc_ps(local, -1);
		mutex_unlock(&local->iflist_mtx);

		ieee80211_recalc_ps_vif(sdata);
	}

	if (elems.erp_info) {
		erp_valid = true;
		erp_value = elems.erp_info[0];
	} else {
		erp_valid = false;
	}
	changed |= ieee80211_handle_bss_capability(sdata,
			le16_to_cpu(mgmt->u.beacon.capab_info),
			erp_valid, erp_value);

	mutex_lock(&local->sta_mtx);
	sta = sta_info_get(sdata, bssid);

	if (ieee80211_config_bw(sdata, sta, elems.ht_operation,
				elems.vht_operation, bssid, &changed)) {
		mutex_unlock(&local->sta_mtx);
		ieee80211_set_disassoc(sdata, IEEE80211_STYPE_DEAUTH,
				       WLAN_REASON_DEAUTH_LEAVING,
				       true, deauth_buf);
		cfg80211_tx_mlme_mgmt(sdata->dev, deauth_buf,
				      sizeof(deauth_buf));
		return;
	}

	if (sta && elems.opmode_notif)
		ieee80211_vht_handle_opmode(sdata, sta, *elems.opmode_notif,
					    rx_status->band, true);
	mutex_unlock(&local->sta_mtx);

	if (elems.country_elem && elems.pwr_constr_elem &&
	    mgmt->u.probe_resp.capab_info &
				cpu_to_le16(WLAN_CAPABILITY_SPECTRUM_MGMT))
		changed |= ieee80211_handle_pwr_constr(sdata, chan,
						       elems.country_elem,
						       elems.country_elem_len,
						       elems.pwr_constr_elem);

	ieee80211_bss_info_change_notify(sdata, changed);
}

void ieee80211_sta_rx_queued_mgmt(struct ieee80211_sub_if_data *sdata,
				  struct sk_buff *skb)
{
	struct ieee80211_rx_status *rx_status;
	struct ieee80211_mgmt *mgmt;
	u16 fc;
	struct ieee802_11_elems elems;
	int ies_len;

	rx_status = (struct ieee80211_rx_status *) skb->cb;
	mgmt = (struct ieee80211_mgmt *) skb->data;
	fc = le16_to_cpu(mgmt->frame_control);

	sdata_lock(sdata);

	switch (fc & IEEE80211_FCTL_STYPE) {
	case IEEE80211_STYPE_BEACON:
		ieee80211_rx_mgmt_beacon(sdata, mgmt, skb->len, rx_status);
		break;
	case IEEE80211_STYPE_PROBE_RESP:
		ieee80211_rx_mgmt_probe_resp(sdata, skb);
		break;
	case IEEE80211_STYPE_AUTH:
		ieee80211_rx_mgmt_auth(sdata, mgmt, skb->len);
		break;
	case IEEE80211_STYPE_DEAUTH:
		ieee80211_rx_mgmt_deauth(sdata, mgmt, skb->len);
		break;
	case IEEE80211_STYPE_DISASSOC:
		ieee80211_rx_mgmt_disassoc(sdata, mgmt, skb->len);
		break;
	case IEEE80211_STYPE_ASSOC_RESP:
	case IEEE80211_STYPE_REASSOC_RESP:
		ieee80211_rx_mgmt_assoc_resp(sdata, mgmt, skb->len);
		break;
	case IEEE80211_STYPE_ACTION:
		if (mgmt->u.action.category == WLAN_CATEGORY_SPECTRUM_MGMT) {
			ies_len = skb->len -
				  offsetof(struct ieee80211_mgmt,
					   u.action.u.chan_switch.variable);

			if (ies_len < 0)
				break;

			ieee802_11_parse_elems(
				mgmt->u.action.u.chan_switch.variable,
				ies_len, true, &elems);

			if (elems.parse_error)
				break;

			ieee80211_sta_process_chanswitch(sdata,
							 rx_status->mactime,
							 &elems, false);
		} else if (mgmt->u.action.category == WLAN_CATEGORY_PUBLIC) {
			ies_len = skb->len -
				  offsetof(struct ieee80211_mgmt,
					   u.action.u.ext_chan_switch.variable);

			if (ies_len < 0)
				break;

			ieee802_11_parse_elems(
				mgmt->u.action.u.ext_chan_switch.variable,
				ies_len, true, &elems);

			if (elems.parse_error)
				break;

			/* for the handling code pretend this was also an IE */
			elems.ext_chansw_ie =
				&mgmt->u.action.u.ext_chan_switch.data;

			ieee80211_sta_process_chanswitch(sdata,
							 rx_status->mactime,
							 &elems, false);
		}
		break;
	}
	sdata_unlock(sdata);
}

static void ieee80211_sta_timer(unsigned long data)
{
	struct ieee80211_sub_if_data *sdata =
		(struct ieee80211_sub_if_data *) data;

	ieee80211_queue_work(&sdata->local->hw, &sdata->work);
}

static void ieee80211_sta_connection_lost(struct ieee80211_sub_if_data *sdata,
					  u8 *bssid, u8 reason, bool tx)
{
	u8 frame_buf[IEEE80211_DEAUTH_FRAME_LEN];

	ieee80211_set_disassoc(sdata, IEEE80211_STYPE_DEAUTH, reason,
			       tx, frame_buf);

	cfg80211_tx_mlme_mgmt(sdata->dev, frame_buf,
			      IEEE80211_DEAUTH_FRAME_LEN);
}

static int ieee80211_probe_auth(struct ieee80211_sub_if_data *sdata)
{
	struct ieee80211_local *local = sdata->local;
	struct ieee80211_if_managed *ifmgd = &sdata->u.mgd;
	struct ieee80211_mgd_auth_data *auth_data = ifmgd->auth_data;
	u32 tx_flags = 0;

	sdata_assert_lock(sdata);

	if (WARN_ON_ONCE(!auth_data))
		return -EINVAL;

	auth_data->tries++;

	if (auth_data->tries > IEEE80211_AUTH_MAX_TRIES) {
		sdata_info(sdata, "authentication with %pM timed out\n",
			   auth_data->bss->bssid);

		/*
		 * Most likely AP is not in the range so remove the
		 * bss struct for that AP.
		 */
		cfg80211_unlink_bss(local->hw.wiphy, auth_data->bss);

		return -ETIMEDOUT;
	}

	drv_mgd_prepare_tx(local, sdata);

	if (auth_data->bss->proberesp_ies) {
		u16 trans = 1;
		u16 status = 0;

		sdata_info(sdata, "send auth to %pM (try %d/%d)\n",
			   auth_data->bss->bssid, auth_data->tries,
			   IEEE80211_AUTH_MAX_TRIES);

		auth_data->expected_transaction = 2;

		if (auth_data->algorithm == WLAN_AUTH_SAE) {
			trans = auth_data->sae_trans;
			status = auth_data->sae_status;
			auth_data->expected_transaction = trans;
		}

		if (local->hw.flags & IEEE80211_HW_REPORTS_TX_ACK_STATUS)
			tx_flags = IEEE80211_TX_CTL_REQ_TX_STATUS |
				   IEEE80211_TX_INTFL_MLME_CONN_TX;

		ieee80211_send_auth(sdata, trans, auth_data->algorithm, status,
				    auth_data->data, auth_data->data_len,
				    auth_data->bss->bssid,
				    auth_data->bss->bssid, NULL, 0, 0,
				    tx_flags);
	} else {
		const u8 *ssidie;

		sdata_info(sdata, "direct probe to %pM (try %d/%i)\n",
			   auth_data->bss->bssid, auth_data->tries,
			   IEEE80211_AUTH_MAX_TRIES);

		rcu_read_lock();
		ssidie = ieee80211_bss_get_ie(auth_data->bss, WLAN_EID_SSID);
		if (!ssidie) {
			rcu_read_unlock();
			return -EINVAL;
		}
		/*
		 * Direct probe is sent to broadcast address as some APs
		 * will not answer to direct packet in unassociated state.
		 */
		ieee80211_send_probe_req(sdata, NULL, ssidie + 2, ssidie[1],
					 NULL, 0, (u32) -1, true, 0,
					 auth_data->bss->channel, false);
		rcu_read_unlock();
	}

	if (tx_flags == 0) {
		auth_data->timeout = jiffies + IEEE80211_AUTH_TIMEOUT;
		ifmgd->auth_data->timeout_started = true;
		run_again(sdata, auth_data->timeout);
	} else {
		auth_data->timeout_started = false;
	}

	return 0;
}

static int ieee80211_do_assoc(struct ieee80211_sub_if_data *sdata)
{
	struct ieee80211_mgd_assoc_data *assoc_data = sdata->u.mgd.assoc_data;
	struct ieee80211_local *local = sdata->local;

	sdata_assert_lock(sdata);

	assoc_data->tries++;
	if (assoc_data->tries > IEEE80211_ASSOC_MAX_TRIES) {
		sdata_info(sdata, "association with %pM timed out\n",
			   assoc_data->bss->bssid);

		/*
		 * Most likely AP is not in the range so remove the
		 * bss struct for that AP.
		 */
		cfg80211_unlink_bss(local->hw.wiphy, assoc_data->bss);

		return -ETIMEDOUT;
	}

	sdata_info(sdata, "associate with %pM (try %d/%d)\n",
		   assoc_data->bss->bssid, assoc_data->tries,
		   IEEE80211_ASSOC_MAX_TRIES);
	ieee80211_send_assoc(sdata);

	if (!(local->hw.flags & IEEE80211_HW_REPORTS_TX_ACK_STATUS)) {
		assoc_data->timeout = jiffies + IEEE80211_ASSOC_TIMEOUT;
		assoc_data->timeout_started = true;
		run_again(sdata, assoc_data->timeout);
	} else {
		assoc_data->timeout_started = false;
	}

	return 0;
}

void ieee80211_mgd_conn_tx_status(struct ieee80211_sub_if_data *sdata,
				  __le16 fc, bool acked)
{
	struct ieee80211_local *local = sdata->local;

	sdata->u.mgd.status_fc = fc;
	sdata->u.mgd.status_acked = acked;
	sdata->u.mgd.status_received = true;

	ieee80211_queue_work(&local->hw, &sdata->work);
}

void ieee80211_sta_work(struct ieee80211_sub_if_data *sdata)
{
	struct ieee80211_local *local = sdata->local;
	struct ieee80211_if_managed *ifmgd = &sdata->u.mgd;

	sdata_lock(sdata);

	if (ifmgd->status_received) {
		__le16 fc = ifmgd->status_fc;
		bool status_acked = ifmgd->status_acked;

		ifmgd->status_received = false;
		if (ifmgd->auth_data &&
		    (ieee80211_is_probe_req(fc) || ieee80211_is_auth(fc))) {
			if (status_acked) {
				ifmgd->auth_data->timeout =
					jiffies + IEEE80211_AUTH_TIMEOUT_SHORT;
				run_again(sdata, ifmgd->auth_data->timeout);
			} else {
				ifmgd->auth_data->timeout = jiffies - 1;
			}
			ifmgd->auth_data->timeout_started = true;
		} else if (ifmgd->assoc_data &&
			   (ieee80211_is_assoc_req(fc) ||
			    ieee80211_is_reassoc_req(fc))) {
			if (status_acked) {
				ifmgd->assoc_data->timeout =
					jiffies + IEEE80211_ASSOC_TIMEOUT_SHORT;
				run_again(sdata, ifmgd->assoc_data->timeout);
			} else {
				ifmgd->assoc_data->timeout = jiffies - 1;
			}
			ifmgd->assoc_data->timeout_started = true;
		}
	}

	if (ifmgd->auth_data && ifmgd->auth_data->timeout_started &&
	    time_after(jiffies, ifmgd->auth_data->timeout)) {
		if (ifmgd->auth_data->done) {
			/*
			 * ok ... we waited for assoc but userspace didn't,
			 * so let's just kill the auth data
			 */
			ieee80211_destroy_auth_data(sdata, false);
		} else if (ieee80211_probe_auth(sdata)) {
			u8 bssid[ETH_ALEN];

			memcpy(bssid, ifmgd->auth_data->bss->bssid, ETH_ALEN);

			ieee80211_destroy_auth_data(sdata, false);

			cfg80211_auth_timeout(sdata->dev, bssid);
		}
	} else if (ifmgd->auth_data && ifmgd->auth_data->timeout_started)
		run_again(sdata, ifmgd->auth_data->timeout);

	if (ifmgd->assoc_data && ifmgd->assoc_data->timeout_started &&
	    time_after(jiffies, ifmgd->assoc_data->timeout)) {
		if ((ifmgd->assoc_data->need_beacon && !ifmgd->have_beacon) ||
		    ieee80211_do_assoc(sdata)) {
			struct cfg80211_bss *bss = ifmgd->assoc_data->bss;

			ieee80211_destroy_assoc_data(sdata, false);
<<<<<<< HEAD

			cfg80211_assoc_timeout(sdata->dev, bssid);
=======
			cfg80211_assoc_timeout(sdata->dev, bss);
>>>>>>> 6c7c4cbf
		}
	} else if (ifmgd->assoc_data && ifmgd->assoc_data->timeout_started)
		run_again(sdata, ifmgd->assoc_data->timeout);

	if (ifmgd->flags & (IEEE80211_STA_BEACON_POLL |
			    IEEE80211_STA_CONNECTION_POLL) &&
	    ifmgd->associated) {
		u8 bssid[ETH_ALEN];
		int max_tries;

		memcpy(bssid, ifmgd->associated->bssid, ETH_ALEN);

		if (local->hw.flags & IEEE80211_HW_REPORTS_TX_ACK_STATUS)
			max_tries = max_nullfunc_tries;
		else
			max_tries = max_probe_tries;

		/* ACK received for nullfunc probing frame */
		if (!ifmgd->probe_send_count)
			ieee80211_reset_ap_probe(sdata);
		else if (ifmgd->nullfunc_failed) {
			if (ifmgd->probe_send_count < max_tries) {
				mlme_dbg(sdata,
					 "No ack for nullfunc frame to AP %pM, try %d/%i\n",
					 bssid, ifmgd->probe_send_count,
					 max_tries);
				ieee80211_mgd_probe_ap_send(sdata);
			} else {
				mlme_dbg(sdata,
					 "No ack for nullfunc frame to AP %pM, disconnecting.\n",
					 bssid);
				ieee80211_sta_connection_lost(sdata, bssid,
					WLAN_REASON_DISASSOC_DUE_TO_INACTIVITY,
					false);
			}
		} else if (time_is_after_jiffies(ifmgd->probe_timeout))
			run_again(sdata, ifmgd->probe_timeout);
		else if (local->hw.flags & IEEE80211_HW_REPORTS_TX_ACK_STATUS) {
			mlme_dbg(sdata,
				 "Failed to send nullfunc to AP %pM after %dms, disconnecting\n",
				 bssid, probe_wait_ms);
			ieee80211_sta_connection_lost(sdata, bssid,
				WLAN_REASON_DISASSOC_DUE_TO_INACTIVITY, false);
		} else if (ifmgd->probe_send_count < max_tries) {
			mlme_dbg(sdata,
				 "No probe response from AP %pM after %dms, try %d/%i\n",
				 bssid, probe_wait_ms,
				 ifmgd->probe_send_count, max_tries);
			ieee80211_mgd_probe_ap_send(sdata);
		} else {
			/*
			 * We actually lost the connection ... or did we?
			 * Let's make sure!
			 */
			wiphy_debug(local->hw.wiphy,
				    "%s: No probe response from AP %pM"
				    " after %dms, disconnecting.\n",
				    sdata->name,
				    bssid, probe_wait_ms);

			ieee80211_sta_connection_lost(sdata, bssid,
				WLAN_REASON_DISASSOC_DUE_TO_INACTIVITY, false);
		}
	}

	sdata_unlock(sdata);
}

static void ieee80211_sta_bcn_mon_timer(unsigned long data)
{
	struct ieee80211_sub_if_data *sdata =
		(struct ieee80211_sub_if_data *) data;
	struct ieee80211_local *local = sdata->local;

	if (local->quiescing)
		return;

	sdata->u.mgd.connection_loss = false;
	ieee80211_queue_work(&sdata->local->hw,
			     &sdata->u.mgd.beacon_connection_loss_work);
}

static void ieee80211_sta_conn_mon_timer(unsigned long data)
{
	struct ieee80211_sub_if_data *sdata =
		(struct ieee80211_sub_if_data *) data;
	struct ieee80211_if_managed *ifmgd = &sdata->u.mgd;
	struct ieee80211_local *local = sdata->local;

	if (local->quiescing)
		return;

	ieee80211_queue_work(&local->hw, &ifmgd->monitor_work);
}

static void ieee80211_sta_monitor_work(struct work_struct *work)
{
	struct ieee80211_sub_if_data *sdata =
		container_of(work, struct ieee80211_sub_if_data,
			     u.mgd.monitor_work);

	ieee80211_mgd_probe_ap(sdata, false);
}

static void ieee80211_restart_sta_timer(struct ieee80211_sub_if_data *sdata)
{
	u32 flags;

	if (sdata->vif.type == NL80211_IFTYPE_STATION) {
		__ieee80211_stop_poll(sdata);

		/* let's probe the connection once */
		flags = sdata->local->hw.flags;
		if (!(flags & IEEE80211_HW_CONNECTION_MONITOR))
			ieee80211_queue_work(&sdata->local->hw,
					     &sdata->u.mgd.monitor_work);
		/* and do all the other regular work too */
		ieee80211_queue_work(&sdata->local->hw, &sdata->work);
	}
}

#ifdef CONFIG_PM
void ieee80211_sta_restart(struct ieee80211_sub_if_data *sdata)
{
	struct ieee80211_if_managed *ifmgd = &sdata->u.mgd;

	sdata_lock(sdata);
	if (!ifmgd->associated) {
		sdata_unlock(sdata);
		return;
	}

	if (sdata->flags & IEEE80211_SDATA_DISCONNECT_RESUME) {
		sdata->flags &= ~IEEE80211_SDATA_DISCONNECT_RESUME;
		mlme_dbg(sdata, "driver requested disconnect after resume\n");
		ieee80211_sta_connection_lost(sdata,
					      ifmgd->associated->bssid,
					      WLAN_REASON_UNSPECIFIED,
					      true);
		sdata_unlock(sdata);
		return;
	}
	sdata_unlock(sdata);
}
#endif

/* interface setup */
void ieee80211_sta_setup_sdata(struct ieee80211_sub_if_data *sdata)
{
	struct ieee80211_if_managed *ifmgd;

	ifmgd = &sdata->u.mgd;
	INIT_WORK(&ifmgd->monitor_work, ieee80211_sta_monitor_work);
	INIT_WORK(&ifmgd->chswitch_work, ieee80211_chswitch_work);
	INIT_WORK(&ifmgd->beacon_connection_loss_work,
		  ieee80211_beacon_connection_loss_work);
	INIT_WORK(&ifmgd->csa_connection_drop_work,
		  ieee80211_csa_connection_drop_work);
	INIT_WORK(&ifmgd->request_smps_work, ieee80211_request_smps_work);
	setup_timer(&ifmgd->timer, ieee80211_sta_timer,
		    (unsigned long) sdata);
	setup_timer(&ifmgd->bcn_mon_timer, ieee80211_sta_bcn_mon_timer,
		    (unsigned long) sdata);
	setup_timer(&ifmgd->conn_mon_timer, ieee80211_sta_conn_mon_timer,
		    (unsigned long) sdata);
	setup_timer(&ifmgd->chswitch_timer, ieee80211_chswitch_timer,
		    (unsigned long) sdata);

	ifmgd->flags = 0;
	ifmgd->powersave = sdata->wdev.ps;
	ifmgd->uapsd_queues = sdata->local->hw.uapsd_queues;
	ifmgd->uapsd_max_sp_len = sdata->local->hw.uapsd_max_sp_len;
	ifmgd->p2p_noa_index = -1;

	if (sdata->local->hw.flags & IEEE80211_HW_SUPPORTS_DYNAMIC_SMPS)
		ifmgd->req_smps = IEEE80211_SMPS_AUTOMATIC;
	else
		ifmgd->req_smps = IEEE80211_SMPS_OFF;
}

/* scan finished notification */
void ieee80211_mlme_notify_scan_completed(struct ieee80211_local *local)
{
	struct ieee80211_sub_if_data *sdata;

	/* Restart STA timers */
	rcu_read_lock();
	list_for_each_entry_rcu(sdata, &local->interfaces, list) {
		if (ieee80211_sdata_running(sdata))
			ieee80211_restart_sta_timer(sdata);
	}
	rcu_read_unlock();
}

int ieee80211_max_network_latency(struct notifier_block *nb,
				  unsigned long data, void *dummy)
{
	s32 latency_usec = (s32) data;
	struct ieee80211_local *local =
		container_of(nb, struct ieee80211_local,
			     network_latency_notifier);

	mutex_lock(&local->iflist_mtx);
	ieee80211_recalc_ps(local, latency_usec);
	mutex_unlock(&local->iflist_mtx);

	return 0;
}

static u8 ieee80211_ht_vht_rx_chains(struct ieee80211_sub_if_data *sdata,
				     struct cfg80211_bss *cbss)
{
	struct ieee80211_if_managed *ifmgd = &sdata->u.mgd;
	const u8 *ht_cap_ie, *vht_cap_ie;
	const struct ieee80211_ht_cap *ht_cap;
	const struct ieee80211_vht_cap *vht_cap;
	u8 chains = 1;

	if (ifmgd->flags & IEEE80211_STA_DISABLE_HT)
		return chains;

	ht_cap_ie = ieee80211_bss_get_ie(cbss, WLAN_EID_HT_CAPABILITY);
	if (ht_cap_ie && ht_cap_ie[1] >= sizeof(*ht_cap)) {
		ht_cap = (void *)(ht_cap_ie + 2);
		chains = ieee80211_mcs_to_chains(&ht_cap->mcs);
		/*
		 * TODO: use "Tx Maximum Number Spatial Streams Supported" and
		 *	 "Tx Unequal Modulation Supported" fields.
		 */
	}

	if (ifmgd->flags & IEEE80211_STA_DISABLE_VHT)
		return chains;

	vht_cap_ie = ieee80211_bss_get_ie(cbss, WLAN_EID_VHT_CAPABILITY);
	if (vht_cap_ie && vht_cap_ie[1] >= sizeof(*vht_cap)) {
		u8 nss;
		u16 tx_mcs_map;

		vht_cap = (void *)(vht_cap_ie + 2);
		tx_mcs_map = le16_to_cpu(vht_cap->supp_mcs.tx_mcs_map);
		for (nss = 8; nss > 0; nss--) {
			if (((tx_mcs_map >> (2 * (nss - 1))) & 3) !=
					IEEE80211_VHT_MCS_NOT_SUPPORTED)
				break;
		}
		/* TODO: use "Tx Highest Supported Long GI Data Rate" field? */
		chains = max(chains, nss);
	}

	return chains;
}

static int ieee80211_prep_channel(struct ieee80211_sub_if_data *sdata,
				  struct cfg80211_bss *cbss)
{
	struct ieee80211_local *local = sdata->local;
	struct ieee80211_if_managed *ifmgd = &sdata->u.mgd;
	const struct ieee80211_ht_operation *ht_oper = NULL;
	const struct ieee80211_vht_operation *vht_oper = NULL;
	struct ieee80211_supported_band *sband;
	struct cfg80211_chan_def chandef;
	int ret;

	sband = local->hw.wiphy->bands[cbss->channel->band];

	ifmgd->flags &= ~(IEEE80211_STA_DISABLE_40MHZ |
			  IEEE80211_STA_DISABLE_80P80MHZ |
			  IEEE80211_STA_DISABLE_160MHZ);

	rcu_read_lock();

	if (!(ifmgd->flags & IEEE80211_STA_DISABLE_HT) &&
	    sband->ht_cap.ht_supported) {
		const u8 *ht_oper_ie, *ht_cap;

		ht_oper_ie = ieee80211_bss_get_ie(cbss, WLAN_EID_HT_OPERATION);
		if (ht_oper_ie && ht_oper_ie[1] >= sizeof(*ht_oper))
			ht_oper = (void *)(ht_oper_ie + 2);

		ht_cap = ieee80211_bss_get_ie(cbss, WLAN_EID_HT_CAPABILITY);
		if (!ht_cap || ht_cap[1] < sizeof(struct ieee80211_ht_cap)) {
			ifmgd->flags |= IEEE80211_STA_DISABLE_HT;
			ht_oper = NULL;
		}
	}

	if (!(ifmgd->flags & IEEE80211_STA_DISABLE_VHT) &&
	    sband->vht_cap.vht_supported) {
		const u8 *vht_oper_ie, *vht_cap;

		vht_oper_ie = ieee80211_bss_get_ie(cbss,
						   WLAN_EID_VHT_OPERATION);
		if (vht_oper_ie && vht_oper_ie[1] >= sizeof(*vht_oper))
			vht_oper = (void *)(vht_oper_ie + 2);
		if (vht_oper && !ht_oper) {
			vht_oper = NULL;
			sdata_info(sdata,
				   "AP advertised VHT without HT, disabling both\n");
			ifmgd->flags |= IEEE80211_STA_DISABLE_HT;
			ifmgd->flags |= IEEE80211_STA_DISABLE_VHT;
		}

		vht_cap = ieee80211_bss_get_ie(cbss, WLAN_EID_VHT_CAPABILITY);
		if (!vht_cap || vht_cap[1] < sizeof(struct ieee80211_vht_cap)) {
			ifmgd->flags |= IEEE80211_STA_DISABLE_VHT;
			vht_oper = NULL;
		}
	}

	ifmgd->flags |= ieee80211_determine_chantype(sdata, sband,
						     cbss->channel,
						     ht_oper, vht_oper,
						     &chandef, true);

	sdata->needed_rx_chains = min(ieee80211_ht_vht_rx_chains(sdata, cbss),
				      local->rx_chains);

	rcu_read_unlock();

	/* will change later if needed */
	sdata->smps_mode = IEEE80211_SMPS_OFF;

	/*
	 * If this fails (possibly due to channel context sharing
	 * on incompatible channels, e.g. 80+80 and 160 sharing the
	 * same control channel) try to use a smaller bandwidth.
	 */
	ret = ieee80211_vif_use_channel(sdata, &chandef,
					IEEE80211_CHANCTX_SHARED);

	/* don't downgrade for 5 and 10 MHz channels, though. */
	if (chandef.width == NL80211_CHAN_WIDTH_5 ||
	    chandef.width == NL80211_CHAN_WIDTH_10)
		return ret;

	while (ret && chandef.width != NL80211_CHAN_WIDTH_20_NOHT) {
		ifmgd->flags |= chandef_downgrade(&chandef);
		ret = ieee80211_vif_use_channel(sdata, &chandef,
						IEEE80211_CHANCTX_SHARED);
	}
	return ret;
}

static int ieee80211_prep_connection(struct ieee80211_sub_if_data *sdata,
				     struct cfg80211_bss *cbss, bool assoc)
{
	struct ieee80211_local *local = sdata->local;
	struct ieee80211_if_managed *ifmgd = &sdata->u.mgd;
	struct ieee80211_bss *bss = (void *)cbss->priv;
	struct sta_info *new_sta = NULL;
	bool have_sta = false;
	int err;

	if (WARN_ON(!ifmgd->auth_data && !ifmgd->assoc_data))
		return -EINVAL;

	if (assoc) {
		rcu_read_lock();
		have_sta = sta_info_get(sdata, cbss->bssid);
		rcu_read_unlock();
	}

	if (!have_sta) {
		new_sta = sta_info_alloc(sdata, cbss->bssid, GFP_KERNEL);
		if (!new_sta)
			return -ENOMEM;
	}

	if (new_sta) {
		u32 rates = 0, basic_rates = 0;
		bool have_higher_than_11mbit;
		int min_rate = INT_MAX, min_rate_index = -1;
		struct ieee80211_supported_band *sband;
		const struct cfg80211_bss_ies *ies;

		sband = local->hw.wiphy->bands[cbss->channel->band];

		err = ieee80211_prep_channel(sdata, cbss);
		if (err) {
			sta_info_free(local, new_sta);
			return err;
		}

		ieee80211_get_rates(sband, bss->supp_rates,
				    bss->supp_rates_len,
				    &rates, &basic_rates,
				    &have_higher_than_11mbit,
				    &min_rate, &min_rate_index);

		/*
		 * This used to be a workaround for basic rates missing
		 * in the association response frame. Now that we no
		 * longer use the basic rates from there, it probably
		 * doesn't happen any more, but keep the workaround so
		 * in case some *other* APs are buggy in different ways
		 * we can connect -- with a warning.
		 */
		if (!basic_rates && min_rate_index >= 0) {
			sdata_info(sdata,
				   "No basic rates, using min rate instead\n");
			basic_rates = BIT(min_rate_index);
		}

		new_sta->sta.supp_rates[cbss->channel->band] = rates;
		sdata->vif.bss_conf.basic_rates = basic_rates;

		/* cf. IEEE 802.11 9.2.12 */
		if (cbss->channel->band == IEEE80211_BAND_2GHZ &&
		    have_higher_than_11mbit)
			sdata->flags |= IEEE80211_SDATA_OPERATING_GMODE;
		else
			sdata->flags &= ~IEEE80211_SDATA_OPERATING_GMODE;

		memcpy(ifmgd->bssid, cbss->bssid, ETH_ALEN);

		/* set timing information */
		sdata->vif.bss_conf.beacon_int = cbss->beacon_interval;
		rcu_read_lock();
		ies = rcu_dereference(cbss->beacon_ies);
		if (ies) {
			const u8 *tim_ie;

			sdata->vif.bss_conf.sync_tsf = ies->tsf;
			sdata->vif.bss_conf.sync_device_ts =
				bss->device_ts_beacon;
			tim_ie = cfg80211_find_ie(WLAN_EID_TIM,
						  ies->data, ies->len);
			if (tim_ie && tim_ie[1] >= 2)
				sdata->vif.bss_conf.sync_dtim_count = tim_ie[2];
			else
				sdata->vif.bss_conf.sync_dtim_count = 0;
		} else if (!(local->hw.flags &
					IEEE80211_HW_TIMING_BEACON_ONLY)) {
			ies = rcu_dereference(cbss->proberesp_ies);
			/* must be non-NULL since beacon IEs were NULL */
			sdata->vif.bss_conf.sync_tsf = ies->tsf;
			sdata->vif.bss_conf.sync_device_ts =
				bss->device_ts_presp;
			sdata->vif.bss_conf.sync_dtim_count = 0;
		} else {
			sdata->vif.bss_conf.sync_tsf = 0;
			sdata->vif.bss_conf.sync_device_ts = 0;
			sdata->vif.bss_conf.sync_dtim_count = 0;
		}
		rcu_read_unlock();

		/* tell driver about BSSID, basic rates and timing */
		ieee80211_bss_info_change_notify(sdata,
			BSS_CHANGED_BSSID | BSS_CHANGED_BASIC_RATES |
			BSS_CHANGED_BEACON_INT);

		if (assoc)
			sta_info_pre_move_state(new_sta, IEEE80211_STA_AUTH);

		err = sta_info_insert(new_sta);
		new_sta = NULL;
		if (err) {
			sdata_info(sdata,
				   "failed to insert STA entry for the AP (error %d)\n",
				   err);
			return err;
		}
	} else
		WARN_ON_ONCE(!ether_addr_equal(ifmgd->bssid, cbss->bssid));

	return 0;
}

/* config hooks */
int ieee80211_mgd_auth(struct ieee80211_sub_if_data *sdata,
		       struct cfg80211_auth_request *req)
{
	struct ieee80211_local *local = sdata->local;
	struct ieee80211_if_managed *ifmgd = &sdata->u.mgd;
	struct ieee80211_mgd_auth_data *auth_data;
	u16 auth_alg;
	int err;

	/* prepare auth data structure */

	switch (req->auth_type) {
	case NL80211_AUTHTYPE_OPEN_SYSTEM:
		auth_alg = WLAN_AUTH_OPEN;
		break;
	case NL80211_AUTHTYPE_SHARED_KEY:
		if (IS_ERR(local->wep_tx_tfm))
			return -EOPNOTSUPP;
		auth_alg = WLAN_AUTH_SHARED_KEY;
		break;
	case NL80211_AUTHTYPE_FT:
		auth_alg = WLAN_AUTH_FT;
		break;
	case NL80211_AUTHTYPE_NETWORK_EAP:
		auth_alg = WLAN_AUTH_LEAP;
		break;
	case NL80211_AUTHTYPE_SAE:
		auth_alg = WLAN_AUTH_SAE;
		break;
	default:
		return -EOPNOTSUPP;
	}

	auth_data = kzalloc(sizeof(*auth_data) + req->sae_data_len +
			    req->ie_len, GFP_KERNEL);
	if (!auth_data)
		return -ENOMEM;

	auth_data->bss = req->bss;

	if (req->sae_data_len >= 4) {
		__le16 *pos = (__le16 *) req->sae_data;
		auth_data->sae_trans = le16_to_cpu(pos[0]);
		auth_data->sae_status = le16_to_cpu(pos[1]);
		memcpy(auth_data->data, req->sae_data + 4,
		       req->sae_data_len - 4);
		auth_data->data_len += req->sae_data_len - 4;
	}

	if (req->ie && req->ie_len) {
		memcpy(&auth_data->data[auth_data->data_len],
		       req->ie, req->ie_len);
		auth_data->data_len += req->ie_len;
	}

	if (req->key && req->key_len) {
		auth_data->key_len = req->key_len;
		auth_data->key_idx = req->key_idx;
		memcpy(auth_data->key, req->key, req->key_len);
	}

	auth_data->algorithm = auth_alg;

	/* try to authenticate/probe */

	if ((ifmgd->auth_data && !ifmgd->auth_data->done) ||
	    ifmgd->assoc_data) {
		err = -EBUSY;
		goto err_free;
	}

	if (ifmgd->auth_data)
		ieee80211_destroy_auth_data(sdata, false);

	/* prep auth_data so we don't go into idle on disassoc */
	ifmgd->auth_data = auth_data;

	if (ifmgd->associated) {
		u8 frame_buf[IEEE80211_DEAUTH_FRAME_LEN];

		ieee80211_set_disassoc(sdata, IEEE80211_STYPE_DEAUTH,
				       WLAN_REASON_UNSPECIFIED,
				       false, frame_buf);

		cfg80211_tx_mlme_mgmt(sdata->dev, frame_buf,
				      sizeof(frame_buf));
	}

	sdata_info(sdata, "authenticate with %pM\n", req->bss->bssid);

	err = ieee80211_prep_connection(sdata, req->bss, false);
	if (err)
		goto err_clear;

	err = ieee80211_probe_auth(sdata);
	if (err) {
		sta_info_destroy_addr(sdata, req->bss->bssid);
		goto err_clear;
	}

	/* hold our own reference */
	cfg80211_ref_bss(local->hw.wiphy, auth_data->bss);
	return 0;

 err_clear:
	memset(ifmgd->bssid, 0, ETH_ALEN);
	ieee80211_bss_info_change_notify(sdata, BSS_CHANGED_BSSID);
	ifmgd->auth_data = NULL;
 err_free:
	kfree(auth_data);
	return err;
}

int ieee80211_mgd_assoc(struct ieee80211_sub_if_data *sdata,
			struct cfg80211_assoc_request *req)
{
	struct ieee80211_local *local = sdata->local;
	struct ieee80211_if_managed *ifmgd = &sdata->u.mgd;
	struct ieee80211_bss *bss = (void *)req->bss->priv;
	struct ieee80211_mgd_assoc_data *assoc_data;
	const struct cfg80211_bss_ies *beacon_ies;
	struct ieee80211_supported_band *sband;
	const u8 *ssidie, *ht_ie, *vht_ie;
	int i, err;

	assoc_data = kzalloc(sizeof(*assoc_data) + req->ie_len, GFP_KERNEL);
	if (!assoc_data)
		return -ENOMEM;

	rcu_read_lock();
	ssidie = ieee80211_bss_get_ie(req->bss, WLAN_EID_SSID);
	if (!ssidie) {
		rcu_read_unlock();
		kfree(assoc_data);
		return -EINVAL;
	}
	memcpy(assoc_data->ssid, ssidie + 2, ssidie[1]);
	assoc_data->ssid_len = ssidie[1];
	rcu_read_unlock();

	if (ifmgd->associated) {
		u8 frame_buf[IEEE80211_DEAUTH_FRAME_LEN];

		ieee80211_set_disassoc(sdata, IEEE80211_STYPE_DEAUTH,
				       WLAN_REASON_UNSPECIFIED,
				       false, frame_buf);

		cfg80211_tx_mlme_mgmt(sdata->dev, frame_buf,
				      sizeof(frame_buf));
	}

	if (ifmgd->auth_data && !ifmgd->auth_data->done) {
		err = -EBUSY;
		goto err_free;
	}

	if (ifmgd->assoc_data) {
		err = -EBUSY;
		goto err_free;
	}

	if (ifmgd->auth_data) {
		bool match;

		/* keep sta info, bssid if matching */
		match = ether_addr_equal(ifmgd->bssid, req->bss->bssid);
		ieee80211_destroy_auth_data(sdata, match);
	}

	/* prepare assoc data */
	
	ifmgd->beacon_crc_valid = false;

	/*
	 * IEEE802.11n does not allow TKIP/WEP as pairwise ciphers in HT mode.
	 * We still associate in non-HT mode (11a/b/g) if any one of these
	 * ciphers is configured as pairwise.
	 * We can set this to true for non-11n hardware, that'll be checked
	 * separately along with the peer capabilities.
	 */
	for (i = 0; i < req->crypto.n_ciphers_pairwise; i++) {
		if (req->crypto.ciphers_pairwise[i] == WLAN_CIPHER_SUITE_WEP40 ||
		    req->crypto.ciphers_pairwise[i] == WLAN_CIPHER_SUITE_TKIP ||
		    req->crypto.ciphers_pairwise[i] == WLAN_CIPHER_SUITE_WEP104) {
			ifmgd->flags |= IEEE80211_STA_DISABLE_HT;
			ifmgd->flags |= IEEE80211_STA_DISABLE_VHT;
			netdev_info(sdata->dev,
				    "disabling HT/VHT due to WEP/TKIP use\n");
		}
	}

	if (req->flags & ASSOC_REQ_DISABLE_HT) {
		ifmgd->flags |= IEEE80211_STA_DISABLE_HT;
		ifmgd->flags |= IEEE80211_STA_DISABLE_VHT;
	}

	if (req->flags & ASSOC_REQ_DISABLE_VHT)
		ifmgd->flags |= IEEE80211_STA_DISABLE_VHT;

	/* Also disable HT if we don't support it or the AP doesn't use WMM */
	sband = local->hw.wiphy->bands[req->bss->channel->band];
	if (!sband->ht_cap.ht_supported ||
	    local->hw.queues < IEEE80211_NUM_ACS || !bss->wmm_used) {
		ifmgd->flags |= IEEE80211_STA_DISABLE_HT;
		if (!bss->wmm_used)
			netdev_info(sdata->dev,
				    "disabling HT as WMM/QoS is not supported by the AP\n");
	}

	/* disable VHT if we don't support it or the AP doesn't use WMM */
	if (!sband->vht_cap.vht_supported ||
	    local->hw.queues < IEEE80211_NUM_ACS || !bss->wmm_used) {
		ifmgd->flags |= IEEE80211_STA_DISABLE_VHT;
		if (!bss->wmm_used)
			netdev_info(sdata->dev,
				    "disabling VHT as WMM/QoS is not supported by the AP\n");
	}

	memcpy(&ifmgd->ht_capa, &req->ht_capa, sizeof(ifmgd->ht_capa));
	memcpy(&ifmgd->ht_capa_mask, &req->ht_capa_mask,
	       sizeof(ifmgd->ht_capa_mask));

	memcpy(&ifmgd->vht_capa, &req->vht_capa, sizeof(ifmgd->vht_capa));
	memcpy(&ifmgd->vht_capa_mask, &req->vht_capa_mask,
	       sizeof(ifmgd->vht_capa_mask));

	if (req->ie && req->ie_len) {
		memcpy(assoc_data->ie, req->ie, req->ie_len);
		assoc_data->ie_len = req->ie_len;
	}

	assoc_data->bss = req->bss;

	if (ifmgd->req_smps == IEEE80211_SMPS_AUTOMATIC) {
		if (ifmgd->powersave)
			sdata->smps_mode = IEEE80211_SMPS_DYNAMIC;
		else
			sdata->smps_mode = IEEE80211_SMPS_OFF;
	} else
		sdata->smps_mode = ifmgd->req_smps;

	assoc_data->capability = req->bss->capability;
	assoc_data->wmm = bss->wmm_used &&
			  (local->hw.queues >= IEEE80211_NUM_ACS);
	assoc_data->supp_rates = bss->supp_rates;
	assoc_data->supp_rates_len = bss->supp_rates_len;

	rcu_read_lock();
	ht_ie = ieee80211_bss_get_ie(req->bss, WLAN_EID_HT_OPERATION);
	if (ht_ie && ht_ie[1] >= sizeof(struct ieee80211_ht_operation))
		assoc_data->ap_ht_param =
			((struct ieee80211_ht_operation *)(ht_ie + 2))->ht_param;
	else
		ifmgd->flags |= IEEE80211_STA_DISABLE_HT;
	vht_ie = ieee80211_bss_get_ie(req->bss, WLAN_EID_VHT_CAPABILITY);
	if (vht_ie && vht_ie[1] >= sizeof(struct ieee80211_vht_cap))
		memcpy(&assoc_data->ap_vht_cap, vht_ie + 2,
		       sizeof(struct ieee80211_vht_cap));
	else
		ifmgd->flags |= IEEE80211_STA_DISABLE_VHT;
	rcu_read_unlock();

	if (bss->wmm_used && bss->uapsd_supported &&
	    (sdata->local->hw.flags & IEEE80211_HW_SUPPORTS_UAPSD) &&
	    sdata->wmm_acm != 0xff) {
		assoc_data->uapsd = true;
		ifmgd->flags |= IEEE80211_STA_UAPSD_ENABLED;
	} else {
		assoc_data->uapsd = false;
		ifmgd->flags &= ~IEEE80211_STA_UAPSD_ENABLED;
	}

	if (req->prev_bssid)
		memcpy(assoc_data->prev_bssid, req->prev_bssid, ETH_ALEN);

	if (req->use_mfp) {
		ifmgd->mfp = IEEE80211_MFP_REQUIRED;
		ifmgd->flags |= IEEE80211_STA_MFP_ENABLED;
	} else {
		ifmgd->mfp = IEEE80211_MFP_DISABLED;
		ifmgd->flags &= ~IEEE80211_STA_MFP_ENABLED;
	}

	if (req->crypto.control_port)
		ifmgd->flags |= IEEE80211_STA_CONTROL_PORT;
	else
		ifmgd->flags &= ~IEEE80211_STA_CONTROL_PORT;

	sdata->control_port_protocol = req->crypto.control_port_ethertype;
	sdata->control_port_no_encrypt = req->crypto.control_port_no_encrypt;

	/* kick off associate process */

	ifmgd->assoc_data = assoc_data;
	ifmgd->dtim_period = 0;
	ifmgd->have_beacon = false;

	err = ieee80211_prep_connection(sdata, req->bss, true);
	if (err)
		goto err_clear;

	rcu_read_lock();
	beacon_ies = rcu_dereference(req->bss->beacon_ies);

	if (sdata->local->hw.flags & IEEE80211_HW_NEED_DTIM_BEFORE_ASSOC &&
	    !beacon_ies) {
		/*
		 * Wait up to one beacon interval ...
		 * should this be more if we miss one?
		 */
		sdata_info(sdata, "waiting for beacon from %pM\n",
			   ifmgd->bssid);
		assoc_data->timeout = TU_TO_EXP_TIME(req->bss->beacon_interval);
		assoc_data->timeout_started = true;
		assoc_data->need_beacon = true;
	} else if (beacon_ies) {
		const u8 *tim_ie = cfg80211_find_ie(WLAN_EID_TIM,
						    beacon_ies->data,
						    beacon_ies->len);
		u8 dtim_count = 0;

		if (tim_ie && tim_ie[1] >= sizeof(struct ieee80211_tim_ie)) {
			const struct ieee80211_tim_ie *tim;
			tim = (void *)(tim_ie + 2);
			ifmgd->dtim_period = tim->dtim_period;
			dtim_count = tim->dtim_count;
		}
		ifmgd->have_beacon = true;
		assoc_data->timeout = jiffies;
		assoc_data->timeout_started = true;

		if (local->hw.flags & IEEE80211_HW_TIMING_BEACON_ONLY) {
			sdata->vif.bss_conf.sync_tsf = beacon_ies->tsf;
			sdata->vif.bss_conf.sync_device_ts =
				bss->device_ts_beacon;
			sdata->vif.bss_conf.sync_dtim_count = dtim_count;
		}
	} else {
		assoc_data->timeout = jiffies;
		assoc_data->timeout_started = true;
	}
	rcu_read_unlock();

	run_again(sdata, assoc_data->timeout);

	if (bss->corrupt_data) {
		char *corrupt_type = "data";
		if (bss->corrupt_data & IEEE80211_BSS_CORRUPT_BEACON) {
			if (bss->corrupt_data &
					IEEE80211_BSS_CORRUPT_PROBE_RESP)
				corrupt_type = "beacon and probe response";
			else
				corrupt_type = "beacon";
		} else if (bss->corrupt_data & IEEE80211_BSS_CORRUPT_PROBE_RESP)
			corrupt_type = "probe response";
		sdata_info(sdata, "associating with AP with corrupt %s\n",
			   corrupt_type);
	}

	return 0;
 err_clear:
	memset(ifmgd->bssid, 0, ETH_ALEN);
	ieee80211_bss_info_change_notify(sdata, BSS_CHANGED_BSSID);
	ifmgd->assoc_data = NULL;
 err_free:
	kfree(assoc_data);
	return err;
}

int ieee80211_mgd_deauth(struct ieee80211_sub_if_data *sdata,
			 struct cfg80211_deauth_request *req)
{
	struct ieee80211_if_managed *ifmgd = &sdata->u.mgd;
	u8 frame_buf[IEEE80211_DEAUTH_FRAME_LEN];
	bool tx = !req->local_state_change;
	bool report_frame = false;

	sdata_info(sdata,
		   "deauthenticating from %pM by local choice (reason=%d)\n",
		   req->bssid, req->reason_code);

	if (ifmgd->auth_data) {
		drv_mgd_prepare_tx(sdata->local, sdata);
		ieee80211_send_deauth_disassoc(sdata, req->bssid,
					       IEEE80211_STYPE_DEAUTH,
					       req->reason_code, tx,
					       frame_buf);
		ieee80211_destroy_auth_data(sdata, false);

		report_frame = true;
		goto out;
	}

	if (ifmgd->associated &&
	    ether_addr_equal(ifmgd->associated->bssid, req->bssid)) {
		ieee80211_set_disassoc(sdata, IEEE80211_STYPE_DEAUTH,
				       req->reason_code, tx, frame_buf);
		report_frame = true;
	}

 out:
	if (report_frame)
		cfg80211_tx_mlme_mgmt(sdata->dev, frame_buf,
				      IEEE80211_DEAUTH_FRAME_LEN);

	return 0;
}

int ieee80211_mgd_disassoc(struct ieee80211_sub_if_data *sdata,
			   struct cfg80211_disassoc_request *req)
{
	struct ieee80211_if_managed *ifmgd = &sdata->u.mgd;
	u8 bssid[ETH_ALEN];
	u8 frame_buf[IEEE80211_DEAUTH_FRAME_LEN];

	/*
	 * cfg80211 should catch this ... but it's racy since
	 * we can receive a disassoc frame, process it, hand it
	 * to cfg80211 while that's in a locked section already
	 * trying to tell us that the user wants to disconnect.
	 */
	if (ifmgd->associated != req->bss)
		return -ENOLINK;

	sdata_info(sdata,
		   "disassociating from %pM by local choice (reason=%d)\n",
		   req->bss->bssid, req->reason_code);

	memcpy(bssid, req->bss->bssid, ETH_ALEN);
	ieee80211_set_disassoc(sdata, IEEE80211_STYPE_DISASSOC,
			       req->reason_code, !req->local_state_change,
			       frame_buf);

	cfg80211_tx_mlme_mgmt(sdata->dev, frame_buf,
			      IEEE80211_DEAUTH_FRAME_LEN);

	return 0;
}

void ieee80211_mgd_stop(struct ieee80211_sub_if_data *sdata)
{
	struct ieee80211_if_managed *ifmgd = &sdata->u.mgd;

	/*
	 * Make sure some work items will not run after this,
	 * they will not do anything but might not have been
	 * cancelled when disconnecting.
	 */
	cancel_work_sync(&ifmgd->monitor_work);
	cancel_work_sync(&ifmgd->beacon_connection_loss_work);
	cancel_work_sync(&ifmgd->request_smps_work);
	cancel_work_sync(&ifmgd->csa_connection_drop_work);
	cancel_work_sync(&ifmgd->chswitch_work);

	sdata_lock(sdata);
<<<<<<< HEAD
	if (ifmgd->assoc_data)
=======
	if (ifmgd->assoc_data) {
		struct cfg80211_bss *bss = ifmgd->assoc_data->bss;
>>>>>>> 6c7c4cbf
		ieee80211_destroy_assoc_data(sdata, false);
		cfg80211_assoc_timeout(sdata->dev, bss);
	}
	if (ifmgd->auth_data)
		ieee80211_destroy_auth_data(sdata, false);
	del_timer_sync(&ifmgd->timer);
	sdata_unlock(sdata);
}

void ieee80211_cqm_rssi_notify(struct ieee80211_vif *vif,
			       enum nl80211_cqm_rssi_threshold_event rssi_event,
			       gfp_t gfp)
{
	struct ieee80211_sub_if_data *sdata = vif_to_sdata(vif);

	trace_api_cqm_rssi_notify(sdata, rssi_event);

	cfg80211_cqm_rssi_notify(sdata->dev, rssi_event, gfp);
}
EXPORT_SYMBOL(ieee80211_cqm_rssi_notify);<|MERGE_RESOLUTION|>--- conflicted
+++ resolved
@@ -1785,10 +1785,7 @@
 		 * probably just won't work at all.
 		 */
 		bss_conf->dtim_period = sdata->u.mgd.dtim_period ?: 1;
-<<<<<<< HEAD
-=======
 		bss_conf->beacon_rate = bss->beacon_rate;
->>>>>>> 6c7c4cbf
 		bss_info_changed |= BSS_CHANGED_BEACON_INFO;
 	} else {
 		bss_conf->beacon_rate = NULL;
@@ -1914,11 +1911,8 @@
 	del_timer_sync(&sdata->u.mgd.chswitch_timer);
 
 	sdata->vif.bss_conf.dtim_period = 0;
-<<<<<<< HEAD
-=======
 	sdata->vif.bss_conf.beacon_rate = NULL;
 
->>>>>>> 6c7c4cbf
 	ifmgd->have_beacon = false;
 
 	ifmgd->flags = 0;
@@ -2801,12 +2795,7 @@
 		if (!ieee80211_assoc_success(sdata, bss, mgmt, len)) {
 			/* oops -- internal error -- send timeout for now */
 			ieee80211_destroy_assoc_data(sdata, false);
-<<<<<<< HEAD
-			cfg80211_put_bss(sdata->local->hw.wiphy, bss);
-			cfg80211_assoc_timeout(sdata->dev, mgmt->bssid);
-=======
 			cfg80211_assoc_timeout(sdata->dev, bss);
->>>>>>> 6c7c4cbf
 			return;
 		}
 		sdata_info(sdata, "associated\n");
@@ -3526,12 +3515,7 @@
 			struct cfg80211_bss *bss = ifmgd->assoc_data->bss;
 
 			ieee80211_destroy_assoc_data(sdata, false);
-<<<<<<< HEAD
-
-			cfg80211_assoc_timeout(sdata->dev, bssid);
-=======
 			cfg80211_assoc_timeout(sdata->dev, bss);
->>>>>>> 6c7c4cbf
 		}
 	} else if (ifmgd->assoc_data && ifmgd->assoc_data->timeout_started)
 		run_again(sdata, ifmgd->assoc_data->timeout);
@@ -4457,12 +4441,8 @@
 	cancel_work_sync(&ifmgd->chswitch_work);
 
 	sdata_lock(sdata);
-<<<<<<< HEAD
-	if (ifmgd->assoc_data)
-=======
 	if (ifmgd->assoc_data) {
 		struct cfg80211_bss *bss = ifmgd->assoc_data->bss;
->>>>>>> 6c7c4cbf
 		ieee80211_destroy_assoc_data(sdata, false);
 		cfg80211_assoc_timeout(sdata->dev, bss);
 	}
