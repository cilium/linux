// SPDX-License-Identifier: GPL-2.0
/* Copyright(c) 2007 - 2011 Realtek Corporation. */

#include "../include/drv_types.h"

/*---------------------------Define Local Constant---------------------------*/
/*  2010/04/25 MH Define the max tx power tracking tx agc power. */
#define		ODM_TXPWRTRACK_MAX_IDX_88E		6

/*---------------------------Define Local Constant---------------------------*/

/* 3============================================================ */
/* 3 Tx Power Tracking */
/* 3============================================================ */
/*-----------------------------------------------------------------------------
 * Function:	ODM_TxPwrTrackAdjust88E()
 *
 * Overview:	88E we can not write 0xc80/c94/c4c/ 0xa2x. Instead of write TX agc.
 *				No matter OFDM & CCK use the same method.
 *
 * Input:		NONE
 *
 * Output:		NONE
 *
 * Return:		NONE
 *
 * Revised History:
 *	When		Who		Remark
 *	04/23/2012	MHC		Create Version 0.
 *	04/23/2012	MHC		Adjust TX agc directly not throughput BB digital.
 *
 *---------------------------------------------------------------------------*/
void ODM_TxPwrTrackAdjust88E(struct odm_dm_struct *dm_odm, u8 Type,/*  0 = OFDM, 1 = CCK */
	u8 *pDirection, 		/*  1 = +(increase) 2 = -(decrease) */
	u32 *pOutWriteVal		/*  Tx tracking CCK/OFDM BB swing index adjust */
	)
{
	u8 pwr_value = 0;
	/*  Tx power tracking BB swing table. */
	/*  The base index = 12. +((12-n)/2)dB 13~?? = decrease tx pwr by -((n-12)/2)dB */
	if (Type == 0) {		/*  For OFDM afjust */
		if (dm_odm->BbSwingIdxOfdm <= dm_odm->BbSwingIdxOfdmBase) {
			*pDirection	= 1;
			pwr_value		= (dm_odm->BbSwingIdxOfdmBase - dm_odm->BbSwingIdxOfdm);
		} else {
			*pDirection	= 2;
			pwr_value		= (dm_odm->BbSwingIdxOfdm - dm_odm->BbSwingIdxOfdmBase);
		}
	} else if (Type == 1) {	/*  For CCK adjust. */
		if (dm_odm->BbSwingIdxCck <= dm_odm->BbSwingIdxCckBase) {
			*pDirection	= 1;
			pwr_value		= (dm_odm->BbSwingIdxCckBase - dm_odm->BbSwingIdxCck);
		} else {
			*pDirection	= 2;
			pwr_value		= (dm_odm->BbSwingIdxCck - dm_odm->BbSwingIdxCckBase);
		}
	}

	/*  */
	/*  2012/04/25 MH According to Ed/Luke.Lees estimate for EVM the max tx power tracking */
	/*  need to be less than 6 power index for 88E. */
	/*  */
	if (pwr_value >= ODM_TXPWRTRACK_MAX_IDX_88E && *pDirection == 1)
		pwr_value = ODM_TXPWRTRACK_MAX_IDX_88E;

	*pOutWriteVal = pwr_value | (pwr_value << 8) | (pwr_value << 16) | (pwr_value << 24);
}	/*  ODM_TxPwrTrackAdjust88E */

/*-----------------------------------------------------------------------------
 * Function:	odm_TxPwrTrackSetPwr88E()
 *
 * Overview:	88E change all channel tx power accordign to flag.
 *				OFDM & CCK are all different.
 *
 * Input:		NONE
 *
 * Output:		NONE
 *
 * Return:		NONE
 *
 * Revised History:
 *	When		Who		Remark
 *	04/23/2012	MHC		Create Version 0.
 *
 *---------------------------------------------------------------------------*/
static void odm_TxPwrTrackSetPwr88E(struct odm_dm_struct *dm_odm)
{
	if (dm_odm->BbSwingFlagOfdm || dm_odm->BbSwingFlagCck) {
		PHY_SetTxPowerLevel8188E(dm_odm->Adapter, *dm_odm->pChannel);
		dm_odm->BbSwingFlagOfdm = false;
		dm_odm->BbSwingFlagCck	= false;
	}
}	/*  odm_TxPwrTrackSetPwr88E */

/* 091212 chiyokolin */
void
odm_TXPowerTrackingCallback_ThermalMeter_8188E(
	struct adapter *Adapter
	)
{
	struct hal_data_8188e *pHalData = &Adapter->haldata;
	u8 ThermalValue = 0, delta, delta_LCK, delta_IQK, offset;
	u8 ThermalValue_AVG_count = 0;
	u32 ThermalValue_AVG = 0;
	s32 ele_A = 0, ele_D, TempCCk, X, value32;
	s32 Y, ele_C = 0;
	s8 OFDM_index[2], CCK_index = 0;
	s8 OFDM_index_old[2] = {0, 0}, CCK_index_old = 0;
	u32 i = 0, j = 0;
	bool is2t = false;

	u8 OFDM_min_index = 6, rf; /* OFDM BB Swing should be less than +3.0dB, which is required by Arthur */
	s8 OFDM_index_mapping[2][index_mapping_NUM_88E] = {
		{0, 0, 2, 3, 4, 4, 		/* 2.4G, decrease power */
		5, 6, 7, 7, 8, 9,
		10, 10, 11}, /*  For lower temperature, 20120220 updated on 20120220. */
		{0, 0, -1, -2, -3, -4, 		/* 2.4G, increase power */
		-4, -4, -4, -5, -7, -8,
		-9, -9, -10},
	};
	u8 Thermal_mapping[2][index_mapping_NUM_88E] = {
		{0, 2, 4, 6, 8, 10, 		/* 2.4G, decrease power */
		12, 14, 16, 18, 20, 22,
		24, 26, 27},
		{0, 2, 4, 6, 8, 10, 		/* 2.4G,, increase power */
		12, 14, 16, 18, 20, 22,
		25, 25, 25},
	};
	struct odm_dm_struct *dm_odm = &pHalData->odmpriv;

	/*  2012/04/25 MH Add for tx power tracking to set tx power in tx agc for 88E. */
	odm_TxPwrTrackSetPwr88E(dm_odm);

	dm_odm->RFCalibrateInfo.TXPowerTrackingCallbackCnt++; /* cosa add for debug */
	dm_odm->RFCalibrateInfo.bTXPowerTrackingInit = true;

	/*  <Kordan> RFCalibrateInfo.RegA24 will be initialized when ODM HW configuring, but MP configures with para files. */
	dm_odm->RFCalibrateInfo.RegA24 = 0x090e1317;

	ThermalValue = (u8)rtl8188e_PHY_QueryRFReg(Adapter, RF_PATH_A, RF_T_METER_88E, 0xfc00); /* 0x42: RF Reg[15:10] 88E */

	if (is2t)
		rf = 2;
	else
		rf = 1;

	if (ThermalValue) {
		/* Query OFDM path A default setting */
		ele_D = rtl8188e_PHY_QueryBBReg(Adapter, rOFDM0_XATxIQImbalance, bMaskDWord) & bMaskOFDM_D;
		for (i = 0; i < OFDM_TABLE_SIZE_92D; i++) {	/* find the index */
			if (ele_D == (OFDMSwingTable[i] & bMaskOFDM_D)) {
				OFDM_index_old[0] = (u8)i;
				dm_odm->BbSwingIdxOfdmBase = (u8)i;
				break;
			}
		}

		/* Query OFDM path B default setting */
		if (is2t) {
			ele_D = rtl8188e_PHY_QueryBBReg(Adapter, rOFDM0_XBTxIQImbalance, bMaskDWord) & bMaskOFDM_D;
			for (i = 0; i < OFDM_TABLE_SIZE_92D; i++) {	/* find the index */
				if (ele_D == (OFDMSwingTable[i] & bMaskOFDM_D)) {
					OFDM_index_old[1] = (u8)i;
					break;
				}
			}
		}

		/* Query CCK default setting From 0xa24 */
		TempCCk = dm_odm->RFCalibrateInfo.RegA24;

		for (i = 0; i < CCK_TABLE_SIZE; i++) {
			if (dm_odm->RFCalibrateInfo.bCCKinCH14) {
				if (memcmp((void *)&TempCCk, (void *)&CCKSwingTable_Ch14[i][2], 4)) {
					CCK_index_old = (u8)i;
					dm_odm->BbSwingIdxCckBase = (u8)i;
					break;
				}
			} else {
				if (memcmp((void *)&TempCCk, (void *)&CCKSwingTable_Ch1_Ch13[i][2], 4)) {
					CCK_index_old = (u8)i;
					dm_odm->BbSwingIdxCckBase = (u8)i;
					break;
				}
			}
		}

		if (!dm_odm->RFCalibrateInfo.ThermalValue) {
			dm_odm->RFCalibrateInfo.ThermalValue = pHalData->EEPROMThermalMeter;
			dm_odm->RFCalibrateInfo.ThermalValue_LCK = ThermalValue;
			dm_odm->RFCalibrateInfo.ThermalValue_IQK = ThermalValue;

			for (i = 0; i < rf; i++)
				dm_odm->RFCalibrateInfo.OFDM_index[i] = OFDM_index_old[i];
			dm_odm->RFCalibrateInfo.CCK_index = CCK_index_old;
		}

		/* calculate average thermal meter */
		dm_odm->RFCalibrateInfo.ThermalValue_AVG[dm_odm->RFCalibrateInfo.ThermalValue_AVG_index] = ThermalValue;
		dm_odm->RFCalibrateInfo.ThermalValue_AVG_index++;
		if (dm_odm->RFCalibrateInfo.ThermalValue_AVG_index == AVG_THERMAL_NUM_88E)
			dm_odm->RFCalibrateInfo.ThermalValue_AVG_index = 0;

		for (i = 0; i < AVG_THERMAL_NUM_88E; i++) {
			if (dm_odm->RFCalibrateInfo.ThermalValue_AVG[i]) {
				ThermalValue_AVG += dm_odm->RFCalibrateInfo.ThermalValue_AVG[i];
				ThermalValue_AVG_count++;
			}
		}

		if (ThermalValue_AVG_count)
			ThermalValue = (u8)(ThermalValue_AVG / ThermalValue_AVG_count);

		if (dm_odm->RFCalibrateInfo.bReloadtxpowerindex) {
			delta = ThermalValue > pHalData->EEPROMThermalMeter ?
				(ThermalValue - pHalData->EEPROMThermalMeter) :
				(pHalData->EEPROMThermalMeter - ThermalValue);
			dm_odm->RFCalibrateInfo.bReloadtxpowerindex = false;
			dm_odm->RFCalibrateInfo.bDoneTxpower = false;
		} else if (dm_odm->RFCalibrateInfo.bDoneTxpower) {
			delta = (ThermalValue > dm_odm->RFCalibrateInfo.ThermalValue) ?
				(ThermalValue - dm_odm->RFCalibrateInfo.ThermalValue) :
				(dm_odm->RFCalibrateInfo.ThermalValue - ThermalValue);
		} else {
			delta = ThermalValue > pHalData->EEPROMThermalMeter ?
				(ThermalValue - pHalData->EEPROMThermalMeter) :
				(pHalData->EEPROMThermalMeter - ThermalValue);
		}
		delta_LCK = (ThermalValue > dm_odm->RFCalibrateInfo.ThermalValue_LCK) ?
			    (ThermalValue - dm_odm->RFCalibrateInfo.ThermalValue_LCK) :
			    (dm_odm->RFCalibrateInfo.ThermalValue_LCK - ThermalValue);
		delta_IQK = (ThermalValue > dm_odm->RFCalibrateInfo.ThermalValue_IQK) ?
			    (ThermalValue - dm_odm->RFCalibrateInfo.ThermalValue_IQK) :
			    (dm_odm->RFCalibrateInfo.ThermalValue_IQK - ThermalValue);

		if ((delta_LCK >= 8)) { /*  Delta temperature is equal to or larger than 20 centigrade. */
			dm_odm->RFCalibrateInfo.ThermalValue_LCK = ThermalValue;
			PHY_LCCalibrate_8188E(Adapter);
		}

		if (delta > 0 && dm_odm->RFCalibrateInfo.TxPowerTrackControl) {
			delta = ThermalValue > pHalData->EEPROMThermalMeter ?
				(ThermalValue - pHalData->EEPROMThermalMeter) :
				(pHalData->EEPROMThermalMeter - ThermalValue);
			/* calculate new OFDM / CCK offset */
			if (ThermalValue > pHalData->EEPROMThermalMeter)
				j = 1;
			else
				j = 0;
			for (offset = 0; offset < index_mapping_NUM_88E; offset++) {
				if (delta < Thermal_mapping[j][offset]) {
					if (offset != 0)
						offset--;
					break;
				}
			}
			if (offset >= index_mapping_NUM_88E)
				offset = index_mapping_NUM_88E - 1;
			for (i = 0; i < rf; i++)
				OFDM_index[i] = dm_odm->RFCalibrateInfo.OFDM_index[i] + OFDM_index_mapping[j][offset];
			CCK_index = dm_odm->RFCalibrateInfo.CCK_index + OFDM_index_mapping[j][offset];

			for (i = 0; i < rf; i++) {
				if (OFDM_index[i] > OFDM_TABLE_SIZE_92D - 1)
					OFDM_index[i] = OFDM_TABLE_SIZE_92D - 1;
				else if (OFDM_index[i] < OFDM_min_index)
					OFDM_index[i] = OFDM_min_index;
			}

			if (CCK_index > CCK_TABLE_SIZE - 1)
				CCK_index = CCK_TABLE_SIZE - 1;
			else if (CCK_index < 0)
				CCK_index = 0;

			/* 2 temporarily remove bNOPG */
			/* Config by SwingTable */
			if (dm_odm->RFCalibrateInfo.TxPowerTrackControl) {
				dm_odm->RFCalibrateInfo.bDoneTxpower = true;

				/* Adujst OFDM Ant_A according to IQK result */
				ele_D = (OFDMSwingTable[(u8)OFDM_index[0]] & 0xFFC00000) >> 22;
				X = dm_odm->RFCalibrateInfo.IQKMatrixRegSetting.Value[0][0];
				Y = dm_odm->RFCalibrateInfo.IQKMatrixRegSetting.Value[0][1];

				/*  Revse TX power table. */
				dm_odm->BbSwingIdxOfdm		= (u8)OFDM_index[0];
				dm_odm->BbSwingIdxCck		= (u8)CCK_index;

				if (dm_odm->BbSwingIdxOfdmCurrent != dm_odm->BbSwingIdxOfdm) {
					dm_odm->BbSwingIdxOfdmCurrent = dm_odm->BbSwingIdxOfdm;
					dm_odm->BbSwingFlagOfdm = true;
				}

				if (dm_odm->BbSwingIdxCckCurrent != dm_odm->BbSwingIdxCck) {
					dm_odm->BbSwingIdxCckCurrent = dm_odm->BbSwingIdxCck;
					dm_odm->BbSwingFlagCck = true;
				}

				if (X != 0) {
					if ((X & 0x00000200) != 0)
						X = X | 0xFFFFFC00;
					ele_A = ((X * ele_D) >> 8) & 0x000003FF;

					/* new element C = element D x Y */
					if ((Y & 0x00000200) != 0)
						Y = Y | 0xFFFFFC00;
					ele_C = ((Y * ele_D) >> 8) & 0x000003FF;

					/*  2012/04/23 MH According to Luke's suggestion, we can not write BB digital */
					/*  to increase TX power. Otherwise, EVM will be bad. */
				}

				if (is2t) {
					ele_D = (OFDMSwingTable[(u8)OFDM_index[1]] & 0xFFC00000) >> 22;

					/* new element A = element D x X */
					X = dm_odm->RFCalibrateInfo.IQKMatrixRegSetting.Value[0][4];
					Y = dm_odm->RFCalibrateInfo.IQKMatrixRegSetting.Value[0][5];

					if (X != 0) {
						if ((X & 0x00000200) != 0)	/* consider minus */
							X = X | 0xFFFFFC00;
						ele_A = ((X * ele_D) >> 8) & 0x000003FF;

						/* new element C = element D x Y */
						if ((Y & 0x00000200) != 0)
							Y = Y | 0xFFFFFC00;
						ele_C = ((Y * ele_D) >> 8) & 0x00003FF;

						/* wtite new elements A, C, D to regC88 and regC9C, element B is always 0 */
						value32 = (ele_D << 22) | ((ele_C & 0x3F) << 16) | ele_A;
						rtl8188e_PHY_SetBBReg(Adapter, rOFDM0_XBTxIQImbalance, bMaskDWord, value32);

						value32 = (ele_C & 0x000003C0) >> 6;
						rtl8188e_PHY_SetBBReg(Adapter, rOFDM0_XDTxAFE, bMaskH4Bits, value32);

						value32 = ((X * ele_D) >> 7) & 0x01;
						rtl8188e_PHY_SetBBReg(Adapter, rOFDM0_ECCAThreshold, BIT(28), value32);
					} else {
						rtl8188e_PHY_SetBBReg(Adapter, rOFDM0_XBTxIQImbalance, bMaskDWord, OFDMSwingTable[(u8)OFDM_index[1]]);
						rtl8188e_PHY_SetBBReg(Adapter, rOFDM0_XDTxAFE, bMaskH4Bits, 0x00);
						rtl8188e_PHY_SetBBReg(Adapter, rOFDM0_ECCAThreshold, BIT(28), 0x00);
					}
				}
			}
		}

		if (delta_IQK >= 8) { /*  Delta temperature is equal to or larger than 20 centigrade. */
			dm_odm->RFCalibrateInfo.ThermalValue_IQK = ThermalValue;
			PHY_IQCalibrate_8188E(Adapter, false);
		}
		/* update thermal meter value */
		if (dm_odm->RFCalibrateInfo.TxPowerTrackControl)
			dm_odm->RFCalibrateInfo.ThermalValue = ThermalValue;
	}
	dm_odm->RFCalibrateInfo.TXPowercount = 0;
}

/* 1 7.	IQK */
#define MAX_TOLERANCE		5
#define IQK_DELAY_TIME		1		/* ms */

static u8 /* bit0 = 1 => Tx OK, bit1 = 1 => Rx OK */
phy_PathA_IQK_8188E(struct adapter *adapt)
{
	u32 regeac, regE94, regE9C;
	u8 result = 0x00;

	/* 1 Tx IQK */
	/* path-A IQK setting */
	rtl8188e_PHY_SetBBReg(adapt, rTx_IQK_Tone_A, bMaskDWord, 0x10008c1c);
	rtl8188e_PHY_SetBBReg(adapt, rRx_IQK_Tone_A, bMaskDWord, 0x30008c1c);
	rtl8188e_PHY_SetBBReg(adapt, rTx_IQK_PI_A, bMaskDWord, 0x8214032a);
	rtl8188e_PHY_SetBBReg(adapt, rRx_IQK_PI_A, bMaskDWord, 0x28160000);

	/* LO calibration setting */
	rtl8188e_PHY_SetBBReg(adapt, rIQK_AGC_Rsp, bMaskDWord, 0x00462911);

	/* One shot, path A LOK & IQK */
	rtl8188e_PHY_SetBBReg(adapt, rIQK_AGC_Pts, bMaskDWord, 0xf9000000);
	rtl8188e_PHY_SetBBReg(adapt, rIQK_AGC_Pts, bMaskDWord, 0xf8000000);

	/*  delay x ms */
	/* PlatformStallExecution(IQK_DELAY_TIME_88E*1000); */
	mdelay(IQK_DELAY_TIME_88E);

	/*  Check failed */
	regeac = rtl8188e_PHY_QueryBBReg(adapt, rRx_Power_After_IQK_A_2, bMaskDWord);
	regE94 = rtl8188e_PHY_QueryBBReg(adapt, rTx_Power_Before_IQK_A, bMaskDWord);
	regE9C = rtl8188e_PHY_QueryBBReg(adapt, rTx_Power_After_IQK_A, bMaskDWord);

	if (!(regeac & BIT(28)) &&
	    (((regE94 & 0x03FF0000) >> 16) != 0x142) &&
	    (((regE9C & 0x03FF0000) >> 16) != 0x42))
		result |= 0x01;
	return result;
}

static u8 /* bit0 = 1 => Tx OK, bit1 = 1 => Rx OK */
phy_PathA_RxIQK(struct adapter *adapt)
{
	u32 regeac, regE94, regE9C, regEA4, u4tmp;
	u8 result = 0x00;

	/* 1 Get TXIMR setting */
	/* modify RXIQK mode table */
	rtl8188e_PHY_SetBBReg(adapt, rFPGA0_IQK, bMaskDWord, 0x00000000);
	rtl8188e_PHY_SetRFReg(adapt, RF_PATH_A, RF_WE_LUT, bRFRegOffsetMask, 0x800a0);
	rtl8188e_PHY_SetRFReg(adapt, RF_PATH_A, RF_RCK_OS, bRFRegOffsetMask, 0x30000);
	rtl8188e_PHY_SetRFReg(adapt, RF_PATH_A, RF_TXPA_G1, bRFRegOffsetMask, 0x0000f);
	rtl8188e_PHY_SetRFReg(adapt, RF_PATH_A, RF_TXPA_G2, bRFRegOffsetMask, 0xf117B);

	/* PA,PAD off */
	rtl8188e_PHY_SetRFReg(adapt, RF_PATH_A, 0xdf, bRFRegOffsetMask, 0x980);
	rtl8188e_PHY_SetRFReg(adapt, RF_PATH_A, 0x56, bRFRegOffsetMask, 0x51000);

	rtl8188e_PHY_SetBBReg(adapt, rFPGA0_IQK, bMaskDWord, 0x80800000);

	/* IQK setting */
	rtl8188e_PHY_SetBBReg(adapt, rTx_IQK, bMaskDWord, 0x01007c00);
	rtl8188e_PHY_SetBBReg(adapt, rRx_IQK, bMaskDWord, 0x81004800);

	/* path-A IQK setting */
	rtl8188e_PHY_SetBBReg(adapt, rTx_IQK_Tone_A, bMaskDWord, 0x10008c1c);
	rtl8188e_PHY_SetBBReg(adapt, rRx_IQK_Tone_A, bMaskDWord, 0x30008c1c);
	rtl8188e_PHY_SetBBReg(adapt, rTx_IQK_PI_A, bMaskDWord, 0x82160c1f);
	rtl8188e_PHY_SetBBReg(adapt, rRx_IQK_PI_A, bMaskDWord, 0x28160000);

	/* LO calibration setting */
	rtl8188e_PHY_SetBBReg(adapt, rIQK_AGC_Rsp, bMaskDWord, 0x0046a911);

	/* One shot, path A LOK & IQK */
	rtl8188e_PHY_SetBBReg(adapt, rIQK_AGC_Pts, bMaskDWord, 0xf9000000);
	rtl8188e_PHY_SetBBReg(adapt, rIQK_AGC_Pts, bMaskDWord, 0xf8000000);

	/*  delay x ms */
	mdelay(IQK_DELAY_TIME_88E);

	/*  Check failed */
	regeac = rtl8188e_PHY_QueryBBReg(adapt, rRx_Power_After_IQK_A_2, bMaskDWord);
	regE94 = rtl8188e_PHY_QueryBBReg(adapt, rTx_Power_Before_IQK_A, bMaskDWord);
	regE9C = rtl8188e_PHY_QueryBBReg(adapt, rTx_Power_After_IQK_A, bMaskDWord);

	if (!(regeac & BIT(28)) &&
	    (((regE94 & 0x03FF0000) >> 16) != 0x142) &&
	    (((regE9C & 0x03FF0000) >> 16) != 0x42))
		result |= 0x01;
	else							/* if Tx not OK, ignore Rx */
		return result;

	u4tmp = 0x80007C00 | (regE94 & 0x3FF0000)  | ((regE9C & 0x3FF0000) >> 16);
	rtl8188e_PHY_SetBBReg(adapt, rTx_IQK, bMaskDWord, u4tmp);

	/* 1 RX IQK */
	/* modify RXIQK mode table */
	rtl8188e_PHY_SetBBReg(adapt, rFPGA0_IQK, bMaskDWord, 0x00000000);
	rtl8188e_PHY_SetRFReg(adapt, RF_PATH_A, RF_WE_LUT, bRFRegOffsetMask, 0x800a0);
	rtl8188e_PHY_SetRFReg(adapt, RF_PATH_A, RF_RCK_OS, bRFRegOffsetMask, 0x30000);
	rtl8188e_PHY_SetRFReg(adapt, RF_PATH_A, RF_TXPA_G1, bRFRegOffsetMask, 0x0000f);
	rtl8188e_PHY_SetRFReg(adapt, RF_PATH_A, RF_TXPA_G2, bRFRegOffsetMask, 0xf7ffa);
	rtl8188e_PHY_SetBBReg(adapt, rFPGA0_IQK, bMaskDWord, 0x80800000);

	/* IQK setting */
	rtl8188e_PHY_SetBBReg(adapt, rRx_IQK, bMaskDWord, 0x01004800);

	/* path-A IQK setting */
	rtl8188e_PHY_SetBBReg(adapt, rTx_IQK_Tone_A, bMaskDWord, 0x38008c1c);
	rtl8188e_PHY_SetBBReg(adapt, rRx_IQK_Tone_A, bMaskDWord, 0x18008c1c);
	rtl8188e_PHY_SetBBReg(adapt, rTx_IQK_PI_A, bMaskDWord, 0x82160c05);
	rtl8188e_PHY_SetBBReg(adapt, rRx_IQK_PI_A, bMaskDWord, 0x28160c1f);

	/* LO calibration setting */
	rtl8188e_PHY_SetBBReg(adapt, rIQK_AGC_Rsp, bMaskDWord, 0x0046a911);

	/* One shot, path A LOK & IQK */
	rtl8188e_PHY_SetBBReg(adapt, rIQK_AGC_Pts, bMaskDWord, 0xf9000000);
	rtl8188e_PHY_SetBBReg(adapt, rIQK_AGC_Pts, bMaskDWord, 0xf8000000);

	/*  delay x ms */
	/* PlatformStallExecution(IQK_DELAY_TIME_88E*1000); */
	mdelay(IQK_DELAY_TIME_88E);

	/*  Check failed */
	regeac = rtl8188e_PHY_QueryBBReg(adapt, rRx_Power_After_IQK_A_2, bMaskDWord);
	regE94 = rtl8188e_PHY_QueryBBReg(adapt, rTx_Power_Before_IQK_A, bMaskDWord);
	regE9C = rtl8188e_PHY_QueryBBReg(adapt, rTx_Power_After_IQK_A, bMaskDWord);
	regEA4 = rtl8188e_PHY_QueryBBReg(adapt, rRx_Power_Before_IQK_A_2, bMaskDWord);

	/* reload RF 0xdf */
	rtl8188e_PHY_SetBBReg(adapt, rFPGA0_IQK, bMaskDWord, 0x00000000);
	rtl8188e_PHY_SetRFReg(adapt, RF_PATH_A, 0xdf, bRFRegOffsetMask, 0x180);

	if (!(regeac & BIT(27)) &&		/* if Tx is OK, check whether Rx is OK */
	    (((regEA4 & 0x03FF0000) >> 16) != 0x132) &&
	    (((regeac & 0x03FF0000) >> 16) != 0x36))
		result |= 0x02;

	return result;
}

static void patha_fill_iqk(struct adapter *adapt, bool iqkok, s32 result[][8], u8 final_candidate, bool txonly)
{
	u32 Oldval_0, X, TX0_A, reg;
	s32 Y, TX0_C;

	if (final_candidate == 0xFF) {
		return;
	} else if (iqkok) {
		Oldval_0 = (rtl8188e_PHY_QueryBBReg(adapt, rOFDM0_XATxIQImbalance, bMaskDWord) >> 22) & 0x3FF;

		X = result[final_candidate][0];
		if ((X & 0x00000200) != 0)
			X = X | 0xFFFFFC00;
		TX0_A = (X * Oldval_0) >> 8;
		rtl8188e_PHY_SetBBReg(adapt, rOFDM0_XATxIQImbalance, 0x3FF, TX0_A);

		rtl8188e_PHY_SetBBReg(adapt, rOFDM0_ECCAThreshold, BIT(31), ((X * Oldval_0 >> 7) & 0x1));

		Y = result[final_candidate][1];
		if ((Y & 0x00000200) != 0)
			Y = Y | 0xFFFFFC00;

		TX0_C = (Y * Oldval_0) >> 8;
		rtl8188e_PHY_SetBBReg(adapt, rOFDM0_XCTxAFE, 0xF0000000, ((TX0_C & 0x3C0) >> 6));
		rtl8188e_PHY_SetBBReg(adapt, rOFDM0_XATxIQImbalance, 0x003F0000, (TX0_C & 0x3F));

		rtl8188e_PHY_SetBBReg(adapt, rOFDM0_ECCAThreshold, BIT(29), ((Y * Oldval_0 >> 7) & 0x1));

		if (txonly)
			return;

		reg = result[final_candidate][2];
		rtl8188e_PHY_SetBBReg(adapt, rOFDM0_XARxIQImbalance, 0x3FF, reg);

		reg = result[final_candidate][3] & 0x3F;
		rtl8188e_PHY_SetBBReg(adapt, rOFDM0_XARxIQImbalance, 0xFC00, reg);

		reg = (result[final_candidate][3] >> 6) & 0xF;
		rtl8188e_PHY_SetBBReg(adapt, rOFDM0_RxIQExtAnta, 0xF0000000, reg);
	}
}

void _PHY_SaveADDARegisters(struct adapter *adapt, u32 *ADDAReg, u32 *ADDABackup, u32 RegisterNum)
{
	u32 i;
<<<<<<< HEAD
	struct hal_data_8188e	*pHalData = GET_HAL_DATA(adapt);
	struct odm_dm_struct *dm_odm = &pHalData->odmpriv;
=======
>>>>>>> 754e0b0e

	for (i = 0; i < RegisterNum; i++) {
		ADDABackup[i] = rtl8188e_PHY_QueryBBReg(adapt, ADDAReg[i], bMaskDWord);
	}
}

static void _PHY_SaveMACRegisters(
		struct adapter *adapt,
		u32 *MACReg,
		u32 *MACBackup
	)
{
	u32 i;

	for (i = 0; i < (IQK_MAC_REG_NUM - 1); i++)
		MACBackup[i] = rtw_read8(adapt, MACReg[i]);

	MACBackup[i] = rtw_read32(adapt, MACReg[i]);
}

static void reload_adda_reg(struct adapter *adapt, u32 *ADDAReg, u32 *ADDABackup, u32 RegiesterNum)
{
	u32 i;

	for (i = 0; i < RegiesterNum; i++)
		rtl8188e_PHY_SetBBReg(adapt, ADDAReg[i], bMaskDWord, ADDABackup[i]);
}

static void
_PHY_ReloadMACRegisters(
		struct adapter *adapt,
		u32 *MACReg,
		u32 *MACBackup
	)
{
	u32 i;

	for (i = 0; i < (IQK_MAC_REG_NUM - 1); i++)
		rtw_write8(adapt, MACReg[i], (u8)MACBackup[i]);

	rtw_write32(adapt, MACReg[i], MACBackup[i]);
}

static void
_PHY_PathADDAOn(
		struct adapter *adapt,
		u32 *ADDAReg)
{
	u32 i;

	rtl8188e_PHY_SetBBReg(adapt, ADDAReg[0], bMaskDWord, 0x0b1b25a0);

	for (i = 1; i < IQK_ADDA_REG_NUM; i++)
		rtl8188e_PHY_SetBBReg(adapt, ADDAReg[i], bMaskDWord, 0x0bdb25a0);
}

void
_PHY_MACSettingCalibration(
		struct adapter *adapt,
		u32 *MACReg,
		u32 *MACBackup
	)
{
	u32 i = 0;

	rtw_write8(adapt, MACReg[i], 0x3F);

	for (i = 1; i < (IQK_MAC_REG_NUM - 1); i++)
		rtw_write8(adapt, MACReg[i], (u8)(MACBackup[i] & (~BIT(3))));

	rtw_write8(adapt, MACReg[i], (u8)(MACBackup[i] & (~BIT(5))));
}

static void _PHY_PIModeSwitch(
		struct adapter *adapt,
		bool PIMode
	)
{
	u32 mode;

	mode = PIMode ? 0x01000100 : 0x01000000;
	rtl8188e_PHY_SetBBReg(adapt, rFPGA0_XA_HSSIParameter1, bMaskDWord, mode);
	rtl8188e_PHY_SetBBReg(adapt, rFPGA0_XB_HSSIParameter1, bMaskDWord, mode);
}

static bool phy_SimularityCompare_8188E(
		struct adapter *adapt,
		s32 resulta[][8],
		u8  c1,
		u8  c2
	)
{
	u32 i, j, diff, sim_bitmap, bound = 0;
	u8 final_candidate[2] = {0xFF, 0xFF};	/* for path A and path B */
	bool result = true;
	s32 tmp1 = 0, tmp2 = 0;

	bound = 4;
	sim_bitmap = 0;

	for (i = 0; i < bound; i++) {
		if ((i == 1) || (i == 3) || (i == 5) || (i == 7)) {
			if ((resulta[c1][i] & 0x00000200) != 0)
				tmp1 = resulta[c1][i] | 0xFFFFFC00;
			else
				tmp1 = resulta[c1][i];

			if ((resulta[c2][i] & 0x00000200) != 0)
				tmp2 = resulta[c2][i] | 0xFFFFFC00;
			else
				tmp2 = resulta[c2][i];
		} else {
			tmp1 = resulta[c1][i];
			tmp2 = resulta[c2][i];
		}

		diff = (tmp1 > tmp2) ? (tmp1 - tmp2) : (tmp2 - tmp1);

		if (diff > MAX_TOLERANCE) {
			if ((i == 2 || i == 6) && !sim_bitmap) {
				if (resulta[c1][i] + resulta[c1][i + 1] == 0)
					final_candidate[(i / 4)] = c2;
				else if (resulta[c2][i] + resulta[c2][i + 1] == 0)
					final_candidate[(i / 4)] = c1;
				else
					sim_bitmap = sim_bitmap | (1 << i);
			} else {
				sim_bitmap = sim_bitmap | (1 << i);
			}
		}
	}

	if (sim_bitmap == 0) {
		for (i = 0; i < (bound / 4); i++) {
			if (final_candidate[i] != 0xFF) {
				for (j = i * 4; j < (i + 1) * 4 - 2; j++)
					resulta[3][j] = resulta[final_candidate[i]][j];
				result = false;
			}
		}
		return result;
	} else {
		if (!(sim_bitmap & 0x03)) {		   /* path A TX OK */
			for (i = 0; i < 2; i++)
				resulta[3][i] = resulta[c1][i];
		}
		if (!(sim_bitmap & 0x0c)) {		   /* path A RX OK */
			for (i = 2; i < 4; i++)
				resulta[3][i] = resulta[c1][i];
		}

		if (!(sim_bitmap & 0x30)) { /* path B TX OK */
			for (i = 4; i < 6; i++)
				resulta[3][i] = resulta[c1][i];
		}

		if (!(sim_bitmap & 0xc0)) { /* path B RX OK */
			for (i = 6; i < 8; i++)
				resulta[3][i] = resulta[c1][i];
		}
		return false;
	}
}

static void phy_IQCalibrate_8188E(struct adapter *adapt, s32 result[][8], u8 t)
{
	struct hal_data_8188e *pHalData = &adapt->haldata;
	struct odm_dm_struct *dm_odm = &pHalData->odmpriv;
	u32 i;
	u8 PathAOK;
	u32 ADDA_REG[IQK_ADDA_REG_NUM] = {
						rFPGA0_XCD_SwitchControl, rBlue_Tooth,
						rRx_Wait_CCA, 	rTx_CCK_RFON,
						rTx_CCK_BBON, rTx_OFDM_RFON,
						rTx_OFDM_BBON, rTx_To_Rx,
						rTx_To_Tx, 	rRx_CCK,
						rRx_OFDM, 	rRx_Wait_RIFS,
						rRx_TO_Rx, 	rStandby,
						rSleep, 			rPMPD_ANAEN };
	u32 IQK_MAC_REG[IQK_MAC_REG_NUM] = {
						REG_TXPAUSE, 	REG_BCN_CTRL,
						REG_BCN_CTRL_1, REG_GPIO_MUXCFG};

	/* since 92C & 92D have the different define in IQK_BB_REG */
	u32 IQK_BB_REG_92C[IQK_BB_REG_NUM] = {
							rOFDM0_TRxPathEnable, 	rOFDM0_TRMuxPar,
							rFPGA0_XCD_RFInterfaceSW, rConfig_AntA, rConfig_AntB,
							rFPGA0_XAB_RFInterfaceSW, rFPGA0_XA_RFInterfaceOE,
							rFPGA0_XB_RFInterfaceOE, rFPGA0_RFMOD
							};
	u32 retryCount = 2;
	/*  Note: IQ calibration must be performed after loading */
	/* 		PHY_REG.txt , and radio_a, radio_b.txt */

	if (t == 0) {
		/*  Save ADDA parameters, turn Path A ADDA on */
		_PHY_SaveADDARegisters(adapt, ADDA_REG, dm_odm->RFCalibrateInfo.ADDA_backup, IQK_ADDA_REG_NUM);
		_PHY_SaveMACRegisters(adapt, IQK_MAC_REG, dm_odm->RFCalibrateInfo.IQK_MAC_backup);
		_PHY_SaveADDARegisters(adapt, IQK_BB_REG_92C, dm_odm->RFCalibrateInfo.IQK_BB_backup, IQK_BB_REG_NUM);
	}

	_PHY_PathADDAOn(adapt, ADDA_REG);
	if (t == 0)
		dm_odm->RFCalibrateInfo.bRfPiEnable = (u8)rtl8188e_PHY_QueryBBReg(adapt, rFPGA0_XA_HSSIParameter1, BIT(8));

	if (!dm_odm->RFCalibrateInfo.bRfPiEnable) {
		/*  Switch BB to PI mode to do IQ Calibration. */
		_PHY_PIModeSwitch(adapt, true);
	}

	/* BB setting */
	rtl8188e_PHY_SetBBReg(adapt, rFPGA0_RFMOD, BIT(24), 0x00);
	rtl8188e_PHY_SetBBReg(adapt, rOFDM0_TRxPathEnable, bMaskDWord, 0x03a05600);
	rtl8188e_PHY_SetBBReg(adapt, rOFDM0_TRMuxPar, bMaskDWord, 0x000800e4);
	rtl8188e_PHY_SetBBReg(adapt, rFPGA0_XCD_RFInterfaceSW, bMaskDWord, 0x22204000);

	rtl8188e_PHY_SetBBReg(adapt, rFPGA0_XAB_RFInterfaceSW, BIT(10), 0x01);
	rtl8188e_PHY_SetBBReg(adapt, rFPGA0_XAB_RFInterfaceSW, BIT(26), 0x01);
	rtl8188e_PHY_SetBBReg(adapt, rFPGA0_XA_RFInterfaceOE, BIT(10), 0x00);
	rtl8188e_PHY_SetBBReg(adapt, rFPGA0_XB_RFInterfaceOE, BIT(10), 0x00);

	/* MAC settings */
	_PHY_MACSettingCalibration(adapt, IQK_MAC_REG, dm_odm->RFCalibrateInfo.IQK_MAC_backup);

	/* Page B init */
	/* AP or IQK */
	rtl8188e_PHY_SetBBReg(adapt, rConfig_AntA, bMaskDWord, 0x0f600000);


	/*  IQ calibration setting */
	rtl8188e_PHY_SetBBReg(adapt, rFPGA0_IQK, bMaskDWord, 0x80800000);
	rtl8188e_PHY_SetBBReg(adapt, rTx_IQK, bMaskDWord, 0x01007c00);
	rtl8188e_PHY_SetBBReg(adapt, rRx_IQK, bMaskDWord, 0x81004800);

	for (i = 0; i < retryCount; i++) {
		PathAOK = phy_PathA_IQK_8188E(adapt);
		if (PathAOK == 0x01) {
			result[t][0] = (rtl8188e_PHY_QueryBBReg(adapt, rTx_Power_Before_IQK_A, bMaskDWord) & 0x3FF0000) >> 16;
			result[t][1] = (rtl8188e_PHY_QueryBBReg(adapt, rTx_Power_After_IQK_A, bMaskDWord) & 0x3FF0000) >> 16;
			break;
		}
	}

	for (i = 0; i < retryCount; i++) {
		PathAOK = phy_PathA_RxIQK(adapt);
		if (PathAOK == 0x03) {
			result[t][2] = (rtl8188e_PHY_QueryBBReg(adapt, rRx_Power_Before_IQK_A_2, bMaskDWord) & 0x3FF0000) >> 16;
			result[t][3] = (rtl8188e_PHY_QueryBBReg(adapt, rRx_Power_After_IQK_A_2, bMaskDWord) & 0x3FF0000) >> 16;
			break;
		}
	}

	/* Back to BB mode, load original value */
	rtl8188e_PHY_SetBBReg(adapt, rFPGA0_IQK, bMaskDWord, 0);

	if (t != 0) {
		if (!dm_odm->RFCalibrateInfo.bRfPiEnable) {
			/*  Switch back BB to SI mode after finish IQ Calibration. */
			_PHY_PIModeSwitch(adapt, false);
		}

		/*  Reload ADDA power saving parameters */
		reload_adda_reg(adapt, ADDA_REG, dm_odm->RFCalibrateInfo.ADDA_backup, IQK_ADDA_REG_NUM);

		/*  Reload MAC parameters */
		_PHY_ReloadMACRegisters(adapt, IQK_MAC_REG, dm_odm->RFCalibrateInfo.IQK_MAC_backup);

		reload_adda_reg(adapt, IQK_BB_REG_92C, dm_odm->RFCalibrateInfo.IQK_BB_backup, IQK_BB_REG_NUM);

		/*  Restore RX initial gain */
		rtl8188e_PHY_SetBBReg(adapt, rFPGA0_XA_LSSIParameter, bMaskDWord, 0x00032ed3);

		/* load 0xe30 IQC default value */
		rtl8188e_PHY_SetBBReg(adapt, rTx_IQK_Tone_A, bMaskDWord, 0x01008c00);
		rtl8188e_PHY_SetBBReg(adapt, rRx_IQK_Tone_A, bMaskDWord, 0x01008c00);
	}
}

static void phy_LCCalibrate_8188E(struct adapter *adapt, bool is2t)
{
	u8 tmpreg;
	u32 RF_Amode = 0, RF_Bmode = 0, LC_Cal;

	/* Check continuous TX and Packet TX */
	tmpreg = rtw_read8(adapt, 0xd03);

	if ((tmpreg & 0x70) != 0)			/* Deal with contisuous TX case */
		rtw_write8(adapt, 0xd03, tmpreg & 0x8F);	/* disable all continuous TX */
	else							/*  Deal with Packet TX case */
		rtw_write8(adapt, REG_TXPAUSE, 0xFF);		/*  block all queues */

	if ((tmpreg & 0x70) != 0) {
		/* 1. Read original RF mode */
		/* Path-A */
		RF_Amode = rtl8188e_PHY_QueryRFReg(adapt, RF_PATH_A, RF_AC, bMask12Bits);

		/* Path-B */
		if (is2t)
			RF_Bmode = rtl8188e_PHY_QueryRFReg(adapt, RF_PATH_B, RF_AC, bMask12Bits);

		/* 2. Set RF mode = standby mode */
		/* Path-A */
		rtl8188e_PHY_SetRFReg(adapt, RF_PATH_A, RF_AC, bMask12Bits, (RF_Amode & 0x8FFFF) | 0x10000);

		/* Path-B */
		if (is2t)
			rtl8188e_PHY_SetRFReg(adapt, RF_PATH_B, RF_AC, bMask12Bits, (RF_Bmode & 0x8FFFF) | 0x10000);
	}

	/* 3. Read RF reg18 */
	LC_Cal = rtl8188e_PHY_QueryRFReg(adapt, RF_PATH_A, RF_CHNLBW, bMask12Bits);

	/* 4. Set LC calibration begin	bit15 */
	rtl8188e_PHY_SetRFReg(adapt, RF_PATH_A, RF_CHNLBW, bMask12Bits, LC_Cal | 0x08000);

	msleep(100);

	/* Restore original situation */
	if ((tmpreg & 0x70) != 0) {
		/* Deal with continuous TX case */
		/* Path-A */
		rtw_write8(adapt, 0xd03, tmpreg);
		rtl8188e_PHY_SetRFReg(adapt, RF_PATH_A, RF_AC, bMask12Bits, RF_Amode);

		/* Path-B */
		if (is2t)
			rtl8188e_PHY_SetRFReg(adapt, RF_PATH_B, RF_AC, bMask12Bits, RF_Bmode);
	} else {
		/*  Deal with Packet TX case */
		rtw_write8(adapt, REG_TXPAUSE, 0x00);
	}
}

void PHY_IQCalibrate_8188E(struct adapter *adapt, bool recovery)
{
	struct hal_data_8188e *pHalData = &adapt->haldata;
	struct odm_dm_struct *dm_odm = &pHalData->odmpriv;
	s32 result[4][8];	/* last is final result */
	u8 i, final_candidate;
	bool pathaok;
	s32 RegE94, RegE9C, RegEA4, RegEB4, RegEBC;
	bool is12simular, is13simular, is23simular;
	bool singletone = false, carrier_sup = false;
	u32 IQK_BB_REG_92C[IQK_BB_REG_NUM] = {
		rOFDM0_XARxIQImbalance, rOFDM0_XBRxIQImbalance,
		rOFDM0_ECCAThreshold, rOFDM0_AGCRSSITable,
		rOFDM0_XATxIQImbalance, rOFDM0_XBTxIQImbalance,
		rOFDM0_XCTxAFE, rOFDM0_XDTxAFE,
		rOFDM0_RxIQExtAnta};

	if (!(dm_odm->SupportAbility & ODM_RF_CALIBRATION))
		return;

	/*  20120213<Kordan> Turn on when continuous Tx to pass lab testing. (required by Edlu) */
	if (singletone || carrier_sup)
		return;

	if (recovery) {
		reload_adda_reg(adapt, IQK_BB_REG_92C, dm_odm->RFCalibrateInfo.IQK_BB_backup_recover, 9);
		return;
	}

	for (i = 0; i < 8; i++) {
		result[0][i] = 0;
		result[1][i] = 0;
		result[2][i] = 0;
		if ((i == 0) || (i == 2) || (i == 4)  || (i == 6))
			result[3][i] = 0x100;
		else
			result[3][i] = 0;
	}
	final_candidate = 0xff;
	pathaok = false;
	is12simular = false;
	is23simular = false;
	is13simular = false;

	for (i = 0; i < 3; i++) {
<<<<<<< HEAD
		phy_IQCalibrate_8188E(adapt, result, i, false);
=======
		phy_IQCalibrate_8188E(adapt, result, i);
>>>>>>> 754e0b0e

		if (i == 1) {
			is12simular = phy_SimularityCompare_8188E(adapt, result, 0, 1);
			if (is12simular) {
				final_candidate = 0;
				break;
			}
		}

		if (i == 2) {
			is13simular = phy_SimularityCompare_8188E(adapt, result, 0, 2);
			if (is13simular) {
				final_candidate = 0;

				break;
			}
			is23simular = phy_SimularityCompare_8188E(adapt, result, 1, 2);
			if (is23simular) {
				final_candidate = 1;
			} else {
				final_candidate = 3;
			}
		}
	}

	for (i = 0; i < 4; i++) {
		RegE94 = result[i][0];
		RegE9C = result[i][1];
		RegEA4 = result[i][2];
		RegEB4 = result[i][4];
		RegEBC = result[i][5];
	}

	if (final_candidate != 0xff) {
		RegE94 = result[final_candidate][0];
		RegE9C = result[final_candidate][1];
		RegEA4 = result[final_candidate][2];
		RegEB4 = result[final_candidate][4];
		RegEBC = result[final_candidate][5];
		dm_odm->RFCalibrateInfo.RegE94 = RegE94;
		dm_odm->RFCalibrateInfo.RegE9C = RegE9C;
		dm_odm->RFCalibrateInfo.RegEB4 = RegEB4;
		dm_odm->RFCalibrateInfo.RegEBC = RegEBC;
		pathaok = true;
	} else {
		dm_odm->RFCalibrateInfo.RegE94 = 0x100;
		dm_odm->RFCalibrateInfo.RegEB4 = 0x100;	/* X default value */
		dm_odm->RFCalibrateInfo.RegE9C = 0x0;
		dm_odm->RFCalibrateInfo.RegEBC = 0x0;	/* Y default value */
	}
	if (RegE94 != 0)
		patha_fill_iqk(adapt, pathaok, result, final_candidate, (RegEA4 == 0));

/* To Fix BSOD when final_candidate is 0xff */
/* by sherry 20120321 */
	if (final_candidate < 4) {
		for (i = 0; i < IQK_Matrix_REG_NUM; i++)
			dm_odm->RFCalibrateInfo.IQKMatrixRegSetting.Value[0][i] = result[final_candidate][i];
		dm_odm->RFCalibrateInfo.IQKMatrixRegSetting.bIQKDone = true;
	}

	_PHY_SaveADDARegisters(adapt, IQK_BB_REG_92C, dm_odm->RFCalibrateInfo.IQK_BB_backup_recover, 9);
}

void PHY_LCCalibrate_8188E(struct adapter *adapt)
{
	bool singletone = false, carrier_sup = false;
	u32 timeout = 2000, timecount = 0;
	struct hal_data_8188e *pHalData = &adapt->haldata;
	struct odm_dm_struct *dm_odm = &pHalData->odmpriv;

	if (!(dm_odm->SupportAbility & ODM_RF_CALIBRATION))
		return;
	/*  20120213<Kordan> Turn on when continuous Tx to pass lab testing. (required by Edlu) */
	if (singletone || carrier_sup)
		return;

	while (*dm_odm->pbScanInProcess && timecount < timeout) {
		mdelay(50);
		timecount += 50;
	}

	phy_LCCalibrate_8188E(adapt, false);
}<|MERGE_RESOLUTION|>--- conflicted
+++ resolved
@@ -543,11 +543,6 @@
 void _PHY_SaveADDARegisters(struct adapter *adapt, u32 *ADDAReg, u32 *ADDABackup, u32 RegisterNum)
 {
 	u32 i;
-<<<<<<< HEAD
-	struct hal_data_8188e	*pHalData = GET_HAL_DATA(adapt);
-	struct odm_dm_struct *dm_odm = &pHalData->odmpriv;
-=======
->>>>>>> 754e0b0e
 
 	for (i = 0; i < RegisterNum; i++) {
 		ADDABackup[i] = rtl8188e_PHY_QueryBBReg(adapt, ADDAReg[i], bMaskDWord);
@@ -926,11 +921,7 @@
 	is13simular = false;
 
 	for (i = 0; i < 3; i++) {
-<<<<<<< HEAD
-		phy_IQCalibrate_8188E(adapt, result, i, false);
-=======
 		phy_IQCalibrate_8188E(adapt, result, i);
->>>>>>> 754e0b0e
 
 		if (i == 1) {
 			is12simular = phy_SimularityCompare_8188E(adapt, result, 0, 1);
