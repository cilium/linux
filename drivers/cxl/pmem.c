--- conflicted
+++ resolved
@@ -11,18 +11,8 @@
 #include "cxlmem.h"
 #include "cxl.h"
 
-<<<<<<< HEAD
-=======
 extern const struct nvdimm_security_ops *cxl_security_ops;
 
-/*
- * Ordered workqueue for cxl nvdimm device arrival and departure
- * to coordinate bus rescans when a bridge arrives and trigger remove
- * operations when the bridge is removed.
- */
-static struct workqueue_struct *cxl_pmem_wq;
-
->>>>>>> d18bc74a
 static __read_mostly DECLARE_BITMAP(exclusive_cmds, CXL_MEM_COMMAND_ID_MAX);
 
 static void clear_exclusive(void *cxlds)
@@ -89,21 +79,12 @@
 	set_bit(ND_CMD_GET_CONFIG_SIZE, &cmd_mask);
 	set_bit(ND_CMD_GET_CONFIG_DATA, &cmd_mask);
 	set_bit(ND_CMD_SET_CONFIG_DATA, &cmd_mask);
-<<<<<<< HEAD
-	nvdimm = nvdimm_create(cxl_nvb->nvdimm_bus, cxl_nvd, NULL, flags,
-			       cmd_mask, 0, NULL);
-	if (!nvdimm)
-		return -ENOMEM;
-=======
 	nvdimm = __nvdimm_create(cxl_nvb->nvdimm_bus, cxl_nvd,
 				 cxl_dimm_attribute_groups, flags,
 				 cmd_mask, 0, NULL, cxl_nvd->dev_id,
 				 cxl_security_ops, NULL);
-	if (!nvdimm) {
-		rc = -ENOMEM;
-		goto out;
-	}
->>>>>>> d18bc74a
+	if (!nvdimm)
+		return -ENOMEM;
 
 	dev_set_drvdata(dev, nvdimm);
 	return devm_add_action_or_reset(dev, unregister_nvdimm, nvdimm);
