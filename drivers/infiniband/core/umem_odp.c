/*
 * Copyright (c) 2014 Mellanox Technologies. All rights reserved.
 *
 * This software is available to you under a choice of one of two
 * licenses.  You may choose to be licensed under the terms of the GNU
 * General Public License (GPL) Version 2, available from the file
 * COPYING in the main directory of this source tree, or the
 * OpenIB.org BSD license below:
 *
 *     Redistribution and use in source and binary forms, with or
 *     without modification, are permitted provided that the following
 *     conditions are met:
 *
 *      - Redistributions of source code must retain the above
 *        copyright notice, this list of conditions and the following
 *        disclaimer.
 *
 *      - Redistributions in binary form must reproduce the above
 *        copyright notice, this list of conditions and the following
 *        disclaimer in the documentation and/or other materials
 *        provided with the distribution.
 *
 * THE SOFTWARE IS PROVIDED "AS IS", WITHOUT WARRANTY OF ANY KIND,
 * EXPRESS OR IMPLIED, INCLUDING BUT NOT LIMITED TO THE WARRANTIES OF
 * MERCHANTABILITY, FITNESS FOR A PARTICULAR PURPOSE AND
 * NONINFRINGEMENT. IN NO EVENT SHALL THE AUTHORS OR COPYRIGHT HOLDERS
 * BE LIABLE FOR ANY CLAIM, DAMAGES OR OTHER LIABILITY, WHETHER IN AN
 * ACTION OF CONTRACT, TORT OR OTHERWISE, ARISING FROM, OUT OF OR IN
 * CONNECTION WITH THE SOFTWARE OR THE USE OR OTHER DEALINGS IN THE
 * SOFTWARE.
 */

#include <linux/types.h>
#include <linux/sched.h>
#include <linux/sched/mm.h>
#include <linux/sched/task.h>
#include <linux/pid.h>
#include <linux/slab.h>
#include <linux/export.h>
#include <linux/vmalloc.h>
#include <linux/hugetlb.h>
#include <linux/interval_tree.h>
#include <linux/pagemap.h>

#include <rdma/ib_verbs.h>
#include <rdma/ib_umem.h>
#include <rdma/ib_umem_odp.h>

#include "uverbs.h"

static void ib_umem_notifier_start_account(struct ib_umem_odp *umem_odp)
{
	mutex_lock(&umem_odp->umem_mutex);
	if (umem_odp->notifiers_count++ == 0)
		/*
		 * Initialize the completion object for waiting on
		 * notifiers. Since notifier_count is zero, no one should be
		 * waiting right now.
		 */
		reinit_completion(&umem_odp->notifier_completion);
	mutex_unlock(&umem_odp->umem_mutex);
}

static void ib_umem_notifier_end_account(struct ib_umem_odp *umem_odp)
{
	mutex_lock(&umem_odp->umem_mutex);
	/*
	 * This sequence increase will notify the QP page fault that the page
	 * that is going to be mapped in the spte could have been freed.
	 */
	++umem_odp->notifiers_seq;
	if (--umem_odp->notifiers_count == 0)
		complete_all(&umem_odp->notifier_completion);
	mutex_unlock(&umem_odp->umem_mutex);
}

static void ib_umem_notifier_release(struct mmu_notifier *mn,
				     struct mm_struct *mm)
{
	struct ib_ucontext_per_mm *per_mm =
		container_of(mn, struct ib_ucontext_per_mm, mn);
	struct rb_node *node;

	down_read(&per_mm->umem_rwsem);
<<<<<<< HEAD
	if (!per_mm->mn.users)
=======
	if (!per_mm->active)
>>>>>>> 3eca7fc2
		goto out;

	for (node = rb_first_cached(&per_mm->umem_tree); node;
	     node = rb_next(node)) {
		struct ib_umem_odp *umem_odp =
			rb_entry(node, struct ib_umem_odp, interval_tree.rb);

		/*
		 * Increase the number of notifiers running, to prevent any
		 * further fault handling on this MR.
		 */
		ib_umem_notifier_start_account(umem_odp);
		complete_all(&umem_odp->notifier_completion);
<<<<<<< HEAD
		umem_odp->umem.ibdev->ops.invalidate_range(
=======
		umem_odp->umem.context->device->ops.invalidate_range(
>>>>>>> 3eca7fc2
			umem_odp, ib_umem_start(umem_odp),
			ib_umem_end(umem_odp));
	}

out:
	up_read(&per_mm->umem_rwsem);
}

static int invalidate_range_start_trampoline(struct ib_umem_odp *item,
					     u64 start, u64 end, void *cookie)
{
	ib_umem_notifier_start_account(item);
<<<<<<< HEAD
	item->umem.ibdev->ops.invalidate_range(item, start, end);
=======
	item->umem.context->device->ops.invalidate_range(item, start, end);
>>>>>>> 3eca7fc2
	return 0;
}

static int ib_umem_notifier_invalidate_range_start(struct mmu_notifier *mn,
				const struct mmu_notifier_range *range)
{
	struct ib_ucontext_per_mm *per_mm =
		container_of(mn, struct ib_ucontext_per_mm, mn);
	int rc;

	if (mmu_notifier_range_blockable(range))
		down_read(&per_mm->umem_rwsem);
	else if (!down_read_trylock(&per_mm->umem_rwsem))
		return -EAGAIN;

	if (!per_mm->mn.users) {
		up_read(&per_mm->umem_rwsem);
		/*
		 * At this point users is permanently zero and visible to this
		 * CPU without a lock, that fact is relied on to skip the unlock
		 * in range_end.
		 */
		return 0;
	}

	rc = rbt_ib_umem_for_each_in_range(&per_mm->umem_tree, range->start,
					   range->end,
					   invalidate_range_start_trampoline,
					   mmu_notifier_range_blockable(range),
					   NULL);
	if (rc)
		up_read(&per_mm->umem_rwsem);
	return rc;
}

static int invalidate_range_end_trampoline(struct ib_umem_odp *item, u64 start,
					   u64 end, void *cookie)
{
	ib_umem_notifier_end_account(item);
	return 0;
}

static void ib_umem_notifier_invalidate_range_end(struct mmu_notifier *mn,
				const struct mmu_notifier_range *range)
{
	struct ib_ucontext_per_mm *per_mm =
		container_of(mn, struct ib_ucontext_per_mm, mn);

	if (unlikely(!per_mm->mn.users))
		return;

	rbt_ib_umem_for_each_in_range(&per_mm->umem_tree, range->start,
				      range->end,
				      invalidate_range_end_trampoline, true, NULL);
	up_read(&per_mm->umem_rwsem);
}

<<<<<<< HEAD
static struct mmu_notifier *ib_umem_alloc_notifier(struct mm_struct *mm)
=======
static const struct mmu_notifier_ops ib_umem_notifiers = {
	.release                    = ib_umem_notifier_release,
	.invalidate_range_start     = ib_umem_notifier_invalidate_range_start,
	.invalidate_range_end       = ib_umem_notifier_invalidate_range_end,
};

static void remove_umem_from_per_mm(struct ib_umem_odp *umem_odp)
{
	struct ib_ucontext_per_mm *per_mm = umem_odp->per_mm;

	down_write(&per_mm->umem_rwsem);
	interval_tree_remove(&umem_odp->interval_tree, &per_mm->umem_tree);
	complete_all(&umem_odp->notifier_completion);
	up_write(&per_mm->umem_rwsem);
}

static struct ib_ucontext_per_mm *alloc_per_mm(struct ib_ucontext *ctx,
					       struct mm_struct *mm)
>>>>>>> 3eca7fc2
{
	struct ib_ucontext_per_mm *per_mm;

	per_mm = kzalloc(sizeof(*per_mm), GFP_KERNEL);
	if (!per_mm)
		return ERR_PTR(-ENOMEM);

	per_mm->umem_tree = RB_ROOT_CACHED;
	init_rwsem(&per_mm->umem_rwsem);

	WARN_ON(mm != current->mm);
	rcu_read_lock();
	per_mm->tgid = get_task_pid(current->group_leader, PIDTYPE_PID);
	rcu_read_unlock();
	return &per_mm->mn;
}

static void ib_umem_free_notifier(struct mmu_notifier *mn)
{
	struct ib_ucontext_per_mm *per_mm =
		container_of(mn, struct ib_ucontext_per_mm, mn);

	WARN_ON(!RB_EMPTY_ROOT(&per_mm->umem_tree.rb_root));

	put_pid(per_mm->tgid);
	kfree(per_mm);
}

<<<<<<< HEAD
static const struct mmu_notifier_ops ib_umem_notifiers = {
	.release                    = ib_umem_notifier_release,
	.invalidate_range_start     = ib_umem_notifier_invalidate_range_start,
	.invalidate_range_end       = ib_umem_notifier_invalidate_range_end,
	.alloc_notifier		    = ib_umem_alloc_notifier,
	.free_notifier		    = ib_umem_free_notifier,
};

static inline int ib_init_umem_odp(struct ib_umem_odp *umem_odp)
=======
static struct ib_ucontext_per_mm *get_per_mm(struct ib_umem_odp *umem_odp)
>>>>>>> 3eca7fc2
{
	struct ib_ucontext_per_mm *per_mm;
	struct mmu_notifier *mn;
	int ret;

<<<<<<< HEAD
	umem_odp->umem.is_odp = 1;
	if (!umem_odp->is_implicit_odp) {
		size_t page_size = 1UL << umem_odp->page_shift;
		size_t pages;

		umem_odp->interval_tree.start =
			ALIGN_DOWN(umem_odp->umem.address, page_size);
		if (check_add_overflow(umem_odp->umem.address,
				       umem_odp->umem.length,
				       &umem_odp->interval_tree.last))
			return -EOVERFLOW;
		umem_odp->interval_tree.last =
			ALIGN(umem_odp->interval_tree.last, page_size);
		if (unlikely(umem_odp->interval_tree.last < page_size))
			return -EOVERFLOW;

		pages = (umem_odp->interval_tree.last -
			 umem_odp->interval_tree.start) >>
			umem_odp->page_shift;
		if (!pages)
			return -EINVAL;

		/*
		 * Note that the representation of the intervals in the
		 * interval tree considers the ending point as contained in
		 * the interval.
		 */
		umem_odp->interval_tree.last--;

		umem_odp->page_list = kvcalloc(
			pages, sizeof(*umem_odp->page_list), GFP_KERNEL);
		if (!umem_odp->page_list)
			return -ENOMEM;

		umem_odp->dma_list = kvcalloc(
			pages, sizeof(*umem_odp->dma_list), GFP_KERNEL);
		if (!umem_odp->dma_list) {
			ret = -ENOMEM;
			goto out_page_list;
		}
	}

	mn = mmu_notifier_get(&ib_umem_notifiers, umem_odp->umem.owning_mm);
	if (IS_ERR(mn)) {
		ret = PTR_ERR(mn);
		goto out_dma_list;
	}
	umem_odp->per_mm = per_mm =
		container_of(mn, struct ib_ucontext_per_mm, mn);

	mutex_init(&umem_odp->umem_mutex);
	init_completion(&umem_odp->notifier_completion);

	if (!umem_odp->is_implicit_odp) {
		down_write(&per_mm->umem_rwsem);
		interval_tree_insert(&umem_odp->interval_tree,
				     &per_mm->umem_tree);
		up_write(&per_mm->umem_rwsem);
	}
	mmgrab(umem_odp->umem.owning_mm);

	return 0;
=======
	lockdep_assert_held(&ctx->per_mm_list_lock);

	/*
	 * Generally speaking we expect only one or two per_mm in this list,
	 * so no reason to optimize this search today.
	 */
	list_for_each_entry(per_mm, &ctx->per_mm_list, ucontext_list) {
		if (per_mm->mm == umem_odp->umem.owning_mm)
			return per_mm;
	}

	return alloc_per_mm(ctx, umem_odp->umem.owning_mm);
}
>>>>>>> 3eca7fc2

out_dma_list:
	kvfree(umem_odp->dma_list);
out_page_list:
	kvfree(umem_odp->page_list);
	return ret;
}

/**
 * ib_umem_odp_alloc_implicit - Allocate a parent implicit ODP umem
 *
 * Implicit ODP umems do not have a VA range and do not have any page lists.
 * They exist only to hold the per_mm reference to help the driver create
 * children umems.
 *
 * @udata: udata from the syscall being used to create the umem
 * @access: ib_reg_mr access flags
 */
struct ib_umem_odp *ib_umem_odp_alloc_implicit(struct ib_udata *udata,
					       int access)
{
	struct ib_ucontext *context =
		container_of(udata, struct uverbs_attr_bundle, driver_udata)
			->context;
	struct ib_umem *umem;
	struct ib_umem_odp *umem_odp;
	int ret;

	if (access & IB_ACCESS_HUGETLB)
		return ERR_PTR(-EINVAL);

	if (!context)
		return ERR_PTR(-EIO);
	if (WARN_ON_ONCE(!context->device->ops.invalidate_range))
		return ERR_PTR(-EINVAL);

	umem_odp = kzalloc(sizeof(*umem_odp), GFP_KERNEL);
	if (!umem_odp)
		return ERR_PTR(-ENOMEM);
	umem = &umem_odp->umem;
	umem->ibdev = context->device;
	umem->writable = ib_access_writable(access);
	umem->owning_mm = current->mm;
	umem_odp->is_implicit_odp = 1;
	umem_odp->page_shift = PAGE_SHIFT;

	ret = ib_init_umem_odp(umem_odp);
	if (ret) {
		kfree(umem_odp);
		return ERR_PTR(ret);
	}
	return umem_odp;
}
EXPORT_SYMBOL(ib_umem_odp_alloc_implicit);

<<<<<<< HEAD
/**
 * ib_umem_odp_alloc_child - Allocate a child ODP umem under an implicit
 *                           parent ODP umem
 *
 * @root: The parent umem enclosing the child. This must be allocated using
 *        ib_alloc_implicit_odp_umem()
 * @addr: The starting userspace VA
 * @size: The length of the userspace VA
 */
struct ib_umem_odp *ib_umem_odp_alloc_child(struct ib_umem_odp *root,
					    unsigned long addr, size_t size)
{
=======
static inline int ib_init_umem_odp(struct ib_umem_odp *umem_odp,
				   struct ib_ucontext_per_mm *per_mm)
{
	struct ib_ucontext *ctx = umem_odp->umem.context;
	int ret;

	umem_odp->umem.is_odp = 1;
	if (!umem_odp->is_implicit_odp) {
		size_t page_size = 1UL << umem_odp->page_shift;
		size_t pages;

		umem_odp->interval_tree.start =
			ALIGN_DOWN(umem_odp->umem.address, page_size);
		if (check_add_overflow(umem_odp->umem.address,
				       (unsigned long)umem_odp->umem.length,
				       &umem_odp->interval_tree.last))
			return -EOVERFLOW;
		umem_odp->interval_tree.last =
			ALIGN(umem_odp->interval_tree.last, page_size);
		if (unlikely(umem_odp->interval_tree.last < page_size))
			return -EOVERFLOW;

		pages = (umem_odp->interval_tree.last -
			 umem_odp->interval_tree.start) >>
			umem_odp->page_shift;
		if (!pages)
			return -EINVAL;

		/*
		 * Note that the representation of the intervals in the
		 * interval tree considers the ending point as contained in
		 * the interval.
		 */
		umem_odp->interval_tree.last--;

		umem_odp->page_list = kvcalloc(
			pages, sizeof(*umem_odp->page_list), GFP_KERNEL);
		if (!umem_odp->page_list)
			return -ENOMEM;

		umem_odp->dma_list = kvcalloc(
			pages, sizeof(*umem_odp->dma_list), GFP_KERNEL);
		if (!umem_odp->dma_list) {
			ret = -ENOMEM;
			goto out_page_list;
		}
	}

	mutex_lock(&ctx->per_mm_list_lock);
	if (!per_mm) {
		per_mm = get_per_mm(umem_odp);
		if (IS_ERR(per_mm)) {
			ret = PTR_ERR(per_mm);
			goto out_unlock;
		}
	}
	umem_odp->per_mm = per_mm;
	per_mm->odp_mrs_count++;
	mutex_unlock(&ctx->per_mm_list_lock);

	mutex_init(&umem_odp->umem_mutex);
	init_completion(&umem_odp->notifier_completion);

	if (!umem_odp->is_implicit_odp) {
		down_write(&per_mm->umem_rwsem);
		interval_tree_insert(&umem_odp->interval_tree,
				     &per_mm->umem_tree);
		up_write(&per_mm->umem_rwsem);
	}
	mmgrab(umem_odp->umem.owning_mm);

	return 0;

out_unlock:
	mutex_unlock(&ctx->per_mm_list_lock);
	kvfree(umem_odp->dma_list);
out_page_list:
	kvfree(umem_odp->page_list);
	return ret;
}

/**
 * ib_umem_odp_alloc_implicit - Allocate a parent implicit ODP umem
 *
 * Implicit ODP umems do not have a VA range and do not have any page lists.
 * They exist only to hold the per_mm reference to help the driver create
 * children umems.
 *
 * @udata: udata from the syscall being used to create the umem
 * @access: ib_reg_mr access flags
 */
struct ib_umem_odp *ib_umem_odp_alloc_implicit(struct ib_udata *udata,
					       int access)
{
	struct ib_ucontext *context =
		container_of(udata, struct uverbs_attr_bundle, driver_udata)
			->context;
	struct ib_umem *umem;
	struct ib_umem_odp *umem_odp;
	int ret;

	if (access & IB_ACCESS_HUGETLB)
		return ERR_PTR(-EINVAL);

	if (!context)
		return ERR_PTR(-EIO);
	if (WARN_ON_ONCE(!context->device->ops.invalidate_range))
		return ERR_PTR(-EINVAL);

	umem_odp = kzalloc(sizeof(*umem_odp), GFP_KERNEL);
	if (!umem_odp)
		return ERR_PTR(-ENOMEM);
	umem = &umem_odp->umem;
	umem->context = context;
	umem->writable = ib_access_writable(access);
	umem->owning_mm = current->mm;
	umem_odp->is_implicit_odp = 1;
	umem_odp->page_shift = PAGE_SHIFT;

	ret = ib_init_umem_odp(umem_odp, NULL);
	if (ret) {
		kfree(umem_odp);
		return ERR_PTR(ret);
	}
	return umem_odp;
}
EXPORT_SYMBOL(ib_umem_odp_alloc_implicit);

/**
 * ib_umem_odp_alloc_child - Allocate a child ODP umem under an implicit
 *                           parent ODP umem
 *
 * @root: The parent umem enclosing the child. This must be allocated using
 *        ib_alloc_implicit_odp_umem()
 * @addr: The starting userspace VA
 * @size: The length of the userspace VA
 */
struct ib_umem_odp *ib_umem_odp_alloc_child(struct ib_umem_odp *root,
					    unsigned long addr, size_t size)
{
>>>>>>> 3eca7fc2
	/*
	 * Caller must ensure that root cannot be freed during the call to
	 * ib_alloc_odp_umem.
	 */
	struct ib_umem_odp *odp_data;
	struct ib_umem *umem;
	int ret;

	if (WARN_ON(!root->is_implicit_odp))
		return ERR_PTR(-EINVAL);

	odp_data = kzalloc(sizeof(*odp_data), GFP_KERNEL);
	if (!odp_data)
		return ERR_PTR(-ENOMEM);
	umem = &odp_data->umem;
<<<<<<< HEAD
	umem->ibdev = root->umem.ibdev;
=======
	umem->context    = root->umem.context;
>>>>>>> 3eca7fc2
	umem->length     = size;
	umem->address    = addr;
	umem->writable   = root->umem.writable;
	umem->owning_mm  = root->umem.owning_mm;
	odp_data->page_shift = PAGE_SHIFT;

<<<<<<< HEAD
	ret = ib_init_umem_odp(odp_data);
=======
	ret = ib_init_umem_odp(odp_data, root->per_mm);
>>>>>>> 3eca7fc2
	if (ret) {
		kfree(odp_data);
		return ERR_PTR(ret);
	}
	return odp_data;
}
EXPORT_SYMBOL(ib_umem_odp_alloc_child);

/**
 * ib_umem_odp_get - Create a umem_odp for a userspace va
 *
 * @udata: userspace context to pin memory for
 * @addr: userspace virtual address to start at
 * @size: length of region to pin
 * @access: IB_ACCESS_xxx flags for memory being pinned
 *
 * The driver should use when the access flags indicate ODP memory. It avoids
 * pinning, instead, stores the mm for future page fault handling in
 * conjunction with MMU notifiers.
 */
struct ib_umem_odp *ib_umem_odp_get(struct ib_udata *udata, unsigned long addr,
				    size_t size, int access)
{
	struct ib_umem_odp *umem_odp;
	struct ib_ucontext *context;
	struct mm_struct *mm;
	int ret;

	if (!udata)
		return ERR_PTR(-EIO);

	context = container_of(udata, struct uverbs_attr_bundle, driver_udata)
			  ->context;
	if (!context)
		return ERR_PTR(-EIO);

	if (WARN_ON_ONCE(!(access & IB_ACCESS_ON_DEMAND)) ||
	    WARN_ON_ONCE(!context->device->ops.invalidate_range))
		return ERR_PTR(-EINVAL);

	umem_odp = kzalloc(sizeof(struct ib_umem_odp), GFP_KERNEL);
	if (!umem_odp)
		return ERR_PTR(-ENOMEM);

<<<<<<< HEAD
	umem_odp->umem.ibdev = context->device;
=======
	umem_odp->umem.context = context;
>>>>>>> 3eca7fc2
	umem_odp->umem.length = size;
	umem_odp->umem.address = addr;
	umem_odp->umem.writable = ib_access_writable(access);
	umem_odp->umem.owning_mm = mm = current->mm;

	umem_odp->page_shift = PAGE_SHIFT;
	if (access & IB_ACCESS_HUGETLB) {
		struct vm_area_struct *vma;
		struct hstate *h;

		down_read(&mm->mmap_sem);
		vma = find_vma(mm, ib_umem_start(umem_odp));
		if (!vma || !is_vm_hugetlb_page(vma)) {
			up_read(&mm->mmap_sem);
			ret = -EINVAL;
			goto err_free;
		}
		h = hstate_vma(vma);
		umem_odp->page_shift = huge_page_shift(h);
		up_read(&mm->mmap_sem);
	}

<<<<<<< HEAD
	ret = ib_init_umem_odp(umem_odp);
=======
	ret = ib_init_umem_odp(umem_odp, NULL);
>>>>>>> 3eca7fc2
	if (ret)
		goto err_free;
	return umem_odp;

err_free:
	kfree(umem_odp);
	return ERR_PTR(ret);
}
EXPORT_SYMBOL(ib_umem_odp_get);

void ib_umem_odp_release(struct ib_umem_odp *umem_odp)
{
	struct ib_ucontext_per_mm *per_mm = umem_odp->per_mm;

	/*
	 * Ensure that no more pages are mapped in the umem.
	 *
	 * It is the driver's responsibility to ensure, before calling us,
	 * that the hardware will not attempt to access the MR any more.
	 */
	if (!umem_odp->is_implicit_odp) {
		ib_umem_odp_unmap_dma_pages(umem_odp, ib_umem_start(umem_odp),
					    ib_umem_end(umem_odp));
<<<<<<< HEAD
		kvfree(umem_odp->dma_list);
		kvfree(umem_odp->page_list);
	}

	down_write(&per_mm->umem_rwsem);
	if (!umem_odp->is_implicit_odp) {
		interval_tree_remove(&umem_odp->interval_tree,
				     &per_mm->umem_tree);
		complete_all(&umem_odp->notifier_completion);
	}
	/*
	 * NOTE! mmu_notifier_unregister() can happen between a start/end
	 * callback, resulting in a missing end, and thus an unbalanced
	 * lock. This doesn't really matter to us since we are about to kfree
	 * the memory that holds the lock, however LOCKDEP doesn't like this.
	 * Thus we call the mmu_notifier_put under the rwsem and test the
	 * internal users count to reliably see if we are past this point.
	 */
	mmu_notifier_put(&per_mm->mn);
	up_write(&per_mm->umem_rwsem);

=======
		remove_umem_from_per_mm(umem_odp);
		kvfree(umem_odp->dma_list);
		kvfree(umem_odp->page_list);
	}
	put_per_mm(umem_odp);
>>>>>>> 3eca7fc2
	mmdrop(umem_odp->umem.owning_mm);
	kfree(umem_odp);
}
EXPORT_SYMBOL(ib_umem_odp_release);

/*
 * Map for DMA and insert a single page into the on-demand paging page tables.
 *
 * @umem: the umem to insert the page to.
 * @page_index: index in the umem to add the page to.
 * @page: the page struct to map and add.
 * @access_mask: access permissions needed for this page.
 * @current_seq: sequence number for synchronization with invalidations.
 *               the sequence number is taken from
 *               umem_odp->notifiers_seq.
 *
 * The function returns -EFAULT if the DMA mapping operation fails. It returns
 * -EAGAIN if a concurrent invalidation prevents us from updating the page.
 *
 * The page is released via put_user_page even if the operation failed. For
 * on-demand pinning, the page is released whenever it isn't stored in the
 * umem.
 */
static int ib_umem_odp_map_dma_single_page(
		struct ib_umem_odp *umem_odp,
		int page_index,
		struct page *page,
		u64 access_mask,
		unsigned long current_seq)
{
	struct ib_device *dev = umem_odp->umem.ibdev;
	dma_addr_t dma_addr;
	int remove_existing_mapping = 0;
	int ret = 0;

	/*
	 * Note: we avoid writing if seq is different from the initial seq, to
	 * handle case of a racing notifier. This check also allows us to bail
	 * early if we have a notifier running in parallel with us.
	 */
	if (ib_umem_mmu_notifier_retry(umem_odp, current_seq)) {
		ret = -EAGAIN;
		goto out;
	}
	if (!(umem_odp->dma_list[page_index])) {
		dma_addr =
			ib_dma_map_page(dev, page, 0, BIT(umem_odp->page_shift),
					DMA_BIDIRECTIONAL);
		if (ib_dma_mapping_error(dev, dma_addr)) {
			ret = -EFAULT;
			goto out;
		}
		umem_odp->dma_list[page_index] = dma_addr | access_mask;
		umem_odp->page_list[page_index] = page;
		umem_odp->npages++;
	} else if (umem_odp->page_list[page_index] == page) {
		umem_odp->dma_list[page_index] |= access_mask;
	} else {
		pr_err("error: got different pages in IB device and from get_user_pages. IB device page: %p, gup page: %p\n",
		       umem_odp->page_list[page_index], page);
		/* Better remove the mapping now, to prevent any further
		 * damage. */
		remove_existing_mapping = 1;
	}

out:
	put_user_page(page);

	if (remove_existing_mapping) {
		ib_umem_notifier_start_account(umem_odp);
		dev->ops.invalidate_range(
			umem_odp,
			ib_umem_start(umem_odp) +
				(page_index << umem_odp->page_shift),
			ib_umem_start(umem_odp) +
				((page_index + 1) << umem_odp->page_shift));
		ib_umem_notifier_end_account(umem_odp);
		ret = -EAGAIN;
	}

	return ret;
}

/**
 * ib_umem_odp_map_dma_pages - Pin and DMA map userspace memory in an ODP MR.
 *
 * Pins the range of pages passed in the argument, and maps them to
 * DMA addresses. The DMA addresses of the mapped pages is updated in
 * umem_odp->dma_list.
 *
 * Returns the number of pages mapped in success, negative error code
 * for failure.
 * An -EAGAIN error code is returned when a concurrent mmu notifier prevents
 * the function from completing its task.
 * An -ENOENT error code indicates that userspace process is being terminated
 * and mm was already destroyed.
 * @umem_odp: the umem to map and pin
 * @user_virt: the address from which we need to map.
 * @bcnt: the minimal number of bytes to pin and map. The mapping might be
 *        bigger due to alignment, and may also be smaller in case of an error
 *        pinning or mapping a page. The actual pages mapped is returned in
 *        the return value.
 * @access_mask: bit mask of the requested access permissions for the given
 *               range.
 * @current_seq: the MMU notifiers sequance value for synchronization with
 *               invalidations. the sequance number is read from
 *               umem_odp->notifiers_seq before calling this function
 */
int ib_umem_odp_map_dma_pages(struct ib_umem_odp *umem_odp, u64 user_virt,
			      u64 bcnt, u64 access_mask,
			      unsigned long current_seq)
{
	struct task_struct *owning_process  = NULL;
	struct mm_struct *owning_mm = umem_odp->umem.owning_mm;
	struct page       **local_page_list = NULL;
	u64 page_mask, off;
	int j, k, ret = 0, start_idx, npages = 0;
	unsigned int flags = 0, page_shift;
	phys_addr_t p = 0;

	if (access_mask == 0)
		return -EINVAL;

	if (user_virt < ib_umem_start(umem_odp) ||
	    user_virt + bcnt > ib_umem_end(umem_odp))
		return -EFAULT;

	local_page_list = (struct page **)__get_free_page(GFP_KERNEL);
	if (!local_page_list)
		return -ENOMEM;

	page_shift = umem_odp->page_shift;
	page_mask = ~(BIT(page_shift) - 1);
	off = user_virt & (~page_mask);
	user_virt = user_virt & page_mask;
	bcnt += off; /* Charge for the first page offset as well. */

	/*
	 * owning_process is allowed to be NULL, this means somehow the mm is
	 * existing beyond the lifetime of the originating process.. Presumably
	 * mmget_not_zero will fail in this case.
	 */
	owning_process = get_pid_task(umem_odp->per_mm->tgid, PIDTYPE_PID);
	if (!owning_process || !mmget_not_zero(owning_mm)) {
		ret = -EINVAL;
		goto out_put_task;
	}

	if (access_mask & ODP_WRITE_ALLOWED_BIT)
		flags |= FOLL_WRITE;

	start_idx = (user_virt - ib_umem_start(umem_odp)) >> page_shift;
	k = start_idx;

	while (bcnt > 0) {
		const size_t gup_num_pages = min_t(size_t,
				(bcnt + BIT(page_shift) - 1) >> page_shift,
				PAGE_SIZE / sizeof(struct page *));

		down_read(&owning_mm->mmap_sem);
		/*
		 * Note: this might result in redundent page getting. We can
		 * avoid this by checking dma_list to be 0 before calling
		 * get_user_pages. However, this make the code much more
		 * complex (and doesn't gain us much performance in most use
		 * cases).
		 */
		npages = get_user_pages_remote(owning_process, owning_mm,
				user_virt, gup_num_pages,
				flags, local_page_list, NULL, NULL);
		up_read(&owning_mm->mmap_sem);

		if (npages < 0) {
			if (npages != -EAGAIN)
				pr_warn("fail to get %zu user pages with error %d\n", gup_num_pages, npages);
			else
				pr_debug("fail to get %zu user pages with error %d\n", gup_num_pages, npages);
			break;
		}

		bcnt -= min_t(size_t, npages << PAGE_SHIFT, bcnt);
		mutex_lock(&umem_odp->umem_mutex);
		for (j = 0; j < npages; j++, user_virt += PAGE_SIZE) {
			if (user_virt & ~page_mask) {
				p += PAGE_SIZE;
				if (page_to_phys(local_page_list[j]) != p) {
					ret = -EFAULT;
					break;
				}
				put_user_page(local_page_list[j]);
				continue;
			}

			ret = ib_umem_odp_map_dma_single_page(
					umem_odp, k, local_page_list[j],
					access_mask, current_seq);
			if (ret < 0) {
				if (ret != -EAGAIN)
					pr_warn("ib_umem_odp_map_dma_single_page failed with error %d\n", ret);
				else
					pr_debug("ib_umem_odp_map_dma_single_page failed with error %d\n", ret);
				break;
			}

			p = page_to_phys(local_page_list[j]);
			k++;
		}
		mutex_unlock(&umem_odp->umem_mutex);

		if (ret < 0) {
			/*
			 * Release pages, remembering that the first page
			 * to hit an error was already released by
			 * ib_umem_odp_map_dma_single_page().
			 */
			if (npages - (j + 1) > 0)
				put_user_pages(&local_page_list[j+1],
					       npages - (j + 1));
			break;
		}
	}

	if (ret >= 0) {
		if (npages < 0 && k == start_idx)
			ret = npages;
		else
			ret = k - start_idx;
	}

	mmput(owning_mm);
out_put_task:
	if (owning_process)
		put_task_struct(owning_process);
	free_page((unsigned long)local_page_list);
	return ret;
}
EXPORT_SYMBOL(ib_umem_odp_map_dma_pages);

void ib_umem_odp_unmap_dma_pages(struct ib_umem_odp *umem_odp, u64 virt,
				 u64 bound)
{
	int idx;
	u64 addr;
	struct ib_device *dev = umem_odp->umem.ibdev;

	virt = max_t(u64, virt, ib_umem_start(umem_odp));
	bound = min_t(u64, bound, ib_umem_end(umem_odp));
	/* Note that during the run of this function, the
	 * notifiers_count of the MR is > 0, preventing any racing
	 * faults from completion. We might be racing with other
	 * invalidations, so we must make sure we free each page only
	 * once. */
	mutex_lock(&umem_odp->umem_mutex);
	for (addr = virt; addr < bound; addr += BIT(umem_odp->page_shift)) {
		idx = (addr - ib_umem_start(umem_odp)) >> umem_odp->page_shift;
		if (umem_odp->page_list[idx]) {
			struct page *page = umem_odp->page_list[idx];
			dma_addr_t dma = umem_odp->dma_list[idx];
			dma_addr_t dma_addr = dma & ODP_DMA_ADDR_MASK;

			WARN_ON(!dma_addr);

			ib_dma_unmap_page(dev, dma_addr,
					  BIT(umem_odp->page_shift),
					  DMA_BIDIRECTIONAL);
			if (dma & ODP_WRITE_ALLOWED_BIT) {
				struct page *head_page = compound_head(page);
				/*
				 * set_page_dirty prefers being called with
				 * the page lock. However, MMU notifiers are
				 * called sometimes with and sometimes without
				 * the lock. We rely on the umem_mutex instead
				 * to prevent other mmu notifiers from
				 * continuing and allowing the page mapping to
				 * be removed.
				 */
				set_page_dirty(head_page);
			}
			umem_odp->page_list[idx] = NULL;
			umem_odp->dma_list[idx] = 0;
			umem_odp->npages--;
		}
	}
	mutex_unlock(&umem_odp->umem_mutex);
}
EXPORT_SYMBOL(ib_umem_odp_unmap_dma_pages);

/* @last is not a part of the interval. See comment for function
 * node_last.
 */
int rbt_ib_umem_for_each_in_range(struct rb_root_cached *root,
				  u64 start, u64 last,
				  umem_call_back cb,
				  bool blockable,
				  void *cookie)
{
	int ret_val = 0;
	struct interval_tree_node *node, *next;
	struct ib_umem_odp *umem;

	if (unlikely(start == last))
		return ret_val;

	for (node = interval_tree_iter_first(root, start, last - 1);
			node; node = next) {
		/* TODO move the blockable decision up to the callback */
		if (!blockable)
			return -EAGAIN;
		next = interval_tree_iter_next(node, start, last - 1);
		umem = container_of(node, struct ib_umem_odp, interval_tree);
		ret_val = cb(umem, start, last, cookie) || ret_val;
	}

	return ret_val;
}<|MERGE_RESOLUTION|>--- conflicted
+++ resolved
@@ -82,11 +82,7 @@
 	struct rb_node *node;
 
 	down_read(&per_mm->umem_rwsem);
-<<<<<<< HEAD
 	if (!per_mm->mn.users)
-=======
-	if (!per_mm->active)
->>>>>>> 3eca7fc2
 		goto out;
 
 	for (node = rb_first_cached(&per_mm->umem_tree); node;
@@ -100,11 +96,7 @@
 		 */
 		ib_umem_notifier_start_account(umem_odp);
 		complete_all(&umem_odp->notifier_completion);
-<<<<<<< HEAD
 		umem_odp->umem.ibdev->ops.invalidate_range(
-=======
-		umem_odp->umem.context->device->ops.invalidate_range(
->>>>>>> 3eca7fc2
 			umem_odp, ib_umem_start(umem_odp),
 			ib_umem_end(umem_odp));
 	}
@@ -117,11 +109,7 @@
 					     u64 start, u64 end, void *cookie)
 {
 	ib_umem_notifier_start_account(item);
-<<<<<<< HEAD
 	item->umem.ibdev->ops.invalidate_range(item, start, end);
-=======
-	item->umem.context->device->ops.invalidate_range(item, start, end);
->>>>>>> 3eca7fc2
 	return 0;
 }
 
@@ -179,28 +167,7 @@
 	up_read(&per_mm->umem_rwsem);
 }
 
-<<<<<<< HEAD
 static struct mmu_notifier *ib_umem_alloc_notifier(struct mm_struct *mm)
-=======
-static const struct mmu_notifier_ops ib_umem_notifiers = {
-	.release                    = ib_umem_notifier_release,
-	.invalidate_range_start     = ib_umem_notifier_invalidate_range_start,
-	.invalidate_range_end       = ib_umem_notifier_invalidate_range_end,
-};
-
-static void remove_umem_from_per_mm(struct ib_umem_odp *umem_odp)
-{
-	struct ib_ucontext_per_mm *per_mm = umem_odp->per_mm;
-
-	down_write(&per_mm->umem_rwsem);
-	interval_tree_remove(&umem_odp->interval_tree, &per_mm->umem_tree);
-	complete_all(&umem_odp->notifier_completion);
-	up_write(&per_mm->umem_rwsem);
-}
-
-static struct ib_ucontext_per_mm *alloc_per_mm(struct ib_ucontext *ctx,
-					       struct mm_struct *mm)
->>>>>>> 3eca7fc2
 {
 	struct ib_ucontext_per_mm *per_mm;
 
@@ -229,7 +196,6 @@
 	kfree(per_mm);
 }
 
-<<<<<<< HEAD
 static const struct mmu_notifier_ops ib_umem_notifiers = {
 	.release                    = ib_umem_notifier_release,
 	.invalidate_range_start     = ib_umem_notifier_invalidate_range_start,
@@ -239,165 +205,9 @@
 };
 
 static inline int ib_init_umem_odp(struct ib_umem_odp *umem_odp)
-=======
-static struct ib_ucontext_per_mm *get_per_mm(struct ib_umem_odp *umem_odp)
->>>>>>> 3eca7fc2
 {
 	struct ib_ucontext_per_mm *per_mm;
 	struct mmu_notifier *mn;
-	int ret;
-
-<<<<<<< HEAD
-	umem_odp->umem.is_odp = 1;
-	if (!umem_odp->is_implicit_odp) {
-		size_t page_size = 1UL << umem_odp->page_shift;
-		size_t pages;
-
-		umem_odp->interval_tree.start =
-			ALIGN_DOWN(umem_odp->umem.address, page_size);
-		if (check_add_overflow(umem_odp->umem.address,
-				       umem_odp->umem.length,
-				       &umem_odp->interval_tree.last))
-			return -EOVERFLOW;
-		umem_odp->interval_tree.last =
-			ALIGN(umem_odp->interval_tree.last, page_size);
-		if (unlikely(umem_odp->interval_tree.last < page_size))
-			return -EOVERFLOW;
-
-		pages = (umem_odp->interval_tree.last -
-			 umem_odp->interval_tree.start) >>
-			umem_odp->page_shift;
-		if (!pages)
-			return -EINVAL;
-
-		/*
-		 * Note that the representation of the intervals in the
-		 * interval tree considers the ending point as contained in
-		 * the interval.
-		 */
-		umem_odp->interval_tree.last--;
-
-		umem_odp->page_list = kvcalloc(
-			pages, sizeof(*umem_odp->page_list), GFP_KERNEL);
-		if (!umem_odp->page_list)
-			return -ENOMEM;
-
-		umem_odp->dma_list = kvcalloc(
-			pages, sizeof(*umem_odp->dma_list), GFP_KERNEL);
-		if (!umem_odp->dma_list) {
-			ret = -ENOMEM;
-			goto out_page_list;
-		}
-	}
-
-	mn = mmu_notifier_get(&ib_umem_notifiers, umem_odp->umem.owning_mm);
-	if (IS_ERR(mn)) {
-		ret = PTR_ERR(mn);
-		goto out_dma_list;
-	}
-	umem_odp->per_mm = per_mm =
-		container_of(mn, struct ib_ucontext_per_mm, mn);
-
-	mutex_init(&umem_odp->umem_mutex);
-	init_completion(&umem_odp->notifier_completion);
-
-	if (!umem_odp->is_implicit_odp) {
-		down_write(&per_mm->umem_rwsem);
-		interval_tree_insert(&umem_odp->interval_tree,
-				     &per_mm->umem_tree);
-		up_write(&per_mm->umem_rwsem);
-	}
-	mmgrab(umem_odp->umem.owning_mm);
-
-	return 0;
-=======
-	lockdep_assert_held(&ctx->per_mm_list_lock);
-
-	/*
-	 * Generally speaking we expect only one or two per_mm in this list,
-	 * so no reason to optimize this search today.
-	 */
-	list_for_each_entry(per_mm, &ctx->per_mm_list, ucontext_list) {
-		if (per_mm->mm == umem_odp->umem.owning_mm)
-			return per_mm;
-	}
-
-	return alloc_per_mm(ctx, umem_odp->umem.owning_mm);
-}
->>>>>>> 3eca7fc2
-
-out_dma_list:
-	kvfree(umem_odp->dma_list);
-out_page_list:
-	kvfree(umem_odp->page_list);
-	return ret;
-}
-
-/**
- * ib_umem_odp_alloc_implicit - Allocate a parent implicit ODP umem
- *
- * Implicit ODP umems do not have a VA range and do not have any page lists.
- * They exist only to hold the per_mm reference to help the driver create
- * children umems.
- *
- * @udata: udata from the syscall being used to create the umem
- * @access: ib_reg_mr access flags
- */
-struct ib_umem_odp *ib_umem_odp_alloc_implicit(struct ib_udata *udata,
-					       int access)
-{
-	struct ib_ucontext *context =
-		container_of(udata, struct uverbs_attr_bundle, driver_udata)
-			->context;
-	struct ib_umem *umem;
-	struct ib_umem_odp *umem_odp;
-	int ret;
-
-	if (access & IB_ACCESS_HUGETLB)
-		return ERR_PTR(-EINVAL);
-
-	if (!context)
-		return ERR_PTR(-EIO);
-	if (WARN_ON_ONCE(!context->device->ops.invalidate_range))
-		return ERR_PTR(-EINVAL);
-
-	umem_odp = kzalloc(sizeof(*umem_odp), GFP_KERNEL);
-	if (!umem_odp)
-		return ERR_PTR(-ENOMEM);
-	umem = &umem_odp->umem;
-	umem->ibdev = context->device;
-	umem->writable = ib_access_writable(access);
-	umem->owning_mm = current->mm;
-	umem_odp->is_implicit_odp = 1;
-	umem_odp->page_shift = PAGE_SHIFT;
-
-	ret = ib_init_umem_odp(umem_odp);
-	if (ret) {
-		kfree(umem_odp);
-		return ERR_PTR(ret);
-	}
-	return umem_odp;
-}
-EXPORT_SYMBOL(ib_umem_odp_alloc_implicit);
-
-<<<<<<< HEAD
-/**
- * ib_umem_odp_alloc_child - Allocate a child ODP umem under an implicit
- *                           parent ODP umem
- *
- * @root: The parent umem enclosing the child. This must be allocated using
- *        ib_alloc_implicit_odp_umem()
- * @addr: The starting userspace VA
- * @size: The length of the userspace VA
- */
-struct ib_umem_odp *ib_umem_odp_alloc_child(struct ib_umem_odp *root,
-					    unsigned long addr, size_t size)
-{
-=======
-static inline int ib_init_umem_odp(struct ib_umem_odp *umem_odp,
-				   struct ib_ucontext_per_mm *per_mm)
-{
-	struct ib_ucontext *ctx = umem_odp->umem.context;
 	int ret;
 
 	umem_odp->umem.is_odp = 1;
@@ -442,17 +252,13 @@
 		}
 	}
 
-	mutex_lock(&ctx->per_mm_list_lock);
-	if (!per_mm) {
-		per_mm = get_per_mm(umem_odp);
-		if (IS_ERR(per_mm)) {
-			ret = PTR_ERR(per_mm);
-			goto out_unlock;
-		}
-	}
-	umem_odp->per_mm = per_mm;
-	per_mm->odp_mrs_count++;
-	mutex_unlock(&ctx->per_mm_list_lock);
+	mn = mmu_notifier_get(&ib_umem_notifiers, umem_odp->umem.owning_mm);
+	if (IS_ERR(mn)) {
+		ret = PTR_ERR(mn);
+		goto out_dma_list;
+	}
+	umem_odp->per_mm = per_mm =
+		container_of(mn, struct ib_ucontext_per_mm, mn);
 
 	mutex_init(&umem_odp->umem_mutex);
 	init_completion(&umem_odp->notifier_completion);
@@ -467,8 +273,7 @@
 
 	return 0;
 
-out_unlock:
-	mutex_unlock(&ctx->per_mm_list_lock);
+out_dma_list:
 	kvfree(umem_odp->dma_list);
 out_page_list:
 	kvfree(umem_odp->page_list);
@@ -507,13 +312,13 @@
 	if (!umem_odp)
 		return ERR_PTR(-ENOMEM);
 	umem = &umem_odp->umem;
-	umem->context = context;
+	umem->ibdev = context->device;
 	umem->writable = ib_access_writable(access);
 	umem->owning_mm = current->mm;
 	umem_odp->is_implicit_odp = 1;
 	umem_odp->page_shift = PAGE_SHIFT;
 
-	ret = ib_init_umem_odp(umem_odp, NULL);
+	ret = ib_init_umem_odp(umem_odp);
 	if (ret) {
 		kfree(umem_odp);
 		return ERR_PTR(ret);
@@ -534,7 +339,6 @@
 struct ib_umem_odp *ib_umem_odp_alloc_child(struct ib_umem_odp *root,
 					    unsigned long addr, size_t size)
 {
->>>>>>> 3eca7fc2
 	/*
 	 * Caller must ensure that root cannot be freed during the call to
 	 * ib_alloc_odp_umem.
@@ -550,22 +354,14 @@
 	if (!odp_data)
 		return ERR_PTR(-ENOMEM);
 	umem = &odp_data->umem;
-<<<<<<< HEAD
 	umem->ibdev = root->umem.ibdev;
-=======
-	umem->context    = root->umem.context;
->>>>>>> 3eca7fc2
 	umem->length     = size;
 	umem->address    = addr;
 	umem->writable   = root->umem.writable;
 	umem->owning_mm  = root->umem.owning_mm;
 	odp_data->page_shift = PAGE_SHIFT;
 
-<<<<<<< HEAD
 	ret = ib_init_umem_odp(odp_data);
-=======
-	ret = ib_init_umem_odp(odp_data, root->per_mm);
->>>>>>> 3eca7fc2
 	if (ret) {
 		kfree(odp_data);
 		return ERR_PTR(ret);
@@ -610,11 +406,7 @@
 	if (!umem_odp)
 		return ERR_PTR(-ENOMEM);
 
-<<<<<<< HEAD
 	umem_odp->umem.ibdev = context->device;
-=======
-	umem_odp->umem.context = context;
->>>>>>> 3eca7fc2
 	umem_odp->umem.length = size;
 	umem_odp->umem.address = addr;
 	umem_odp->umem.writable = ib_access_writable(access);
@@ -637,11 +429,7 @@
 		up_read(&mm->mmap_sem);
 	}
 
-<<<<<<< HEAD
 	ret = ib_init_umem_odp(umem_odp);
-=======
-	ret = ib_init_umem_odp(umem_odp, NULL);
->>>>>>> 3eca7fc2
 	if (ret)
 		goto err_free;
 	return umem_odp;
@@ -665,7 +453,6 @@
 	if (!umem_odp->is_implicit_odp) {
 		ib_umem_odp_unmap_dma_pages(umem_odp, ib_umem_start(umem_odp),
 					    ib_umem_end(umem_odp));
-<<<<<<< HEAD
 		kvfree(umem_odp->dma_list);
 		kvfree(umem_odp->page_list);
 	}
@@ -687,13 +474,6 @@
 	mmu_notifier_put(&per_mm->mn);
 	up_write(&per_mm->umem_rwsem);
 
-=======
-		remove_umem_from_per_mm(umem_odp);
-		kvfree(umem_odp->dma_list);
-		kvfree(umem_odp->page_list);
-	}
-	put_per_mm(umem_odp);
->>>>>>> 3eca7fc2
 	mmdrop(umem_odp->umem.owning_mm);
 	kfree(umem_odp);
 }
