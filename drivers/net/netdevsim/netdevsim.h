/*
 * Copyright (C) 2017 Netronome Systems, Inc.
 *
 * This software is licensed under the GNU General License Version 2,
 * June 1991 as shown in the file COPYING in the top-level directory of this
 * source tree.
 *
 * THE COPYRIGHT HOLDERS AND/OR OTHER PARTIES PROVIDE THE PROGRAM "AS IS"
 * WITHOUT WARRANTY OF ANY KIND, EITHER EXPRESSED OR IMPLIED, INCLUDING,
 * BUT NOT LIMITED TO, THE IMPLIED WARRANTIES OF MERCHANTABILITY AND FITNESS
 * FOR A PARTICULAR PURPOSE. THE ENTIRE RISK AS TO THE QUALITY AND PERFORMANCE
 * OF THE PROGRAM IS WITH YOU. SHOULD THE PROGRAM PROVE DEFECTIVE, YOU ASSUME
 * THE COST OF ALL NECESSARY SERVICING, REPAIR OR CORRECTION.
 */

#include <linux/debugfs.h>
#include <linux/device.h>
#include <linux/ethtool.h>
#include <linux/kernel.h>
#include <linux/list.h>
#include <linux/netdevice.h>
#include <linux/ptp_mock.h>
#include <linux/u64_stats_sync.h>
#include <net/devlink.h>
#include <net/udp_tunnel.h>
#include <net/xdp.h>
#include <net/macsec.h>

#define DRV_NAME	"netdevsim"

#define NSIM_XDP_MAX_MTU	4000

#define NSIM_EA(extack, msg)	NL_SET_ERR_MSG_MOD((extack), msg)

#define NSIM_IPSEC_MAX_SA_COUNT		33
#define NSIM_IPSEC_VALID		BIT(31)
#define NSIM_UDP_TUNNEL_N_PORTS		4

struct nsim_sa {
	struct xfrm_state *xs;
	__be32 ipaddr[4];
	u32 key[4];
	u32 salt;
	bool used;
	bool crypt;
	bool rx;
};

struct nsim_ipsec {
	struct nsim_sa sa[NSIM_IPSEC_MAX_SA_COUNT];
	struct dentry *pfile;
	u32 count;
	u32 tx;
	u32 ok;
};

#define NSIM_MACSEC_MAX_SECY_COUNT 3
#define NSIM_MACSEC_MAX_RXSC_COUNT 1
struct nsim_rxsc {
	sci_t sci;
	bool used;
};

struct nsim_secy {
	sci_t sci;
	struct nsim_rxsc nsim_rxsc[NSIM_MACSEC_MAX_RXSC_COUNT];
	u8 nsim_rxsc_count;
	bool used;
};

struct nsim_macsec {
	struct nsim_secy nsim_secy[NSIM_MACSEC_MAX_SECY_COUNT];
	u8 nsim_secy_count;
};

struct nsim_ethtool_pauseparam {
	bool rx;
	bool tx;
	bool report_stats_rx;
	bool report_stats_tx;
};

struct nsim_ethtool {
	u32 get_err;
	u32 set_err;
	u32 channels;
	struct nsim_ethtool_pauseparam pauseparam;
	struct ethtool_coalesce coalesce;
	struct ethtool_ringparam ring;
	struct ethtool_fecparam fec;
};

struct nsim_rq {
	struct napi_struct napi;
	struct sk_buff_head skb_queue;
	struct page_pool *page_pool;
};

struct netdevsim {
	struct net_device *netdev;
	struct nsim_dev *nsim_dev;
	struct nsim_dev_port *nsim_dev_port;
	struct mock_phc *phc;
<<<<<<< HEAD
=======
	struct nsim_rq *rq;
>>>>>>> 0c383648

	u64 tx_packets;
	u64 tx_bytes;
	u64 tx_dropped;
	struct u64_stats_sync syncp;

	struct nsim_bus_dev *nsim_bus_dev;

	struct bpf_prog	*bpf_offloaded;
	u32 bpf_offloaded_id;

	struct xdp_attachment_info xdp;
	struct xdp_attachment_info xdp_hw;

	bool bpf_tc_accept;
	bool bpf_tc_non_bound_accept;
	bool bpf_xdpdrv_accept;
	bool bpf_xdpoffload_accept;

	bool bpf_map_accept;
	struct nsim_ipsec ipsec;
	struct nsim_macsec macsec;
	struct {
		u32 inject_error;
		u32 sleep;
		u32 __ports[2][NSIM_UDP_TUNNEL_N_PORTS];
		u32 (*ports)[NSIM_UDP_TUNNEL_N_PORTS];
		struct debugfs_u32_array dfs_ports[2];
	} udp_ports;

	struct page *page;
	struct dentry *pp_dfs;

	struct nsim_ethtool ethtool;
	struct netdevsim __rcu *peer;
};

struct netdevsim *
nsim_create(struct nsim_dev *nsim_dev, struct nsim_dev_port *nsim_dev_port);
void nsim_destroy(struct netdevsim *ns);
bool netdev_is_nsim(struct net_device *dev);

void nsim_ethtool_init(struct netdevsim *ns);

void nsim_udp_tunnels_debugfs_create(struct nsim_dev *nsim_dev);
int nsim_udp_tunnels_info_create(struct nsim_dev *nsim_dev,
				 struct net_device *dev);
void nsim_udp_tunnels_info_destroy(struct net_device *dev);

#ifdef CONFIG_BPF_SYSCALL
int nsim_bpf_dev_init(struct nsim_dev *nsim_dev);
void nsim_bpf_dev_exit(struct nsim_dev *nsim_dev);
int nsim_bpf_init(struct netdevsim *ns);
void nsim_bpf_uninit(struct netdevsim *ns);
int nsim_bpf(struct net_device *dev, struct netdev_bpf *bpf);
int nsim_bpf_disable_tc(struct netdevsim *ns);
int nsim_bpf_setup_tc_block_cb(enum tc_setup_type type,
			       void *type_data, void *cb_priv);
#else

static inline int nsim_bpf_dev_init(struct nsim_dev *nsim_dev)
{
	return 0;
}

static inline void nsim_bpf_dev_exit(struct nsim_dev *nsim_dev)
{
}
static inline int nsim_bpf_init(struct netdevsim *ns)
{
	return 0;
}

static inline void nsim_bpf_uninit(struct netdevsim *ns)
{
}

static inline int nsim_bpf(struct net_device *dev, struct netdev_bpf *bpf)
{
	return -EOPNOTSUPP;
}

static inline int nsim_bpf_disable_tc(struct netdevsim *ns)
{
	return 0;
}

static inline int
nsim_bpf_setup_tc_block_cb(enum tc_setup_type type, void *type_data,
			   void *cb_priv)
{
	return -EOPNOTSUPP;
}
#endif

enum nsim_resource_id {
	NSIM_RESOURCE_NONE,   /* DEVLINK_RESOURCE_ID_PARENT_TOP */
	NSIM_RESOURCE_IPV4,
	NSIM_RESOURCE_IPV4_FIB,
	NSIM_RESOURCE_IPV4_FIB_RULES,
	NSIM_RESOURCE_IPV6,
	NSIM_RESOURCE_IPV6_FIB,
	NSIM_RESOURCE_IPV6_FIB_RULES,
	NSIM_RESOURCE_NEXTHOPS,
};

struct nsim_dev_health {
	struct devlink_health_reporter *empty_reporter;
	struct devlink_health_reporter *dummy_reporter;
	struct dentry *ddir;
	char *recovered_break_msg;
	u32 binary_len;
	bool fail_recover;
};

int nsim_dev_health_init(struct nsim_dev *nsim_dev, struct devlink *devlink);
void nsim_dev_health_exit(struct nsim_dev *nsim_dev);

struct nsim_dev_hwstats_netdev {
	struct list_head list;
	struct net_device *netdev;
	struct rtnl_hw_stats64 stats;
	bool enabled;
	bool fail_enable;
};

struct nsim_dev_hwstats {
	struct dentry *ddir;
	struct dentry *l3_ddir;

	struct mutex hwsdev_list_lock; /* protects hwsdev list(s) */
	struct list_head l3_list;

	struct notifier_block netdevice_nb;
	struct delayed_work traffic_dw;
};

int nsim_dev_hwstats_init(struct nsim_dev *nsim_dev);
void nsim_dev_hwstats_exit(struct nsim_dev *nsim_dev);

#if IS_ENABLED(CONFIG_PSAMPLE)
int nsim_dev_psample_init(struct nsim_dev *nsim_dev);
void nsim_dev_psample_exit(struct nsim_dev *nsim_dev);
#else
static inline int nsim_dev_psample_init(struct nsim_dev *nsim_dev)
{
	return 0;
}

static inline void nsim_dev_psample_exit(struct nsim_dev *nsim_dev)
{
}
#endif

enum nsim_dev_port_type {
	NSIM_DEV_PORT_TYPE_PF,
	NSIM_DEV_PORT_TYPE_VF,
};

#define NSIM_DEV_VF_PORT_INDEX_BASE 128
#define NSIM_DEV_VF_PORT_INDEX_MAX UINT_MAX

struct nsim_dev_port {
	struct list_head list;
	struct devlink_port devlink_port;
	unsigned int port_index;
	enum nsim_dev_port_type port_type;
	struct dentry *ddir;
	struct dentry *rate_parent;
	char *parent_name;
	struct netdevsim *ns;
};

struct nsim_vf_config {
	int link_state;
	u16 min_tx_rate;
	u16 max_tx_rate;
	u16 vlan;
	__be16 vlan_proto;
	u16 qos;
	u8 vf_mac[ETH_ALEN];
	bool spoofchk_enabled;
	bool trusted;
	bool rss_query_enabled;
};

struct nsim_dev {
	struct nsim_bus_dev *nsim_bus_dev;
	struct nsim_fib_data *fib_data;
	struct nsim_trap_data *trap_data;
	struct dentry *ddir;
	struct dentry *ports_ddir;
	struct dentry *take_snapshot;
	struct dentry *nodes_ddir;

	struct nsim_vf_config *vfconfigs;

	struct bpf_offload_dev *bpf_dev;
	bool bpf_bind_accept;
	bool bpf_bind_verifier_accept;
	u32 bpf_bind_verifier_delay;
	struct dentry *ddir_bpf_bound_progs;
	u32 prog_id_gen;
	struct list_head bpf_bound_progs;
	struct list_head bpf_bound_maps;
	struct netdev_phys_item_id switch_id;
	struct list_head port_list;
	bool fw_update_status;
	u32 fw_update_overwrite_mask;
	u32 max_macs;
	bool test1;
	bool dont_allow_reload;
	bool fail_reload;
	struct devlink_region *dummy_region;
	struct nsim_dev_health health;
	struct nsim_dev_hwstats hwstats;
	struct flow_action_cookie *fa_cookie;
	spinlock_t fa_cookie_lock; /* protects fa_cookie */
	bool fail_trap_group_set;
	bool fail_trap_policer_set;
	bool fail_trap_policer_counter_get;
	bool fail_trap_drop_counter_get;
	struct {
		struct udp_tunnel_nic_shared utn_shared;
		u32 __ports[2][NSIM_UDP_TUNNEL_N_PORTS];
		bool sync_all;
		bool open_only;
		bool ipv4_only;
		bool shared;
		bool static_iana_vxlan;
		u32 sleep;
	} udp_ports;
	struct nsim_dev_psample *psample;
	u16 esw_mode;
};

static inline bool nsim_esw_mode_is_legacy(struct nsim_dev *nsim_dev)
{
	return nsim_dev->esw_mode == DEVLINK_ESWITCH_MODE_LEGACY;
}

static inline bool nsim_esw_mode_is_switchdev(struct nsim_dev *nsim_dev)
{
	return nsim_dev->esw_mode == DEVLINK_ESWITCH_MODE_SWITCHDEV;
}

static inline struct net *nsim_dev_net(struct nsim_dev *nsim_dev)
{
	return devlink_net(priv_to_devlink(nsim_dev));
}

int nsim_dev_init(void);
void nsim_dev_exit(void);
int nsim_drv_probe(struct nsim_bus_dev *nsim_bus_dev);
void nsim_drv_remove(struct nsim_bus_dev *nsim_bus_dev);
int nsim_drv_port_add(struct nsim_bus_dev *nsim_bus_dev,
		      enum nsim_dev_port_type type,
		      unsigned int port_index);
int nsim_drv_port_del(struct nsim_bus_dev *nsim_bus_dev,
		      enum nsim_dev_port_type type,
		      unsigned int port_index);
int nsim_drv_configure_vfs(struct nsim_bus_dev *nsim_bus_dev,
			   unsigned int num_vfs);

unsigned int nsim_dev_get_vfs(struct nsim_dev *nsim_dev);

struct nsim_fib_data *nsim_fib_create(struct devlink *devlink,
				      struct netlink_ext_ack *extack);
void nsim_fib_destroy(struct devlink *devlink, struct nsim_fib_data *fib_data);
u64 nsim_fib_get_val(struct nsim_fib_data *fib_data,
		     enum nsim_resource_id res_id, bool max);

static inline bool nsim_dev_port_is_pf(struct nsim_dev_port *nsim_dev_port)
{
	return nsim_dev_port->port_type == NSIM_DEV_PORT_TYPE_PF;
}

static inline bool nsim_dev_port_is_vf(struct nsim_dev_port *nsim_dev_port)
{
	return nsim_dev_port->port_type == NSIM_DEV_PORT_TYPE_VF;
}
#if IS_ENABLED(CONFIG_XFRM_OFFLOAD)
void nsim_ipsec_init(struct netdevsim *ns);
void nsim_ipsec_teardown(struct netdevsim *ns);
bool nsim_ipsec_tx(struct netdevsim *ns, struct sk_buff *skb);
#else
static inline void nsim_ipsec_init(struct netdevsim *ns)
{
}

static inline void nsim_ipsec_teardown(struct netdevsim *ns)
{
}

static inline bool nsim_ipsec_tx(struct netdevsim *ns, struct sk_buff *skb)
{
	return true;
}
#endif

#if IS_ENABLED(CONFIG_MACSEC)
void nsim_macsec_init(struct netdevsim *ns);
void nsim_macsec_teardown(struct netdevsim *ns);
#else
static inline void nsim_macsec_init(struct netdevsim *ns)
{
}

static inline void nsim_macsec_teardown(struct netdevsim *ns)
{
}
#endif

struct nsim_bus_dev {
	struct device dev;
	struct list_head list;
	unsigned int port_count;
	unsigned int num_queues; /* Number of queues for each port on this bus */
	struct net *initial_net; /* Purpose of this is to carry net pointer
				  * during the probe time only.
				  */
	unsigned int max_vfs;
	unsigned int num_vfs;
	bool init;
};

int nsim_bus_init(void);
void nsim_bus_exit(void);<|MERGE_RESOLUTION|>--- conflicted
+++ resolved
@@ -101,10 +101,7 @@
 	struct nsim_dev *nsim_dev;
 	struct nsim_dev_port *nsim_dev_port;
 	struct mock_phc *phc;
-<<<<<<< HEAD
-=======
 	struct nsim_rq *rq;
->>>>>>> 0c383648
 
 	u64 tx_packets;
 	u64 tx_bytes;
