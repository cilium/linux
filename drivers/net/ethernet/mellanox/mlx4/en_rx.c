--- conflicted
+++ resolved
@@ -909,12 +909,9 @@
 			break;
 	}
 
-<<<<<<< HEAD
-=======
 	if (xdp_redir_flush)
 		xdp_do_flush();
 
->>>>>>> df0cc57e
 	if (likely(polled)) {
 		if (doorbell_pending) {
 			priv->tx_cq[TX_XDP][cq_ring]->xdp_busy = true;
