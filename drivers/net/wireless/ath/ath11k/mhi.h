/* SPDX-License-Identifier: BSD-3-Clause-Clear */
/*
 * Copyright (c) 2020 The Linux Foundation. All rights reserved.
<<<<<<< HEAD
 * Copyright (c) 2022 Qualcomm Innovation Center, Inc. All rights reserved.
=======
 * Copyright (c) 2022, 2024 Qualcomm Innovation Center, Inc. All rights reserved.
>>>>>>> 0c383648
 */
#ifndef _ATH11K_MHI_H
#define _ATH11K_MHI_H

#include "pci.h"

#define PCIE_TXVECDB				0x360
#define PCIE_TXVECSTATUS			0x368
#define PCIE_RXVECDB				0x394
#define PCIE_RXVECSTATUS			0x39C

#define MHISTATUS				0x48
#define MHICTRL					0x38
#define MHICTRL_RESET_MASK			0x2

int ath11k_mhi_start(struct ath11k_pci *ar_pci);
void ath11k_mhi_stop(struct ath11k_pci *ar_pci, bool is_suspend);
int ath11k_mhi_register(struct ath11k_pci *ar_pci);
void ath11k_mhi_unregister(struct ath11k_pci *ar_pci);
void ath11k_mhi_set_mhictrl_reset(struct ath11k_base *ab);
void ath11k_mhi_clear_vector(struct ath11k_base *ab);

int ath11k_mhi_suspend(struct ath11k_pci *ar_pci);
int ath11k_mhi_resume(struct ath11k_pci *ar_pci);
#endif<|MERGE_RESOLUTION|>--- conflicted
+++ resolved
@@ -1,11 +1,7 @@
 /* SPDX-License-Identifier: BSD-3-Clause-Clear */
 /*
  * Copyright (c) 2020 The Linux Foundation. All rights reserved.
-<<<<<<< HEAD
- * Copyright (c) 2022 Qualcomm Innovation Center, Inc. All rights reserved.
-=======
  * Copyright (c) 2022, 2024 Qualcomm Innovation Center, Inc. All rights reserved.
->>>>>>> 0c383648
  */
 #ifndef _ATH11K_MHI_H
 #define _ATH11K_MHI_H
