// SPDX-License-Identifier: GPL-2.0
/*
 * Copyright (C) 2017 Etnaviv Project
 */

#include <linux/moduleparam.h>

#include "etnaviv_drv.h"
#include "etnaviv_dump.h"
#include "etnaviv_gem.h"
#include "etnaviv_gpu.h"
#include "etnaviv_sched.h"
#include "state.xml.h"

static int etnaviv_job_hang_limit = 0;
module_param_named(job_hang_limit, etnaviv_job_hang_limit, int , 0444);
static int etnaviv_hw_jobs_limit = 4;
module_param_named(hw_job_limit, etnaviv_hw_jobs_limit, int , 0444);

static struct dma_fence *etnaviv_sched_run_job(struct drm_sched_job *sched_job)
{
	struct etnaviv_gem_submit *submit = to_etnaviv_submit(sched_job);
	struct dma_fence *fence = NULL;

	if (likely(!sched_job->s_fence->finished.error))
		fence = etnaviv_gpu_submit(submit);
	else
		dev_dbg(submit->gpu->dev, "skipping bad job\n");

	return fence;
}

static enum drm_gpu_sched_stat etnaviv_sched_timedout_job(struct drm_sched_job
							  *sched_job)
{
	struct etnaviv_gem_submit *submit = to_etnaviv_submit(sched_job);
	struct etnaviv_gpu *gpu = submit->gpu;
	u32 dma_addr;
	int change;

	/*
	 * If the GPU managed to complete this jobs fence, the timout is
	 * spurious. Bail out.
	 */
	if (dma_fence_is_signaled(submit->out_fence))
		goto out_no_timeout;

	/*
	 * If the GPU is still making forward progress on the front-end (which
	 * should never loop) we shift out the timeout to give it a chance to
	 * finish the job.
	 */
	dma_addr = gpu_read(gpu, VIVS_FE_DMA_ADDRESS);
	change = dma_addr - gpu->hangcheck_dma_addr;
	if (gpu->state == ETNA_GPU_STATE_RUNNING &&
	    (gpu->completed_fence != gpu->hangcheck_fence ||
	     change < 0 || change > 16)) {
		gpu->hangcheck_dma_addr = dma_addr;
		gpu->hangcheck_fence = gpu->completed_fence;
		goto out_no_timeout;
	}

	/* block scheduler */
	drm_sched_stop(&gpu->sched, sched_job);

	if(sched_job)
		drm_sched_increase_karma(sched_job);

	/* get the GPU back into the init state */
	etnaviv_core_dump(submit);
	etnaviv_gpu_recover_hang(submit);

	drm_sched_resubmit_jobs(&gpu->sched);

	drm_sched_start(&gpu->sched);
	return DRM_GPU_SCHED_STAT_NOMINAL;

out_no_timeout:
<<<<<<< HEAD
	/* restart scheduler after GPU is usable again */
	drm_sched_start(&gpu->sched);
=======
	list_add(&sched_job->list, &sched_job->sched->pending_list);
>>>>>>> d4ef5d2b
	return DRM_GPU_SCHED_STAT_NOMINAL;
}

static void etnaviv_sched_free_job(struct drm_sched_job *sched_job)
{
	struct etnaviv_gem_submit *submit = to_etnaviv_submit(sched_job);

	drm_sched_job_cleanup(sched_job);

	etnaviv_submit_put(submit);
}

static const struct drm_sched_backend_ops etnaviv_sched_ops = {
	.run_job = etnaviv_sched_run_job,
	.timedout_job = etnaviv_sched_timedout_job,
	.free_job = etnaviv_sched_free_job,
};

int etnaviv_sched_push_job(struct etnaviv_gem_submit *submit)
{
	struct etnaviv_gpu *gpu = submit->gpu;
	int ret;

	/*
	 * Hold the sched lock across the whole operation to avoid jobs being
	 * pushed out of order with regard to their sched fence seqnos as
	 * allocated in drm_sched_job_arm.
	 */
	mutex_lock(&gpu->sched_lock);

	drm_sched_job_arm(&submit->sched_job);

	submit->out_fence = dma_fence_get(&submit->sched_job.s_fence->finished);
	ret = xa_alloc_cyclic(&gpu->user_fences, &submit->out_fence_id,
			      submit->out_fence, xa_limit_32b,
			      &gpu->next_user_fence, GFP_KERNEL);
	if (ret < 0) {
		drm_sched_job_cleanup(&submit->sched_job);
		goto out_unlock;
	}

	/* the scheduler holds on to the job now */
	kref_get(&submit->refcount);

	drm_sched_entity_push_job(&submit->sched_job);

out_unlock:
	mutex_unlock(&gpu->sched_lock);

	return ret;
}

int etnaviv_sched_init(struct etnaviv_gpu *gpu)
{
	int ret;

	ret = drm_sched_init(&gpu->sched, &etnaviv_sched_ops, NULL,
			     DRM_SCHED_PRIORITY_COUNT,
			     etnaviv_hw_jobs_limit, etnaviv_job_hang_limit,
			     msecs_to_jiffies(500), NULL, NULL,
			     dev_name(gpu->dev), gpu->dev);
	if (ret)
		return ret;

	return 0;
}

void etnaviv_sched_fini(struct etnaviv_gpu *gpu)
{
	drm_sched_fini(&gpu->sched);
}<|MERGE_RESOLUTION|>--- conflicted
+++ resolved
@@ -76,12 +76,7 @@
 	return DRM_GPU_SCHED_STAT_NOMINAL;
 
 out_no_timeout:
-<<<<<<< HEAD
-	/* restart scheduler after GPU is usable again */
-	drm_sched_start(&gpu->sched);
-=======
 	list_add(&sched_job->list, &sched_job->sched->pending_list);
->>>>>>> d4ef5d2b
 	return DRM_GPU_SCHED_STAT_NOMINAL;
 }
 
