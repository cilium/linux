/*
 * Copyright © 2012 Intel Corporation
 *
 * Permission is hereby granted, free of charge, to any person obtaining a
 * copy of this software and associated documentation files (the "Software"),
 * to deal in the Software without restriction, including without limitation
 * the rights to use, copy, modify, merge, publish, distribute, sublicense,
 * and/or sell copies of the Software, and to permit persons to whom the
 * Software is furnished to do so, subject to the following conditions:
 *
 * The above copyright notice and this permission notice (including the next
 * paragraph) shall be included in all copies or substantial portions of the
 * Software.
 *
 * THE SOFTWARE IS PROVIDED "AS IS", WITHOUT WARRANTY OF ANY KIND, EXPRESS OR
 * IMPLIED, INCLUDING BUT NOT LIMITED TO THE WARRANTIES OF MERCHANTABILITY,
 * FITNESS FOR A PARTICULAR PURPOSE AND NONINFRINGEMENT.  IN NO EVENT SHALL
 * THE AUTHORS OR COPYRIGHT HOLDERS BE LIABLE FOR ANY CLAIM, DAMAGES OR OTHER
 * LIABILITY, WHETHER IN AN ACTION OF CONTRACT, TORT OR OTHERWISE, ARISING
 * FROM, OUT OF OR IN CONNECTION WITH THE SOFTWARE OR THE USE OR OTHER DEALINGS
 * IN THE SOFTWARE.
 *
 * Authors:
 *    Eugeni Dodonov <eugeni.dodonov@intel.com>
 *
 */

#include <linux/cpufreq.h>
#include <linux/module.h>
#include <linux/pm_runtime.h>

#include <drm/drm_atomic_helper.h>
#include <drm/drm_fourcc.h>
#include <drm/drm_plane_helper.h>

#include "i915_drv.h"
#include "intel_drv.h"
#include "../../../platform/x86/intel_ips.h"

/**
 * DOC: RC6
 *
 * RC6 is a special power stage which allows the GPU to enter an very
 * low-voltage mode when idle, using down to 0V while at this stage.  This
 * stage is entered automatically when the GPU is idle when RC6 support is
 * enabled, and as soon as new workload arises GPU wakes up automatically as well.
 *
 * There are different RC6 modes available in Intel GPU, which differentiate
 * among each other with the latency required to enter and leave RC6 and
 * voltage consumed by the GPU in different states.
 *
 * The combination of the following flags define which states GPU is allowed
 * to enter, while RC6 is the normal RC6 state, RC6p is the deep RC6, and
 * RC6pp is deepest RC6. Their support by hardware varies according to the
 * GPU, BIOS, chipset and platform. RC6 is usually the safest one and the one
 * which brings the most power savings; deeper states save more power, but
 * require higher latency to switch to and wake up.
 */

static void gen9_init_clock_gating(struct drm_i915_private *dev_priv)
{
	if (HAS_LLC(dev_priv)) {
		/*
		 * WaCompressedResourceDisplayNewHashMode:skl,kbl
		 * Display WA #0390: skl,kbl
		 *
		 * Must match Sampler, Pixel Back End, and Media. See
		 * WaCompressedResourceSamplerPbeMediaNewHashMode.
		 */
		I915_WRITE(CHICKEN_PAR1_1,
			   I915_READ(CHICKEN_PAR1_1) |
			   SKL_DE_COMPRESSED_HASH_MODE);
	}

	/* See Bspec note for PSR2_CTL bit 31, Wa#828:skl,bxt,kbl,cfl */
	I915_WRITE(CHICKEN_PAR1_1,
		   I915_READ(CHICKEN_PAR1_1) | SKL_EDP_PSR_FIX_RDWRAP);

	/* WaEnableChickenDCPR:skl,bxt,kbl,glk,cfl */
	I915_WRITE(GEN8_CHICKEN_DCPR_1,
		   I915_READ(GEN8_CHICKEN_DCPR_1) | MASK_WAKEMEM);

	/* WaFbcTurnOffFbcWatermark:skl,bxt,kbl,cfl */
	/* WaFbcWakeMemOn:skl,bxt,kbl,glk,cfl */
	I915_WRITE(DISP_ARB_CTL, I915_READ(DISP_ARB_CTL) |
		   DISP_FBC_WM_DIS |
		   DISP_FBC_MEMORY_WAKE);

	/* WaFbcHighMemBwCorruptionAvoidance:skl,bxt,kbl,cfl */
	I915_WRITE(ILK_DPFC_CHICKEN, I915_READ(ILK_DPFC_CHICKEN) |
		   ILK_DPFC_DISABLE_DUMMY0);

	if (IS_SKYLAKE(dev_priv)) {
		/* WaDisableDopClockGating */
		I915_WRITE(GEN7_MISCCPCTL, I915_READ(GEN7_MISCCPCTL)
			   & ~GEN7_DOP_CLOCK_GATE_ENABLE);
	}
}

static void bxt_init_clock_gating(struct drm_i915_private *dev_priv)
{
	gen9_init_clock_gating(dev_priv);

	/* WaDisableSDEUnitClockGating:bxt */
	I915_WRITE(GEN8_UCGCTL6, I915_READ(GEN8_UCGCTL6) |
		   GEN8_SDEUNIT_CLOCK_GATE_DISABLE);

	/*
	 * FIXME:
	 * GEN8_HDCUNIT_CLOCK_GATE_DISABLE_HDCREQ applies on 3x6 GT SKUs only.
	 */
	I915_WRITE(GEN8_UCGCTL6, I915_READ(GEN8_UCGCTL6) |
		   GEN8_HDCUNIT_CLOCK_GATE_DISABLE_HDCREQ);

	/*
	 * Wa: Backlight PWM may stop in the asserted state, causing backlight
	 * to stay fully on.
	 */
	I915_WRITE(GEN9_CLKGATE_DIS_0, I915_READ(GEN9_CLKGATE_DIS_0) |
		   PWM1_GATING_DIS | PWM2_GATING_DIS);
}

static void glk_init_clock_gating(struct drm_i915_private *dev_priv)
{
	gen9_init_clock_gating(dev_priv);

	/*
	 * WaDisablePWMClockGating:glk
	 * Backlight PWM may stop in the asserted state, causing backlight
	 * to stay fully on.
	 */
	I915_WRITE(GEN9_CLKGATE_DIS_0, I915_READ(GEN9_CLKGATE_DIS_0) |
		   PWM1_GATING_DIS | PWM2_GATING_DIS);

	/* WaDDIIOTimeout:glk */
	if (IS_GLK_REVID(dev_priv, 0, GLK_REVID_A1)) {
		u32 val = I915_READ(CHICKEN_MISC_2);
		val &= ~(GLK_CL0_PWR_DOWN |
			 GLK_CL1_PWR_DOWN |
			 GLK_CL2_PWR_DOWN);
		I915_WRITE(CHICKEN_MISC_2, val);
	}

}

static void i915_pineview_get_mem_freq(struct drm_i915_private *dev_priv)
{
	u32 tmp;

	tmp = I915_READ(CLKCFG);

	switch (tmp & CLKCFG_FSB_MASK) {
	case CLKCFG_FSB_533:
		dev_priv->fsb_freq = 533; /* 133*4 */
		break;
	case CLKCFG_FSB_800:
		dev_priv->fsb_freq = 800; /* 200*4 */
		break;
	case CLKCFG_FSB_667:
		dev_priv->fsb_freq =  667; /* 167*4 */
		break;
	case CLKCFG_FSB_400:
		dev_priv->fsb_freq = 400; /* 100*4 */
		break;
	}

	switch (tmp & CLKCFG_MEM_MASK) {
	case CLKCFG_MEM_533:
		dev_priv->mem_freq = 533;
		break;
	case CLKCFG_MEM_667:
		dev_priv->mem_freq = 667;
		break;
	case CLKCFG_MEM_800:
		dev_priv->mem_freq = 800;
		break;
	}

	/* detect pineview DDR3 setting */
	tmp = I915_READ(CSHRDDR3CTL);
	dev_priv->is_ddr3 = (tmp & CSHRDDR3CTL_DDR3) ? 1 : 0;
}

static void i915_ironlake_get_mem_freq(struct drm_i915_private *dev_priv)
{
	u16 ddrpll, csipll;

	ddrpll = I915_READ16(DDRMPLL1);
	csipll = I915_READ16(CSIPLL0);

	switch (ddrpll & 0xff) {
	case 0xc:
		dev_priv->mem_freq = 800;
		break;
	case 0x10:
		dev_priv->mem_freq = 1066;
		break;
	case 0x14:
		dev_priv->mem_freq = 1333;
		break;
	case 0x18:
		dev_priv->mem_freq = 1600;
		break;
	default:
		DRM_DEBUG_DRIVER("unknown memory frequency 0x%02x\n",
				 ddrpll & 0xff);
		dev_priv->mem_freq = 0;
		break;
	}

	dev_priv->ips.r_t = dev_priv->mem_freq;

	switch (csipll & 0x3ff) {
	case 0x00c:
		dev_priv->fsb_freq = 3200;
		break;
	case 0x00e:
		dev_priv->fsb_freq = 3733;
		break;
	case 0x010:
		dev_priv->fsb_freq = 4266;
		break;
	case 0x012:
		dev_priv->fsb_freq = 4800;
		break;
	case 0x014:
		dev_priv->fsb_freq = 5333;
		break;
	case 0x016:
		dev_priv->fsb_freq = 5866;
		break;
	case 0x018:
		dev_priv->fsb_freq = 6400;
		break;
	default:
		DRM_DEBUG_DRIVER("unknown fsb frequency 0x%04x\n",
				 csipll & 0x3ff);
		dev_priv->fsb_freq = 0;
		break;
	}

	if (dev_priv->fsb_freq == 3200) {
		dev_priv->ips.c_m = 0;
	} else if (dev_priv->fsb_freq > 3200 && dev_priv->fsb_freq <= 4800) {
		dev_priv->ips.c_m = 1;
	} else {
		dev_priv->ips.c_m = 2;
	}
}

static const struct cxsr_latency cxsr_latency_table[] = {
	{1, 0, 800, 400, 3382, 33382, 3983, 33983},    /* DDR2-400 SC */
	{1, 0, 800, 667, 3354, 33354, 3807, 33807},    /* DDR2-667 SC */
	{1, 0, 800, 800, 3347, 33347, 3763, 33763},    /* DDR2-800 SC */
	{1, 1, 800, 667, 6420, 36420, 6873, 36873},    /* DDR3-667 SC */
	{1, 1, 800, 800, 5902, 35902, 6318, 36318},    /* DDR3-800 SC */

	{1, 0, 667, 400, 3400, 33400, 4021, 34021},    /* DDR2-400 SC */
	{1, 0, 667, 667, 3372, 33372, 3845, 33845},    /* DDR2-667 SC */
	{1, 0, 667, 800, 3386, 33386, 3822, 33822},    /* DDR2-800 SC */
	{1, 1, 667, 667, 6438, 36438, 6911, 36911},    /* DDR3-667 SC */
	{1, 1, 667, 800, 5941, 35941, 6377, 36377},    /* DDR3-800 SC */

	{1, 0, 400, 400, 3472, 33472, 4173, 34173},    /* DDR2-400 SC */
	{1, 0, 400, 667, 3443, 33443, 3996, 33996},    /* DDR2-667 SC */
	{1, 0, 400, 800, 3430, 33430, 3946, 33946},    /* DDR2-800 SC */
	{1, 1, 400, 667, 6509, 36509, 7062, 37062},    /* DDR3-667 SC */
	{1, 1, 400, 800, 5985, 35985, 6501, 36501},    /* DDR3-800 SC */

	{0, 0, 800, 400, 3438, 33438, 4065, 34065},    /* DDR2-400 SC */
	{0, 0, 800, 667, 3410, 33410, 3889, 33889},    /* DDR2-667 SC */
	{0, 0, 800, 800, 3403, 33403, 3845, 33845},    /* DDR2-800 SC */
	{0, 1, 800, 667, 6476, 36476, 6955, 36955},    /* DDR3-667 SC */
	{0, 1, 800, 800, 5958, 35958, 6400, 36400},    /* DDR3-800 SC */

	{0, 0, 667, 400, 3456, 33456, 4103, 34106},    /* DDR2-400 SC */
	{0, 0, 667, 667, 3428, 33428, 3927, 33927},    /* DDR2-667 SC */
	{0, 0, 667, 800, 3443, 33443, 3905, 33905},    /* DDR2-800 SC */
	{0, 1, 667, 667, 6494, 36494, 6993, 36993},    /* DDR3-667 SC */
	{0, 1, 667, 800, 5998, 35998, 6460, 36460},    /* DDR3-800 SC */

	{0, 0, 400, 400, 3528, 33528, 4255, 34255},    /* DDR2-400 SC */
	{0, 0, 400, 667, 3500, 33500, 4079, 34079},    /* DDR2-667 SC */
	{0, 0, 400, 800, 3487, 33487, 4029, 34029},    /* DDR2-800 SC */
	{0, 1, 400, 667, 6566, 36566, 7145, 37145},    /* DDR3-667 SC */
	{0, 1, 400, 800, 6042, 36042, 6584, 36584},    /* DDR3-800 SC */
};

static const struct cxsr_latency *intel_get_cxsr_latency(bool is_desktop,
							 bool is_ddr3,
							 int fsb,
							 int mem)
{
	const struct cxsr_latency *latency;
	int i;

	if (fsb == 0 || mem == 0)
		return NULL;

	for (i = 0; i < ARRAY_SIZE(cxsr_latency_table); i++) {
		latency = &cxsr_latency_table[i];
		if (is_desktop == latency->is_desktop &&
		    is_ddr3 == latency->is_ddr3 &&
		    fsb == latency->fsb_freq && mem == latency->mem_freq)
			return latency;
	}

	DRM_DEBUG_KMS("Unknown FSB/MEM found, disable CxSR\n");

	return NULL;
}

static void chv_set_memory_dvfs(struct drm_i915_private *dev_priv, bool enable)
{
	u32 val;

	mutex_lock(&dev_priv->pcu_lock);

	val = vlv_punit_read(dev_priv, PUNIT_REG_DDR_SETUP2);
	if (enable)
		val &= ~FORCE_DDR_HIGH_FREQ;
	else
		val |= FORCE_DDR_HIGH_FREQ;
	val &= ~FORCE_DDR_LOW_FREQ;
	val |= FORCE_DDR_FREQ_REQ_ACK;
	vlv_punit_write(dev_priv, PUNIT_REG_DDR_SETUP2, val);

	if (wait_for((vlv_punit_read(dev_priv, PUNIT_REG_DDR_SETUP2) &
		      FORCE_DDR_FREQ_REQ_ACK) == 0, 3))
		DRM_ERROR("timed out waiting for Punit DDR DVFS request\n");

	mutex_unlock(&dev_priv->pcu_lock);
}

static void chv_set_memory_pm5(struct drm_i915_private *dev_priv, bool enable)
{
	u32 val;

	mutex_lock(&dev_priv->pcu_lock);

	val = vlv_punit_read(dev_priv, PUNIT_REG_DSPSSPM);
	if (enable)
		val |= DSP_MAXFIFO_PM5_ENABLE;
	else
		val &= ~DSP_MAXFIFO_PM5_ENABLE;
	vlv_punit_write(dev_priv, PUNIT_REG_DSPSSPM, val);

	mutex_unlock(&dev_priv->pcu_lock);
}

#define FW_WM(value, plane) \
	(((value) << DSPFW_ ## plane ## _SHIFT) & DSPFW_ ## plane ## _MASK)

static bool _intel_set_memory_cxsr(struct drm_i915_private *dev_priv, bool enable)
{
	bool was_enabled;
	u32 val;

	if (IS_VALLEYVIEW(dev_priv) || IS_CHERRYVIEW(dev_priv)) {
		was_enabled = I915_READ(FW_BLC_SELF_VLV) & FW_CSPWRDWNEN;
		I915_WRITE(FW_BLC_SELF_VLV, enable ? FW_CSPWRDWNEN : 0);
		POSTING_READ(FW_BLC_SELF_VLV);
	} else if (IS_G4X(dev_priv) || IS_I965GM(dev_priv)) {
		was_enabled = I915_READ(FW_BLC_SELF) & FW_BLC_SELF_EN;
		I915_WRITE(FW_BLC_SELF, enable ? FW_BLC_SELF_EN : 0);
		POSTING_READ(FW_BLC_SELF);
	} else if (IS_PINEVIEW(dev_priv)) {
		val = I915_READ(DSPFW3);
		was_enabled = val & PINEVIEW_SELF_REFRESH_EN;
		if (enable)
			val |= PINEVIEW_SELF_REFRESH_EN;
		else
			val &= ~PINEVIEW_SELF_REFRESH_EN;
		I915_WRITE(DSPFW3, val);
		POSTING_READ(DSPFW3);
	} else if (IS_I945G(dev_priv) || IS_I945GM(dev_priv)) {
		was_enabled = I915_READ(FW_BLC_SELF) & FW_BLC_SELF_EN;
		val = enable ? _MASKED_BIT_ENABLE(FW_BLC_SELF_EN) :
			       _MASKED_BIT_DISABLE(FW_BLC_SELF_EN);
		I915_WRITE(FW_BLC_SELF, val);
		POSTING_READ(FW_BLC_SELF);
	} else if (IS_I915GM(dev_priv)) {
		/*
		 * FIXME can't find a bit like this for 915G, and
		 * and yet it does have the related watermark in
		 * FW_BLC_SELF. What's going on?
		 */
		was_enabled = I915_READ(INSTPM) & INSTPM_SELF_EN;
		val = enable ? _MASKED_BIT_ENABLE(INSTPM_SELF_EN) :
			       _MASKED_BIT_DISABLE(INSTPM_SELF_EN);
		I915_WRITE(INSTPM, val);
		POSTING_READ(INSTPM);
	} else {
		return false;
	}

	trace_intel_memory_cxsr(dev_priv, was_enabled, enable);

	DRM_DEBUG_KMS("memory self-refresh is %s (was %s)\n",
		      enableddisabled(enable),
		      enableddisabled(was_enabled));

	return was_enabled;
}

/**
 * intel_set_memory_cxsr - Configure CxSR state
 * @dev_priv: i915 device
 * @enable: Allow vs. disallow CxSR
 *
 * Allow or disallow the system to enter a special CxSR
 * (C-state self refresh) state. What typically happens in CxSR mode
 * is that several display FIFOs may get combined into a single larger
 * FIFO for a particular plane (so called max FIFO mode) to allow the
 * system to defer memory fetches longer, and the memory will enter
 * self refresh.
 *
 * Note that enabling CxSR does not guarantee that the system enter
 * this special mode, nor does it guarantee that the system stays
 * in that mode once entered. So this just allows/disallows the system
 * to autonomously utilize the CxSR mode. Other factors such as core
 * C-states will affect when/if the system actually enters/exits the
 * CxSR mode.
 *
 * Note that on VLV/CHV this actually only controls the max FIFO mode,
 * and the system is free to enter/exit memory self refresh at any time
 * even when the use of CxSR has been disallowed.
 *
 * While the system is actually in the CxSR/max FIFO mode, some plane
 * control registers will not get latched on vblank. Thus in order to
 * guarantee the system will respond to changes in the plane registers
 * we must always disallow CxSR prior to making changes to those registers.
 * Unfortunately the system will re-evaluate the CxSR conditions at
 * frame start which happens after vblank start (which is when the plane
 * registers would get latched), so we can't proceed with the plane update
 * during the same frame where we disallowed CxSR.
 *
 * Certain platforms also have a deeper HPLL SR mode. Fortunately the
 * HPLL SR mode depends on CxSR itself, so we don't have to hand hold
 * the hardware w.r.t. HPLL SR when writing to plane registers.
 * Disallowing just CxSR is sufficient.
 */
bool intel_set_memory_cxsr(struct drm_i915_private *dev_priv, bool enable)
{
	bool ret;

	mutex_lock(&dev_priv->wm.wm_mutex);
	ret = _intel_set_memory_cxsr(dev_priv, enable);
	if (IS_VALLEYVIEW(dev_priv) || IS_CHERRYVIEW(dev_priv))
		dev_priv->wm.vlv.cxsr = enable;
	else if (IS_G4X(dev_priv))
		dev_priv->wm.g4x.cxsr = enable;
	mutex_unlock(&dev_priv->wm.wm_mutex);

	return ret;
}

/*
 * Latency for FIFO fetches is dependent on several factors:
 *   - memory configuration (speed, channels)
 *   - chipset
 *   - current MCH state
 * It can be fairly high in some situations, so here we assume a fairly
 * pessimal value.  It's a tradeoff between extra memory fetches (if we
 * set this value too high, the FIFO will fetch frequently to stay full)
 * and power consumption (set it too low to save power and we might see
 * FIFO underruns and display "flicker").
 *
 * A value of 5us seems to be a good balance; safe for very low end
 * platforms but not overly aggressive on lower latency configs.
 */
static const int pessimal_latency_ns = 5000;

#define VLV_FIFO_START(dsparb, dsparb2, lo_shift, hi_shift) \
	((((dsparb) >> (lo_shift)) & 0xff) | ((((dsparb2) >> (hi_shift)) & 0x1) << 8))

static void vlv_get_fifo_size(struct intel_crtc_state *crtc_state)
{
	struct intel_crtc *crtc = to_intel_crtc(crtc_state->base.crtc);
	struct drm_i915_private *dev_priv = to_i915(crtc->base.dev);
	struct vlv_fifo_state *fifo_state = &crtc_state->wm.vlv.fifo_state;
	enum pipe pipe = crtc->pipe;
	int sprite0_start, sprite1_start;

	switch (pipe) {
		u32 dsparb, dsparb2, dsparb3;
	case PIPE_A:
		dsparb = I915_READ(DSPARB);
		dsparb2 = I915_READ(DSPARB2);
		sprite0_start = VLV_FIFO_START(dsparb, dsparb2, 0, 0);
		sprite1_start = VLV_FIFO_START(dsparb, dsparb2, 8, 4);
		break;
	case PIPE_B:
		dsparb = I915_READ(DSPARB);
		dsparb2 = I915_READ(DSPARB2);
		sprite0_start = VLV_FIFO_START(dsparb, dsparb2, 16, 8);
		sprite1_start = VLV_FIFO_START(dsparb, dsparb2, 24, 12);
		break;
	case PIPE_C:
		dsparb2 = I915_READ(DSPARB2);
		dsparb3 = I915_READ(DSPARB3);
		sprite0_start = VLV_FIFO_START(dsparb3, dsparb2, 0, 16);
		sprite1_start = VLV_FIFO_START(dsparb3, dsparb2, 8, 20);
		break;
	default:
		MISSING_CASE(pipe);
		return;
	}

	fifo_state->plane[PLANE_PRIMARY] = sprite0_start;
	fifo_state->plane[PLANE_SPRITE0] = sprite1_start - sprite0_start;
	fifo_state->plane[PLANE_SPRITE1] = 511 - sprite1_start;
	fifo_state->plane[PLANE_CURSOR] = 63;
}

static int i9xx_get_fifo_size(struct drm_i915_private *dev_priv,
			      enum i9xx_plane_id i9xx_plane)
{
	u32 dsparb = I915_READ(DSPARB);
	int size;

	size = dsparb & 0x7f;
	if (i9xx_plane == PLANE_B)
		size = ((dsparb >> DSPARB_CSTART_SHIFT) & 0x7f) - size;

	DRM_DEBUG_KMS("FIFO size - (0x%08x) %c: %d\n",
		      dsparb, plane_name(i9xx_plane), size);

	return size;
}

static int i830_get_fifo_size(struct drm_i915_private *dev_priv,
			      enum i9xx_plane_id i9xx_plane)
{
	u32 dsparb = I915_READ(DSPARB);
	int size;

	size = dsparb & 0x1ff;
	if (i9xx_plane == PLANE_B)
		size = ((dsparb >> DSPARB_BEND_SHIFT) & 0x1ff) - size;
	size >>= 1; /* Convert to cachelines */

	DRM_DEBUG_KMS("FIFO size - (0x%08x) %c: %d\n",
		      dsparb, plane_name(i9xx_plane), size);

	return size;
}

static int i845_get_fifo_size(struct drm_i915_private *dev_priv,
			      enum i9xx_plane_id i9xx_plane)
{
	u32 dsparb = I915_READ(DSPARB);
	int size;

	size = dsparb & 0x7f;
	size >>= 2; /* Convert to cachelines */

	DRM_DEBUG_KMS("FIFO size - (0x%08x) %c: %d\n",
		      dsparb, plane_name(i9xx_plane), size);

	return size;
}

/* Pineview has different values for various configs */
static const struct intel_watermark_params pineview_display_wm = {
	.fifo_size = PINEVIEW_DISPLAY_FIFO,
	.max_wm = PINEVIEW_MAX_WM,
	.default_wm = PINEVIEW_DFT_WM,
	.guard_size = PINEVIEW_GUARD_WM,
	.cacheline_size = PINEVIEW_FIFO_LINE_SIZE,
};
static const struct intel_watermark_params pineview_display_hplloff_wm = {
	.fifo_size = PINEVIEW_DISPLAY_FIFO,
	.max_wm = PINEVIEW_MAX_WM,
	.default_wm = PINEVIEW_DFT_HPLLOFF_WM,
	.guard_size = PINEVIEW_GUARD_WM,
	.cacheline_size = PINEVIEW_FIFO_LINE_SIZE,
};
static const struct intel_watermark_params pineview_cursor_wm = {
	.fifo_size = PINEVIEW_CURSOR_FIFO,
	.max_wm = PINEVIEW_CURSOR_MAX_WM,
	.default_wm = PINEVIEW_CURSOR_DFT_WM,
	.guard_size = PINEVIEW_CURSOR_GUARD_WM,
	.cacheline_size = PINEVIEW_FIFO_LINE_SIZE,
};
static const struct intel_watermark_params pineview_cursor_hplloff_wm = {
	.fifo_size = PINEVIEW_CURSOR_FIFO,
	.max_wm = PINEVIEW_CURSOR_MAX_WM,
	.default_wm = PINEVIEW_CURSOR_DFT_WM,
	.guard_size = PINEVIEW_CURSOR_GUARD_WM,
	.cacheline_size = PINEVIEW_FIFO_LINE_SIZE,
};
static const struct intel_watermark_params i965_cursor_wm_info = {
	.fifo_size = I965_CURSOR_FIFO,
	.max_wm = I965_CURSOR_MAX_WM,
	.default_wm = I965_CURSOR_DFT_WM,
	.guard_size = 2,
	.cacheline_size = I915_FIFO_LINE_SIZE,
};
static const struct intel_watermark_params i945_wm_info = {
	.fifo_size = I945_FIFO_SIZE,
	.max_wm = I915_MAX_WM,
	.default_wm = 1,
	.guard_size = 2,
	.cacheline_size = I915_FIFO_LINE_SIZE,
};
static const struct intel_watermark_params i915_wm_info = {
	.fifo_size = I915_FIFO_SIZE,
	.max_wm = I915_MAX_WM,
	.default_wm = 1,
	.guard_size = 2,
	.cacheline_size = I915_FIFO_LINE_SIZE,
};
static const struct intel_watermark_params i830_a_wm_info = {
	.fifo_size = I855GM_FIFO_SIZE,
	.max_wm = I915_MAX_WM,
	.default_wm = 1,
	.guard_size = 2,
	.cacheline_size = I830_FIFO_LINE_SIZE,
};
static const struct intel_watermark_params i830_bc_wm_info = {
	.fifo_size = I855GM_FIFO_SIZE,
	.max_wm = I915_MAX_WM/2,
	.default_wm = 1,
	.guard_size = 2,
	.cacheline_size = I830_FIFO_LINE_SIZE,
};
static const struct intel_watermark_params i845_wm_info = {
	.fifo_size = I830_FIFO_SIZE,
	.max_wm = I915_MAX_WM,
	.default_wm = 1,
	.guard_size = 2,
	.cacheline_size = I830_FIFO_LINE_SIZE,
};

/**
 * intel_wm_method1 - Method 1 / "small buffer" watermark formula
 * @pixel_rate: Pipe pixel rate in kHz
 * @cpp: Plane bytes per pixel
 * @latency: Memory wakeup latency in 0.1us units
 *
 * Compute the watermark using the method 1 or "small buffer"
 * formula. The caller may additonally add extra cachelines
 * to account for TLB misses and clock crossings.
 *
 * This method is concerned with the short term drain rate
 * of the FIFO, ie. it does not account for blanking periods
 * which would effectively reduce the average drain rate across
 * a longer period. The name "small" refers to the fact the
 * FIFO is relatively small compared to the amount of data
 * fetched.
 *
 * The FIFO level vs. time graph might look something like:
 *
 *   |\   |\
 *   | \  | \
 * __---__---__ (- plane active, _ blanking)
 * -> time
 *
 * or perhaps like this:
 *
 *   |\|\  |\|\
 * __----__----__ (- plane active, _ blanking)
 * -> time
 *
 * Returns:
 * The watermark in bytes
 */
static unsigned int intel_wm_method1(unsigned int pixel_rate,
				     unsigned int cpp,
				     unsigned int latency)
{
	u64 ret;

	ret = (u64)pixel_rate * cpp * latency;
	ret = DIV_ROUND_UP_ULL(ret, 10000);

	return ret;
}

/**
 * intel_wm_method2 - Method 2 / "large buffer" watermark formula
 * @pixel_rate: Pipe pixel rate in kHz
 * @htotal: Pipe horizontal total
 * @width: Plane width in pixels
 * @cpp: Plane bytes per pixel
 * @latency: Memory wakeup latency in 0.1us units
 *
 * Compute the watermark using the method 2 or "large buffer"
 * formula. The caller may additonally add extra cachelines
 * to account for TLB misses and clock crossings.
 *
 * This method is concerned with the long term drain rate
 * of the FIFO, ie. it does account for blanking periods
 * which effectively reduce the average drain rate across
 * a longer period. The name "large" refers to the fact the
 * FIFO is relatively large compared to the amount of data
 * fetched.
 *
 * The FIFO level vs. time graph might look something like:
 *
 *    |\___       |\___
 *    |    \___   |    \___
 *    |        \  |        \
 * __ --__--__--__--__--__--__ (- plane active, _ blanking)
 * -> time
 *
 * Returns:
 * The watermark in bytes
 */
static unsigned int intel_wm_method2(unsigned int pixel_rate,
				     unsigned int htotal,
				     unsigned int width,
				     unsigned int cpp,
				     unsigned int latency)
{
	unsigned int ret;

	/*
	 * FIXME remove once all users are computing
	 * watermarks in the correct place.
	 */
	if (WARN_ON_ONCE(htotal == 0))
		htotal = 1;

	ret = (latency * pixel_rate) / (htotal * 10000);
	ret = (ret + 1) * width * cpp;

	return ret;
}

/**
 * intel_calculate_wm - calculate watermark level
 * @pixel_rate: pixel clock
 * @wm: chip FIFO params
 * @fifo_size: size of the FIFO buffer
 * @cpp: bytes per pixel
 * @latency_ns: memory latency for the platform
 *
 * Calculate the watermark level (the level at which the display plane will
 * start fetching from memory again).  Each chip has a different display
 * FIFO size and allocation, so the caller needs to figure that out and pass
 * in the correct intel_watermark_params structure.
 *
 * As the pixel clock runs, the FIFO will be drained at a rate that depends
 * on the pixel size.  When it reaches the watermark level, it'll start
 * fetching FIFO line sized based chunks from memory until the FIFO fills
 * past the watermark point.  If the FIFO drains completely, a FIFO underrun
 * will occur, and a display engine hang could result.
 */
static unsigned int intel_calculate_wm(int pixel_rate,
				       const struct intel_watermark_params *wm,
				       int fifo_size, int cpp,
				       unsigned int latency_ns)
{
	int entries, wm_size;

	/*
	 * Note: we need to make sure we don't overflow for various clock &
	 * latency values.
	 * clocks go from a few thousand to several hundred thousand.
	 * latency is usually a few thousand
	 */
	entries = intel_wm_method1(pixel_rate, cpp,
				   latency_ns / 100);
	entries = DIV_ROUND_UP(entries, wm->cacheline_size) +
		wm->guard_size;
	DRM_DEBUG_KMS("FIFO entries required for mode: %d\n", entries);

	wm_size = fifo_size - entries;
	DRM_DEBUG_KMS("FIFO watermark level: %d\n", wm_size);

	/* Don't promote wm_size to unsigned... */
	if (wm_size > wm->max_wm)
		wm_size = wm->max_wm;
	if (wm_size <= 0)
		wm_size = wm->default_wm;

	/*
	 * Bspec seems to indicate that the value shouldn't be lower than
	 * 'burst size + 1'. Certainly 830 is quite unhappy with low values.
	 * Lets go for 8 which is the burst size since certain platforms
	 * already use a hardcoded 8 (which is what the spec says should be
	 * done).
	 */
	if (wm_size <= 8)
		wm_size = 8;

	return wm_size;
}

static bool is_disabling(int old, int new, int threshold)
{
	return old >= threshold && new < threshold;
}

static bool is_enabling(int old, int new, int threshold)
{
	return old < threshold && new >= threshold;
}

static int intel_wm_num_levels(struct drm_i915_private *dev_priv)
{
	return dev_priv->wm.max_level + 1;
}

static bool intel_wm_plane_visible(const struct intel_crtc_state *crtc_state,
				   const struct intel_plane_state *plane_state)
{
	struct intel_plane *plane = to_intel_plane(plane_state->base.plane);

	/* FIXME check the 'enable' instead */
	if (!crtc_state->base.active)
		return false;

	/*
	 * Treat cursor with fb as always visible since cursor updates
	 * can happen faster than the vrefresh rate, and the current
	 * watermark code doesn't handle that correctly. Cursor updates
	 * which set/clear the fb or change the cursor size are going
	 * to get throttled by intel_legacy_cursor_update() to work
	 * around this problem with the watermark code.
	 */
	if (plane->id == PLANE_CURSOR)
		return plane_state->base.fb != NULL;
	else
		return plane_state->base.visible;
}

static struct intel_crtc *single_enabled_crtc(struct drm_i915_private *dev_priv)
{
	struct intel_crtc *crtc, *enabled = NULL;

	for_each_intel_crtc(&dev_priv->drm, crtc) {
		if (intel_crtc_active(crtc)) {
			if (enabled)
				return NULL;
			enabled = crtc;
		}
	}

	return enabled;
}

static void pineview_update_wm(struct intel_crtc *unused_crtc)
{
	struct drm_i915_private *dev_priv = to_i915(unused_crtc->base.dev);
	struct intel_crtc *crtc;
	const struct cxsr_latency *latency;
	u32 reg;
	unsigned int wm;

	latency = intel_get_cxsr_latency(IS_PINEVIEW_G(dev_priv),
					 dev_priv->is_ddr3,
					 dev_priv->fsb_freq,
					 dev_priv->mem_freq);
	if (!latency) {
		DRM_DEBUG_KMS("Unknown FSB/MEM found, disable CxSR\n");
		intel_set_memory_cxsr(dev_priv, false);
		return;
	}

	crtc = single_enabled_crtc(dev_priv);
	if (crtc) {
		const struct drm_display_mode *adjusted_mode =
			&crtc->config->base.adjusted_mode;
		const struct drm_framebuffer *fb =
			crtc->base.primary->state->fb;
		int cpp = fb->format->cpp[0];
		int clock = adjusted_mode->crtc_clock;

		/* Display SR */
		wm = intel_calculate_wm(clock, &pineview_display_wm,
					pineview_display_wm.fifo_size,
					cpp, latency->display_sr);
		reg = I915_READ(DSPFW1);
		reg &= ~DSPFW_SR_MASK;
		reg |= FW_WM(wm, SR);
		I915_WRITE(DSPFW1, reg);
		DRM_DEBUG_KMS("DSPFW1 register is %x\n", reg);

		/* cursor SR */
		wm = intel_calculate_wm(clock, &pineview_cursor_wm,
					pineview_display_wm.fifo_size,
					4, latency->cursor_sr);
		reg = I915_READ(DSPFW3);
		reg &= ~DSPFW_CURSOR_SR_MASK;
		reg |= FW_WM(wm, CURSOR_SR);
		I915_WRITE(DSPFW3, reg);

		/* Display HPLL off SR */
		wm = intel_calculate_wm(clock, &pineview_display_hplloff_wm,
					pineview_display_hplloff_wm.fifo_size,
					cpp, latency->display_hpll_disable);
		reg = I915_READ(DSPFW3);
		reg &= ~DSPFW_HPLL_SR_MASK;
		reg |= FW_WM(wm, HPLL_SR);
		I915_WRITE(DSPFW3, reg);

		/* cursor HPLL off SR */
		wm = intel_calculate_wm(clock, &pineview_cursor_hplloff_wm,
					pineview_display_hplloff_wm.fifo_size,
					4, latency->cursor_hpll_disable);
		reg = I915_READ(DSPFW3);
		reg &= ~DSPFW_HPLL_CURSOR_MASK;
		reg |= FW_WM(wm, HPLL_CURSOR);
		I915_WRITE(DSPFW3, reg);
		DRM_DEBUG_KMS("DSPFW3 register is %x\n", reg);

		intel_set_memory_cxsr(dev_priv, true);
	} else {
		intel_set_memory_cxsr(dev_priv, false);
	}
}

/*
 * Documentation says:
 * "If the line size is small, the TLB fetches can get in the way of the
 *  data fetches, causing some lag in the pixel data return which is not
 *  accounted for in the above formulas. The following adjustment only
 *  needs to be applied if eight whole lines fit in the buffer at once.
 *  The WM is adjusted upwards by the difference between the FIFO size
 *  and the size of 8 whole lines. This adjustment is always performed
 *  in the actual pixel depth regardless of whether FBC is enabled or not."
 */
static unsigned int g4x_tlb_miss_wa(int fifo_size, int width, int cpp)
{
	int tlb_miss = fifo_size * 64 - width * cpp * 8;

	return max(0, tlb_miss);
}

static void g4x_write_wm_values(struct drm_i915_private *dev_priv,
				const struct g4x_wm_values *wm)
{
	enum pipe pipe;

	for_each_pipe(dev_priv, pipe)
		trace_g4x_wm(intel_get_crtc_for_pipe(dev_priv, pipe), wm);

	I915_WRITE(DSPFW1,
		   FW_WM(wm->sr.plane, SR) |
		   FW_WM(wm->pipe[PIPE_B].plane[PLANE_CURSOR], CURSORB) |
		   FW_WM(wm->pipe[PIPE_B].plane[PLANE_PRIMARY], PLANEB) |
		   FW_WM(wm->pipe[PIPE_A].plane[PLANE_PRIMARY], PLANEA));
	I915_WRITE(DSPFW2,
		   (wm->fbc_en ? DSPFW_FBC_SR_EN : 0) |
		   FW_WM(wm->sr.fbc, FBC_SR) |
		   FW_WM(wm->hpll.fbc, FBC_HPLL_SR) |
		   FW_WM(wm->pipe[PIPE_B].plane[PLANE_SPRITE0], SPRITEB) |
		   FW_WM(wm->pipe[PIPE_A].plane[PLANE_CURSOR], CURSORA) |
		   FW_WM(wm->pipe[PIPE_A].plane[PLANE_SPRITE0], SPRITEA));
	I915_WRITE(DSPFW3,
		   (wm->hpll_en ? DSPFW_HPLL_SR_EN : 0) |
		   FW_WM(wm->sr.cursor, CURSOR_SR) |
		   FW_WM(wm->hpll.cursor, HPLL_CURSOR) |
		   FW_WM(wm->hpll.plane, HPLL_SR));

	POSTING_READ(DSPFW1);
}

#define FW_WM_VLV(value, plane) \
	(((value) << DSPFW_ ## plane ## _SHIFT) & DSPFW_ ## plane ## _MASK_VLV)

static void vlv_write_wm_values(struct drm_i915_private *dev_priv,
				const struct vlv_wm_values *wm)
{
	enum pipe pipe;

	for_each_pipe(dev_priv, pipe) {
		trace_vlv_wm(intel_get_crtc_for_pipe(dev_priv, pipe), wm);

		I915_WRITE(VLV_DDL(pipe),
			   (wm->ddl[pipe].plane[PLANE_CURSOR] << DDL_CURSOR_SHIFT) |
			   (wm->ddl[pipe].plane[PLANE_SPRITE1] << DDL_SPRITE_SHIFT(1)) |
			   (wm->ddl[pipe].plane[PLANE_SPRITE0] << DDL_SPRITE_SHIFT(0)) |
			   (wm->ddl[pipe].plane[PLANE_PRIMARY] << DDL_PLANE_SHIFT));
	}

	/*
	 * Zero the (unused) WM1 watermarks, and also clear all the
	 * high order bits so that there are no out of bounds values
	 * present in the registers during the reprogramming.
	 */
	I915_WRITE(DSPHOWM, 0);
	I915_WRITE(DSPHOWM1, 0);
	I915_WRITE(DSPFW4, 0);
	I915_WRITE(DSPFW5, 0);
	I915_WRITE(DSPFW6, 0);

	I915_WRITE(DSPFW1,
		   FW_WM(wm->sr.plane, SR) |
		   FW_WM(wm->pipe[PIPE_B].plane[PLANE_CURSOR], CURSORB) |
		   FW_WM_VLV(wm->pipe[PIPE_B].plane[PLANE_PRIMARY], PLANEB) |
		   FW_WM_VLV(wm->pipe[PIPE_A].plane[PLANE_PRIMARY], PLANEA));
	I915_WRITE(DSPFW2,
		   FW_WM_VLV(wm->pipe[PIPE_A].plane[PLANE_SPRITE1], SPRITEB) |
		   FW_WM(wm->pipe[PIPE_A].plane[PLANE_CURSOR], CURSORA) |
		   FW_WM_VLV(wm->pipe[PIPE_A].plane[PLANE_SPRITE0], SPRITEA));
	I915_WRITE(DSPFW3,
		   FW_WM(wm->sr.cursor, CURSOR_SR));

	if (IS_CHERRYVIEW(dev_priv)) {
		I915_WRITE(DSPFW7_CHV,
			   FW_WM_VLV(wm->pipe[PIPE_B].plane[PLANE_SPRITE1], SPRITED) |
			   FW_WM_VLV(wm->pipe[PIPE_B].plane[PLANE_SPRITE0], SPRITEC));
		I915_WRITE(DSPFW8_CHV,
			   FW_WM_VLV(wm->pipe[PIPE_C].plane[PLANE_SPRITE1], SPRITEF) |
			   FW_WM_VLV(wm->pipe[PIPE_C].plane[PLANE_SPRITE0], SPRITEE));
		I915_WRITE(DSPFW9_CHV,
			   FW_WM_VLV(wm->pipe[PIPE_C].plane[PLANE_PRIMARY], PLANEC) |
			   FW_WM(wm->pipe[PIPE_C].plane[PLANE_CURSOR], CURSORC));
		I915_WRITE(DSPHOWM,
			   FW_WM(wm->sr.plane >> 9, SR_HI) |
			   FW_WM(wm->pipe[PIPE_C].plane[PLANE_SPRITE1] >> 8, SPRITEF_HI) |
			   FW_WM(wm->pipe[PIPE_C].plane[PLANE_SPRITE0] >> 8, SPRITEE_HI) |
			   FW_WM(wm->pipe[PIPE_C].plane[PLANE_PRIMARY] >> 8, PLANEC_HI) |
			   FW_WM(wm->pipe[PIPE_B].plane[PLANE_SPRITE1] >> 8, SPRITED_HI) |
			   FW_WM(wm->pipe[PIPE_B].plane[PLANE_SPRITE0] >> 8, SPRITEC_HI) |
			   FW_WM(wm->pipe[PIPE_B].plane[PLANE_PRIMARY] >> 8, PLANEB_HI) |
			   FW_WM(wm->pipe[PIPE_A].plane[PLANE_SPRITE1] >> 8, SPRITEB_HI) |
			   FW_WM(wm->pipe[PIPE_A].plane[PLANE_SPRITE0] >> 8, SPRITEA_HI) |
			   FW_WM(wm->pipe[PIPE_A].plane[PLANE_PRIMARY] >> 8, PLANEA_HI));
	} else {
		I915_WRITE(DSPFW7,
			   FW_WM_VLV(wm->pipe[PIPE_B].plane[PLANE_SPRITE1], SPRITED) |
			   FW_WM_VLV(wm->pipe[PIPE_B].plane[PLANE_SPRITE0], SPRITEC));
		I915_WRITE(DSPHOWM,
			   FW_WM(wm->sr.plane >> 9, SR_HI) |
			   FW_WM(wm->pipe[PIPE_B].plane[PLANE_SPRITE1] >> 8, SPRITED_HI) |
			   FW_WM(wm->pipe[PIPE_B].plane[PLANE_SPRITE0] >> 8, SPRITEC_HI) |
			   FW_WM(wm->pipe[PIPE_B].plane[PLANE_PRIMARY] >> 8, PLANEB_HI) |
			   FW_WM(wm->pipe[PIPE_A].plane[PLANE_SPRITE1] >> 8, SPRITEB_HI) |
			   FW_WM(wm->pipe[PIPE_A].plane[PLANE_SPRITE0] >> 8, SPRITEA_HI) |
			   FW_WM(wm->pipe[PIPE_A].plane[PLANE_PRIMARY] >> 8, PLANEA_HI));
	}

	POSTING_READ(DSPFW1);
}

#undef FW_WM_VLV

static void g4x_setup_wm_latency(struct drm_i915_private *dev_priv)
{
	/* all latencies in usec */
	dev_priv->wm.pri_latency[G4X_WM_LEVEL_NORMAL] = 5;
	dev_priv->wm.pri_latency[G4X_WM_LEVEL_SR] = 12;
	dev_priv->wm.pri_latency[G4X_WM_LEVEL_HPLL] = 35;

	dev_priv->wm.max_level = G4X_WM_LEVEL_HPLL;
}

static int g4x_plane_fifo_size(enum plane_id plane_id, int level)
{
	/*
	 * DSPCNTR[13] supposedly controls whether the
	 * primary plane can use the FIFO space otherwise
	 * reserved for the sprite plane. It's not 100% clear
	 * what the actual FIFO size is, but it looks like we
	 * can happily set both primary and sprite watermarks
	 * up to 127 cachelines. So that would seem to mean
	 * that either DSPCNTR[13] doesn't do anything, or that
	 * the total FIFO is >= 256 cachelines in size. Either
	 * way, we don't seem to have to worry about this
	 * repartitioning as the maximum watermark value the
	 * register can hold for each plane is lower than the
	 * minimum FIFO size.
	 */
	switch (plane_id) {
	case PLANE_CURSOR:
		return 63;
	case PLANE_PRIMARY:
		return level == G4X_WM_LEVEL_NORMAL ? 127 : 511;
	case PLANE_SPRITE0:
		return level == G4X_WM_LEVEL_NORMAL ? 127 : 0;
	default:
		MISSING_CASE(plane_id);
		return 0;
	}
}

static int g4x_fbc_fifo_size(int level)
{
	switch (level) {
	case G4X_WM_LEVEL_SR:
		return 7;
	case G4X_WM_LEVEL_HPLL:
		return 15;
	default:
		MISSING_CASE(level);
		return 0;
	}
}

static u16 g4x_compute_wm(const struct intel_crtc_state *crtc_state,
			  const struct intel_plane_state *plane_state,
			  int level)
{
	struct intel_plane *plane = to_intel_plane(plane_state->base.plane);
	struct drm_i915_private *dev_priv = to_i915(plane->base.dev);
	const struct drm_display_mode *adjusted_mode =
		&crtc_state->base.adjusted_mode;
	unsigned int latency = dev_priv->wm.pri_latency[level] * 10;
	unsigned int clock, htotal, cpp, width, wm;

	if (latency == 0)
		return USHRT_MAX;

	if (!intel_wm_plane_visible(crtc_state, plane_state))
		return 0;

	/*
	 * Not 100% sure which way ELK should go here as the
	 * spec only says CL/CTG should assume 32bpp and BW
	 * doesn't need to. But as these things followed the
	 * mobile vs. desktop lines on gen3 as well, let's
	 * assume ELK doesn't need this.
	 *
	 * The spec also fails to list such a restriction for
	 * the HPLL watermark, which seems a little strange.
	 * Let's use 32bpp for the HPLL watermark as well.
	 */
	if (IS_GM45(dev_priv) && plane->id == PLANE_PRIMARY &&
	    level != G4X_WM_LEVEL_NORMAL)
		cpp = 4;
	else
		cpp = plane_state->base.fb->format->cpp[0];

	clock = adjusted_mode->crtc_clock;
	htotal = adjusted_mode->crtc_htotal;

	if (plane->id == PLANE_CURSOR)
		width = plane_state->base.crtc_w;
	else
		width = drm_rect_width(&plane_state->base.dst);

	if (plane->id == PLANE_CURSOR) {
		wm = intel_wm_method2(clock, htotal, width, cpp, latency);
	} else if (plane->id == PLANE_PRIMARY &&
		   level == G4X_WM_LEVEL_NORMAL) {
		wm = intel_wm_method1(clock, cpp, latency);
	} else {
		unsigned int small, large;

		small = intel_wm_method1(clock, cpp, latency);
		large = intel_wm_method2(clock, htotal, width, cpp, latency);

		wm = min(small, large);
	}

	wm += g4x_tlb_miss_wa(g4x_plane_fifo_size(plane->id, level),
			      width, cpp);

	wm = DIV_ROUND_UP(wm, 64) + 2;

	return min_t(unsigned int, wm, USHRT_MAX);
}

static bool g4x_raw_plane_wm_set(struct intel_crtc_state *crtc_state,
				 int level, enum plane_id plane_id, u16 value)
{
	struct drm_i915_private *dev_priv = to_i915(crtc_state->base.crtc->dev);
	bool dirty = false;

	for (; level < intel_wm_num_levels(dev_priv); level++) {
		struct g4x_pipe_wm *raw = &crtc_state->wm.g4x.raw[level];

		dirty |= raw->plane[plane_id] != value;
		raw->plane[plane_id] = value;
	}

	return dirty;
}

static bool g4x_raw_fbc_wm_set(struct intel_crtc_state *crtc_state,
			       int level, u16 value)
{
	struct drm_i915_private *dev_priv = to_i915(crtc_state->base.crtc->dev);
	bool dirty = false;

	/* NORMAL level doesn't have an FBC watermark */
	level = max(level, G4X_WM_LEVEL_SR);

	for (; level < intel_wm_num_levels(dev_priv); level++) {
		struct g4x_pipe_wm *raw = &crtc_state->wm.g4x.raw[level];

		dirty |= raw->fbc != value;
		raw->fbc = value;
	}

	return dirty;
}

static u32 ilk_compute_fbc_wm(const struct intel_crtc_state *cstate,
			      const struct intel_plane_state *pstate,
			      u32 pri_val);

static bool g4x_raw_plane_wm_compute(struct intel_crtc_state *crtc_state,
				     const struct intel_plane_state *plane_state)
{
	struct intel_plane *plane = to_intel_plane(plane_state->base.plane);
	int num_levels = intel_wm_num_levels(to_i915(plane->base.dev));
	enum plane_id plane_id = plane->id;
	bool dirty = false;
	int level;

	if (!intel_wm_plane_visible(crtc_state, plane_state)) {
		dirty |= g4x_raw_plane_wm_set(crtc_state, 0, plane_id, 0);
		if (plane_id == PLANE_PRIMARY)
			dirty |= g4x_raw_fbc_wm_set(crtc_state, 0, 0);
		goto out;
	}

	for (level = 0; level < num_levels; level++) {
		struct g4x_pipe_wm *raw = &crtc_state->wm.g4x.raw[level];
		int wm, max_wm;

		wm = g4x_compute_wm(crtc_state, plane_state, level);
		max_wm = g4x_plane_fifo_size(plane_id, level);

		if (wm > max_wm)
			break;

		dirty |= raw->plane[plane_id] != wm;
		raw->plane[plane_id] = wm;

		if (plane_id != PLANE_PRIMARY ||
		    level == G4X_WM_LEVEL_NORMAL)
			continue;

		wm = ilk_compute_fbc_wm(crtc_state, plane_state,
					raw->plane[plane_id]);
		max_wm = g4x_fbc_fifo_size(level);

		/*
		 * FBC wm is not mandatory as we
		 * can always just disable its use.
		 */
		if (wm > max_wm)
			wm = USHRT_MAX;

		dirty |= raw->fbc != wm;
		raw->fbc = wm;
	}

	/* mark watermarks as invalid */
	dirty |= g4x_raw_plane_wm_set(crtc_state, level, plane_id, USHRT_MAX);

	if (plane_id == PLANE_PRIMARY)
		dirty |= g4x_raw_fbc_wm_set(crtc_state, level, USHRT_MAX);

 out:
	if (dirty) {
		DRM_DEBUG_KMS("%s watermarks: normal=%d, SR=%d, HPLL=%d\n",
			      plane->base.name,
			      crtc_state->wm.g4x.raw[G4X_WM_LEVEL_NORMAL].plane[plane_id],
			      crtc_state->wm.g4x.raw[G4X_WM_LEVEL_SR].plane[plane_id],
			      crtc_state->wm.g4x.raw[G4X_WM_LEVEL_HPLL].plane[plane_id]);

		if (plane_id == PLANE_PRIMARY)
			DRM_DEBUG_KMS("FBC watermarks: SR=%d, HPLL=%d\n",
				      crtc_state->wm.g4x.raw[G4X_WM_LEVEL_SR].fbc,
				      crtc_state->wm.g4x.raw[G4X_WM_LEVEL_HPLL].fbc);
	}

	return dirty;
}

static bool g4x_raw_plane_wm_is_valid(const struct intel_crtc_state *crtc_state,
				      enum plane_id plane_id, int level)
{
	const struct g4x_pipe_wm *raw = &crtc_state->wm.g4x.raw[level];

	return raw->plane[plane_id] <= g4x_plane_fifo_size(plane_id, level);
}

static bool g4x_raw_crtc_wm_is_valid(const struct intel_crtc_state *crtc_state,
				     int level)
{
	struct drm_i915_private *dev_priv = to_i915(crtc_state->base.crtc->dev);

	if (level > dev_priv->wm.max_level)
		return false;

	return g4x_raw_plane_wm_is_valid(crtc_state, PLANE_PRIMARY, level) &&
		g4x_raw_plane_wm_is_valid(crtc_state, PLANE_SPRITE0, level) &&
		g4x_raw_plane_wm_is_valid(crtc_state, PLANE_CURSOR, level);
}

/* mark all levels starting from 'level' as invalid */
static void g4x_invalidate_wms(struct intel_crtc *crtc,
			       struct g4x_wm_state *wm_state, int level)
{
	if (level <= G4X_WM_LEVEL_NORMAL) {
		enum plane_id plane_id;

		for_each_plane_id_on_crtc(crtc, plane_id)
			wm_state->wm.plane[plane_id] = USHRT_MAX;
	}

	if (level <= G4X_WM_LEVEL_SR) {
		wm_state->cxsr = false;
		wm_state->sr.cursor = USHRT_MAX;
		wm_state->sr.plane = USHRT_MAX;
		wm_state->sr.fbc = USHRT_MAX;
	}

	if (level <= G4X_WM_LEVEL_HPLL) {
		wm_state->hpll_en = false;
		wm_state->hpll.cursor = USHRT_MAX;
		wm_state->hpll.plane = USHRT_MAX;
		wm_state->hpll.fbc = USHRT_MAX;
	}
}

static int g4x_compute_pipe_wm(struct intel_crtc_state *crtc_state)
{
	struct intel_crtc *crtc = to_intel_crtc(crtc_state->base.crtc);
	struct intel_atomic_state *state =
		to_intel_atomic_state(crtc_state->base.state);
	struct g4x_wm_state *wm_state = &crtc_state->wm.g4x.optimal;
	int num_active_planes = hweight32(crtc_state->active_planes &
					  ~BIT(PLANE_CURSOR));
	const struct g4x_pipe_wm *raw;
	const struct intel_plane_state *old_plane_state;
	const struct intel_plane_state *new_plane_state;
	struct intel_plane *plane;
	enum plane_id plane_id;
	int i, level;
	unsigned int dirty = 0;

	for_each_oldnew_intel_plane_in_state(state, plane,
					     old_plane_state,
					     new_plane_state, i) {
		if (new_plane_state->base.crtc != &crtc->base &&
		    old_plane_state->base.crtc != &crtc->base)
			continue;

		if (g4x_raw_plane_wm_compute(crtc_state, new_plane_state))
			dirty |= BIT(plane->id);
	}

	if (!dirty)
		return 0;

	level = G4X_WM_LEVEL_NORMAL;
	if (!g4x_raw_crtc_wm_is_valid(crtc_state, level))
		goto out;

	raw = &crtc_state->wm.g4x.raw[level];
	for_each_plane_id_on_crtc(crtc, plane_id)
		wm_state->wm.plane[plane_id] = raw->plane[plane_id];

	level = G4X_WM_LEVEL_SR;

	if (!g4x_raw_crtc_wm_is_valid(crtc_state, level))
		goto out;

	raw = &crtc_state->wm.g4x.raw[level];
	wm_state->sr.plane = raw->plane[PLANE_PRIMARY];
	wm_state->sr.cursor = raw->plane[PLANE_CURSOR];
	wm_state->sr.fbc = raw->fbc;

	wm_state->cxsr = num_active_planes == BIT(PLANE_PRIMARY);

	level = G4X_WM_LEVEL_HPLL;

	if (!g4x_raw_crtc_wm_is_valid(crtc_state, level))
		goto out;

	raw = &crtc_state->wm.g4x.raw[level];
	wm_state->hpll.plane = raw->plane[PLANE_PRIMARY];
	wm_state->hpll.cursor = raw->plane[PLANE_CURSOR];
	wm_state->hpll.fbc = raw->fbc;

	wm_state->hpll_en = wm_state->cxsr;

	level++;

 out:
	if (level == G4X_WM_LEVEL_NORMAL)
		return -EINVAL;

	/* invalidate the higher levels */
	g4x_invalidate_wms(crtc, wm_state, level);

	/*
	 * Determine if the FBC watermark(s) can be used. IF
	 * this isn't the case we prefer to disable the FBC
	 ( watermark(s) rather than disable the SR/HPLL
	 * level(s) entirely.
	 */
	wm_state->fbc_en = level > G4X_WM_LEVEL_NORMAL;

	if (level >= G4X_WM_LEVEL_SR &&
	    wm_state->sr.fbc > g4x_fbc_fifo_size(G4X_WM_LEVEL_SR))
		wm_state->fbc_en = false;
	else if (level >= G4X_WM_LEVEL_HPLL &&
		 wm_state->hpll.fbc > g4x_fbc_fifo_size(G4X_WM_LEVEL_HPLL))
		wm_state->fbc_en = false;

	return 0;
}

static int g4x_compute_intermediate_wm(struct intel_crtc_state *new_crtc_state)
{
	struct intel_crtc *crtc = to_intel_crtc(new_crtc_state->base.crtc);
	struct g4x_wm_state *intermediate = &new_crtc_state->wm.g4x.intermediate;
	const struct g4x_wm_state *optimal = &new_crtc_state->wm.g4x.optimal;
	struct intel_atomic_state *intel_state =
		to_intel_atomic_state(new_crtc_state->base.state);
	const struct intel_crtc_state *old_crtc_state =
		intel_atomic_get_old_crtc_state(intel_state, crtc);
	const struct g4x_wm_state *active = &old_crtc_state->wm.g4x.optimal;
	enum plane_id plane_id;

	if (!new_crtc_state->base.active || drm_atomic_crtc_needs_modeset(&new_crtc_state->base)) {
		*intermediate = *optimal;

		intermediate->cxsr = false;
		intermediate->hpll_en = false;
		goto out;
	}

	intermediate->cxsr = optimal->cxsr && active->cxsr &&
		!new_crtc_state->disable_cxsr;
	intermediate->hpll_en = optimal->hpll_en && active->hpll_en &&
		!new_crtc_state->disable_cxsr;
	intermediate->fbc_en = optimal->fbc_en && active->fbc_en;

	for_each_plane_id_on_crtc(crtc, plane_id) {
		intermediate->wm.plane[plane_id] =
			max(optimal->wm.plane[plane_id],
			    active->wm.plane[plane_id]);

		WARN_ON(intermediate->wm.plane[plane_id] >
			g4x_plane_fifo_size(plane_id, G4X_WM_LEVEL_NORMAL));
	}

	intermediate->sr.plane = max(optimal->sr.plane,
				     active->sr.plane);
	intermediate->sr.cursor = max(optimal->sr.cursor,
				      active->sr.cursor);
	intermediate->sr.fbc = max(optimal->sr.fbc,
				   active->sr.fbc);

	intermediate->hpll.plane = max(optimal->hpll.plane,
				       active->hpll.plane);
	intermediate->hpll.cursor = max(optimal->hpll.cursor,
					active->hpll.cursor);
	intermediate->hpll.fbc = max(optimal->hpll.fbc,
				     active->hpll.fbc);

	WARN_ON((intermediate->sr.plane >
		 g4x_plane_fifo_size(PLANE_PRIMARY, G4X_WM_LEVEL_SR) ||
		 intermediate->sr.cursor >
		 g4x_plane_fifo_size(PLANE_CURSOR, G4X_WM_LEVEL_SR)) &&
		intermediate->cxsr);
	WARN_ON((intermediate->sr.plane >
		 g4x_plane_fifo_size(PLANE_PRIMARY, G4X_WM_LEVEL_HPLL) ||
		 intermediate->sr.cursor >
		 g4x_plane_fifo_size(PLANE_CURSOR, G4X_WM_LEVEL_HPLL)) &&
		intermediate->hpll_en);

	WARN_ON(intermediate->sr.fbc > g4x_fbc_fifo_size(1) &&
		intermediate->fbc_en && intermediate->cxsr);
	WARN_ON(intermediate->hpll.fbc > g4x_fbc_fifo_size(2) &&
		intermediate->fbc_en && intermediate->hpll_en);

out:
	/*
	 * If our intermediate WM are identical to the final WM, then we can
	 * omit the post-vblank programming; only update if it's different.
	 */
	if (memcmp(intermediate, optimal, sizeof(*intermediate)) != 0)
		new_crtc_state->wm.need_postvbl_update = true;

	return 0;
}

static void g4x_merge_wm(struct drm_i915_private *dev_priv,
			 struct g4x_wm_values *wm)
{
	struct intel_crtc *crtc;
	int num_active_crtcs = 0;

	wm->cxsr = true;
	wm->hpll_en = true;
	wm->fbc_en = true;

	for_each_intel_crtc(&dev_priv->drm, crtc) {
		const struct g4x_wm_state *wm_state = &crtc->wm.active.g4x;

		if (!crtc->active)
			continue;

		if (!wm_state->cxsr)
			wm->cxsr = false;
		if (!wm_state->hpll_en)
			wm->hpll_en = false;
		if (!wm_state->fbc_en)
			wm->fbc_en = false;

		num_active_crtcs++;
	}

	if (num_active_crtcs != 1) {
		wm->cxsr = false;
		wm->hpll_en = false;
		wm->fbc_en = false;
	}

	for_each_intel_crtc(&dev_priv->drm, crtc) {
		const struct g4x_wm_state *wm_state = &crtc->wm.active.g4x;
		enum pipe pipe = crtc->pipe;

		wm->pipe[pipe] = wm_state->wm;
		if (crtc->active && wm->cxsr)
			wm->sr = wm_state->sr;
		if (crtc->active && wm->hpll_en)
			wm->hpll = wm_state->hpll;
	}
}

static void g4x_program_watermarks(struct drm_i915_private *dev_priv)
{
	struct g4x_wm_values *old_wm = &dev_priv->wm.g4x;
	struct g4x_wm_values new_wm = {};

	g4x_merge_wm(dev_priv, &new_wm);

	if (memcmp(old_wm, &new_wm, sizeof(new_wm)) == 0)
		return;

	if (is_disabling(old_wm->cxsr, new_wm.cxsr, true))
		_intel_set_memory_cxsr(dev_priv, false);

	g4x_write_wm_values(dev_priv, &new_wm);

	if (is_enabling(old_wm->cxsr, new_wm.cxsr, true))
		_intel_set_memory_cxsr(dev_priv, true);

	*old_wm = new_wm;
}

static void g4x_initial_watermarks(struct intel_atomic_state *state,
				   struct intel_crtc_state *crtc_state)
{
	struct drm_i915_private *dev_priv = to_i915(crtc_state->base.crtc->dev);
	struct intel_crtc *crtc = to_intel_crtc(crtc_state->base.crtc);

	mutex_lock(&dev_priv->wm.wm_mutex);
	crtc->wm.active.g4x = crtc_state->wm.g4x.intermediate;
	g4x_program_watermarks(dev_priv);
	mutex_unlock(&dev_priv->wm.wm_mutex);
}

static void g4x_optimize_watermarks(struct intel_atomic_state *state,
				    struct intel_crtc_state *crtc_state)
{
	struct drm_i915_private *dev_priv = to_i915(crtc_state->base.crtc->dev);
	struct intel_crtc *intel_crtc = to_intel_crtc(crtc_state->base.crtc);

	if (!crtc_state->wm.need_postvbl_update)
		return;

	mutex_lock(&dev_priv->wm.wm_mutex);
	intel_crtc->wm.active.g4x = crtc_state->wm.g4x.optimal;
	g4x_program_watermarks(dev_priv);
	mutex_unlock(&dev_priv->wm.wm_mutex);
}

/* latency must be in 0.1us units. */
static unsigned int vlv_wm_method2(unsigned int pixel_rate,
				   unsigned int htotal,
				   unsigned int width,
				   unsigned int cpp,
				   unsigned int latency)
{
	unsigned int ret;

	ret = intel_wm_method2(pixel_rate, htotal,
			       width, cpp, latency);
	ret = DIV_ROUND_UP(ret, 64);

	return ret;
}

static void vlv_setup_wm_latency(struct drm_i915_private *dev_priv)
{
	/* all latencies in usec */
	dev_priv->wm.pri_latency[VLV_WM_LEVEL_PM2] = 3;

	dev_priv->wm.max_level = VLV_WM_LEVEL_PM2;

	if (IS_CHERRYVIEW(dev_priv)) {
		dev_priv->wm.pri_latency[VLV_WM_LEVEL_PM5] = 12;
		dev_priv->wm.pri_latency[VLV_WM_LEVEL_DDR_DVFS] = 33;

		dev_priv->wm.max_level = VLV_WM_LEVEL_DDR_DVFS;
	}
}

static u16 vlv_compute_wm_level(const struct intel_crtc_state *crtc_state,
				const struct intel_plane_state *plane_state,
				int level)
{
	struct intel_plane *plane = to_intel_plane(plane_state->base.plane);
	struct drm_i915_private *dev_priv = to_i915(plane->base.dev);
	const struct drm_display_mode *adjusted_mode =
		&crtc_state->base.adjusted_mode;
	unsigned int clock, htotal, cpp, width, wm;

	if (dev_priv->wm.pri_latency[level] == 0)
		return USHRT_MAX;

	if (!intel_wm_plane_visible(crtc_state, plane_state))
		return 0;

	cpp = plane_state->base.fb->format->cpp[0];
	clock = adjusted_mode->crtc_clock;
	htotal = adjusted_mode->crtc_htotal;
	width = crtc_state->pipe_src_w;

	if (plane->id == PLANE_CURSOR) {
		/*
		 * FIXME the formula gives values that are
		 * too big for the cursor FIFO, and hence we
		 * would never be able to use cursors. For
		 * now just hardcode the watermark.
		 */
		wm = 63;
	} else {
		wm = vlv_wm_method2(clock, htotal, width, cpp,
				    dev_priv->wm.pri_latency[level] * 10);
	}

	return min_t(unsigned int, wm, USHRT_MAX);
}

static bool vlv_need_sprite0_fifo_workaround(unsigned int active_planes)
{
	return (active_planes & (BIT(PLANE_SPRITE0) |
				 BIT(PLANE_SPRITE1))) == BIT(PLANE_SPRITE1);
}

static int vlv_compute_fifo(struct intel_crtc_state *crtc_state)
{
	struct intel_crtc *crtc = to_intel_crtc(crtc_state->base.crtc);
	const struct g4x_pipe_wm *raw =
		&crtc_state->wm.vlv.raw[VLV_WM_LEVEL_PM2];
	struct vlv_fifo_state *fifo_state = &crtc_state->wm.vlv.fifo_state;
	unsigned int active_planes = crtc_state->active_planes & ~BIT(PLANE_CURSOR);
	int num_active_planes = hweight32(active_planes);
	const int fifo_size = 511;
	int fifo_extra, fifo_left = fifo_size;
	int sprite0_fifo_extra = 0;
	unsigned int total_rate;
	enum plane_id plane_id;

	/*
	 * When enabling sprite0 after sprite1 has already been enabled
	 * we tend to get an underrun unless sprite0 already has some
	 * FIFO space allcoated. Hence we always allocate at least one
	 * cacheline for sprite0 whenever sprite1 is enabled.
	 *
	 * All other plane enable sequences appear immune to this problem.
	 */
	if (vlv_need_sprite0_fifo_workaround(active_planes))
		sprite0_fifo_extra = 1;

	total_rate = raw->plane[PLANE_PRIMARY] +
		raw->plane[PLANE_SPRITE0] +
		raw->plane[PLANE_SPRITE1] +
		sprite0_fifo_extra;

	if (total_rate > fifo_size)
		return -EINVAL;

	if (total_rate == 0)
		total_rate = 1;

	for_each_plane_id_on_crtc(crtc, plane_id) {
		unsigned int rate;

		if ((active_planes & BIT(plane_id)) == 0) {
			fifo_state->plane[plane_id] = 0;
			continue;
		}

		rate = raw->plane[plane_id];
		fifo_state->plane[plane_id] = fifo_size * rate / total_rate;
		fifo_left -= fifo_state->plane[plane_id];
	}

	fifo_state->plane[PLANE_SPRITE0] += sprite0_fifo_extra;
	fifo_left -= sprite0_fifo_extra;

	fifo_state->plane[PLANE_CURSOR] = 63;

	fifo_extra = DIV_ROUND_UP(fifo_left, num_active_planes ?: 1);

	/* spread the remainder evenly */
	for_each_plane_id_on_crtc(crtc, plane_id) {
		int plane_extra;

		if (fifo_left == 0)
			break;

		if ((active_planes & BIT(plane_id)) == 0)
			continue;

		plane_extra = min(fifo_extra, fifo_left);
		fifo_state->plane[plane_id] += plane_extra;
		fifo_left -= plane_extra;
	}

	WARN_ON(active_planes != 0 && fifo_left != 0);

	/* give it all to the first plane if none are active */
	if (active_planes == 0) {
		WARN_ON(fifo_left != fifo_size);
		fifo_state->plane[PLANE_PRIMARY] = fifo_left;
	}

	return 0;
}

/* mark all levels starting from 'level' as invalid */
static void vlv_invalidate_wms(struct intel_crtc *crtc,
			       struct vlv_wm_state *wm_state, int level)
{
	struct drm_i915_private *dev_priv = to_i915(crtc->base.dev);

	for (; level < intel_wm_num_levels(dev_priv); level++) {
		enum plane_id plane_id;

		for_each_plane_id_on_crtc(crtc, plane_id)
			wm_state->wm[level].plane[plane_id] = USHRT_MAX;

		wm_state->sr[level].cursor = USHRT_MAX;
		wm_state->sr[level].plane = USHRT_MAX;
	}
}

static u16 vlv_invert_wm_value(u16 wm, u16 fifo_size)
{
	if (wm > fifo_size)
		return USHRT_MAX;
	else
		return fifo_size - wm;
}

/*
 * Starting from 'level' set all higher
 * levels to 'value' in the "raw" watermarks.
 */
static bool vlv_raw_plane_wm_set(struct intel_crtc_state *crtc_state,
				 int level, enum plane_id plane_id, u16 value)
{
	struct drm_i915_private *dev_priv = to_i915(crtc_state->base.crtc->dev);
	int num_levels = intel_wm_num_levels(dev_priv);
	bool dirty = false;

	for (; level < num_levels; level++) {
		struct g4x_pipe_wm *raw = &crtc_state->wm.vlv.raw[level];

		dirty |= raw->plane[plane_id] != value;
		raw->plane[plane_id] = value;
	}

	return dirty;
}

static bool vlv_raw_plane_wm_compute(struct intel_crtc_state *crtc_state,
				     const struct intel_plane_state *plane_state)
{
	struct intel_plane *plane = to_intel_plane(plane_state->base.plane);
	enum plane_id plane_id = plane->id;
	int num_levels = intel_wm_num_levels(to_i915(plane->base.dev));
	int level;
	bool dirty = false;

	if (!intel_wm_plane_visible(crtc_state, plane_state)) {
		dirty |= vlv_raw_plane_wm_set(crtc_state, 0, plane_id, 0);
		goto out;
	}

	for (level = 0; level < num_levels; level++) {
		struct g4x_pipe_wm *raw = &crtc_state->wm.vlv.raw[level];
		int wm = vlv_compute_wm_level(crtc_state, plane_state, level);
		int max_wm = plane_id == PLANE_CURSOR ? 63 : 511;

		if (wm > max_wm)
			break;

		dirty |= raw->plane[plane_id] != wm;
		raw->plane[plane_id] = wm;
	}

	/* mark all higher levels as invalid */
	dirty |= vlv_raw_plane_wm_set(crtc_state, level, plane_id, USHRT_MAX);

out:
	if (dirty)
		DRM_DEBUG_KMS("%s watermarks: PM2=%d, PM5=%d, DDR DVFS=%d\n",
			      plane->base.name,
			      crtc_state->wm.vlv.raw[VLV_WM_LEVEL_PM2].plane[plane_id],
			      crtc_state->wm.vlv.raw[VLV_WM_LEVEL_PM5].plane[plane_id],
			      crtc_state->wm.vlv.raw[VLV_WM_LEVEL_DDR_DVFS].plane[plane_id]);

	return dirty;
}

static bool vlv_raw_plane_wm_is_valid(const struct intel_crtc_state *crtc_state,
				      enum plane_id plane_id, int level)
{
	const struct g4x_pipe_wm *raw =
		&crtc_state->wm.vlv.raw[level];
	const struct vlv_fifo_state *fifo_state =
		&crtc_state->wm.vlv.fifo_state;

	return raw->plane[plane_id] <= fifo_state->plane[plane_id];
}

static bool vlv_raw_crtc_wm_is_valid(const struct intel_crtc_state *crtc_state, int level)
{
	return vlv_raw_plane_wm_is_valid(crtc_state, PLANE_PRIMARY, level) &&
		vlv_raw_plane_wm_is_valid(crtc_state, PLANE_SPRITE0, level) &&
		vlv_raw_plane_wm_is_valid(crtc_state, PLANE_SPRITE1, level) &&
		vlv_raw_plane_wm_is_valid(crtc_state, PLANE_CURSOR, level);
}

static int vlv_compute_pipe_wm(struct intel_crtc_state *crtc_state)
{
	struct intel_crtc *crtc = to_intel_crtc(crtc_state->base.crtc);
	struct drm_i915_private *dev_priv = to_i915(crtc->base.dev);
	struct intel_atomic_state *state =
		to_intel_atomic_state(crtc_state->base.state);
	struct vlv_wm_state *wm_state = &crtc_state->wm.vlv.optimal;
	const struct vlv_fifo_state *fifo_state =
		&crtc_state->wm.vlv.fifo_state;
	int num_active_planes = hweight32(crtc_state->active_planes &
					  ~BIT(PLANE_CURSOR));
	bool needs_modeset = drm_atomic_crtc_needs_modeset(&crtc_state->base);
	const struct intel_plane_state *old_plane_state;
	const struct intel_plane_state *new_plane_state;
	struct intel_plane *plane;
	enum plane_id plane_id;
	int level, ret, i;
	unsigned int dirty = 0;

	for_each_oldnew_intel_plane_in_state(state, plane,
					     old_plane_state,
					     new_plane_state, i) {
		if (new_plane_state->base.crtc != &crtc->base &&
		    old_plane_state->base.crtc != &crtc->base)
			continue;

		if (vlv_raw_plane_wm_compute(crtc_state, new_plane_state))
			dirty |= BIT(plane->id);
	}

	/*
	 * DSPARB registers may have been reset due to the
	 * power well being turned off. Make sure we restore
	 * them to a consistent state even if no primary/sprite
	 * planes are initially active.
	 */
	if (needs_modeset)
		crtc_state->fifo_changed = true;

	if (!dirty)
		return 0;

	/* cursor changes don't warrant a FIFO recompute */
	if (dirty & ~BIT(PLANE_CURSOR)) {
		const struct intel_crtc_state *old_crtc_state =
			intel_atomic_get_old_crtc_state(state, crtc);
		const struct vlv_fifo_state *old_fifo_state =
			&old_crtc_state->wm.vlv.fifo_state;

		ret = vlv_compute_fifo(crtc_state);
		if (ret)
			return ret;

		if (needs_modeset ||
		    memcmp(old_fifo_state, fifo_state,
			   sizeof(*fifo_state)) != 0)
			crtc_state->fifo_changed = true;
	}

	/* initially allow all levels */
	wm_state->num_levels = intel_wm_num_levels(dev_priv);
	/*
	 * Note that enabling cxsr with no primary/sprite planes
	 * enabled can wedge the pipe. Hence we only allow cxsr
	 * with exactly one enabled primary/sprite plane.
	 */
	wm_state->cxsr = crtc->pipe != PIPE_C && num_active_planes == 1;

	for (level = 0; level < wm_state->num_levels; level++) {
		const struct g4x_pipe_wm *raw = &crtc_state->wm.vlv.raw[level];
		const int sr_fifo_size = INTEL_INFO(dev_priv)->num_pipes * 512 - 1;

		if (!vlv_raw_crtc_wm_is_valid(crtc_state, level))
			break;

		for_each_plane_id_on_crtc(crtc, plane_id) {
			wm_state->wm[level].plane[plane_id] =
				vlv_invert_wm_value(raw->plane[plane_id],
						    fifo_state->plane[plane_id]);
		}

		wm_state->sr[level].plane =
			vlv_invert_wm_value(max3(raw->plane[PLANE_PRIMARY],
						 raw->plane[PLANE_SPRITE0],
						 raw->plane[PLANE_SPRITE1]),
					    sr_fifo_size);

		wm_state->sr[level].cursor =
			vlv_invert_wm_value(raw->plane[PLANE_CURSOR],
					    63);
	}

	if (level == 0)
		return -EINVAL;

	/* limit to only levels we can actually handle */
	wm_state->num_levels = level;

	/* invalidate the higher levels */
	vlv_invalidate_wms(crtc, wm_state, level);

	return 0;
}

#define VLV_FIFO(plane, value) \
	(((value) << DSPARB_ ## plane ## _SHIFT_VLV) & DSPARB_ ## plane ## _MASK_VLV)

static void vlv_atomic_update_fifo(struct intel_atomic_state *state,
				   struct intel_crtc_state *crtc_state)
{
	struct intel_crtc *crtc = to_intel_crtc(crtc_state->base.crtc);
	struct drm_i915_private *dev_priv = to_i915(crtc->base.dev);
	const struct vlv_fifo_state *fifo_state =
		&crtc_state->wm.vlv.fifo_state;
	int sprite0_start, sprite1_start, fifo_size;

	if (!crtc_state->fifo_changed)
		return;

	sprite0_start = fifo_state->plane[PLANE_PRIMARY];
	sprite1_start = fifo_state->plane[PLANE_SPRITE0] + sprite0_start;
	fifo_size = fifo_state->plane[PLANE_SPRITE1] + sprite1_start;

	WARN_ON(fifo_state->plane[PLANE_CURSOR] != 63);
	WARN_ON(fifo_size != 511);

	trace_vlv_fifo_size(crtc, sprite0_start, sprite1_start, fifo_size);

	/*
	 * uncore.lock serves a double purpose here. It allows us to
	 * use the less expensive I915_{READ,WRITE}_FW() functions, and
	 * it protects the DSPARB registers from getting clobbered by
	 * parallel updates from multiple pipes.
	 *
	 * intel_pipe_update_start() has already disabled interrupts
	 * for us, so a plain spin_lock() is sufficient here.
	 */
	spin_lock(&dev_priv->uncore.lock);

	switch (crtc->pipe) {
		u32 dsparb, dsparb2, dsparb3;
	case PIPE_A:
		dsparb = I915_READ_FW(DSPARB);
		dsparb2 = I915_READ_FW(DSPARB2);

		dsparb &= ~(VLV_FIFO(SPRITEA, 0xff) |
			    VLV_FIFO(SPRITEB, 0xff));
		dsparb |= (VLV_FIFO(SPRITEA, sprite0_start) |
			   VLV_FIFO(SPRITEB, sprite1_start));

		dsparb2 &= ~(VLV_FIFO(SPRITEA_HI, 0x1) |
			     VLV_FIFO(SPRITEB_HI, 0x1));
		dsparb2 |= (VLV_FIFO(SPRITEA_HI, sprite0_start >> 8) |
			   VLV_FIFO(SPRITEB_HI, sprite1_start >> 8));

		I915_WRITE_FW(DSPARB, dsparb);
		I915_WRITE_FW(DSPARB2, dsparb2);
		break;
	case PIPE_B:
		dsparb = I915_READ_FW(DSPARB);
		dsparb2 = I915_READ_FW(DSPARB2);

		dsparb &= ~(VLV_FIFO(SPRITEC, 0xff) |
			    VLV_FIFO(SPRITED, 0xff));
		dsparb |= (VLV_FIFO(SPRITEC, sprite0_start) |
			   VLV_FIFO(SPRITED, sprite1_start));

		dsparb2 &= ~(VLV_FIFO(SPRITEC_HI, 0xff) |
			     VLV_FIFO(SPRITED_HI, 0xff));
		dsparb2 |= (VLV_FIFO(SPRITEC_HI, sprite0_start >> 8) |
			   VLV_FIFO(SPRITED_HI, sprite1_start >> 8));

		I915_WRITE_FW(DSPARB, dsparb);
		I915_WRITE_FW(DSPARB2, dsparb2);
		break;
	case PIPE_C:
		dsparb3 = I915_READ_FW(DSPARB3);
		dsparb2 = I915_READ_FW(DSPARB2);

		dsparb3 &= ~(VLV_FIFO(SPRITEE, 0xff) |
			     VLV_FIFO(SPRITEF, 0xff));
		dsparb3 |= (VLV_FIFO(SPRITEE, sprite0_start) |
			    VLV_FIFO(SPRITEF, sprite1_start));

		dsparb2 &= ~(VLV_FIFO(SPRITEE_HI, 0xff) |
			     VLV_FIFO(SPRITEF_HI, 0xff));
		dsparb2 |= (VLV_FIFO(SPRITEE_HI, sprite0_start >> 8) |
			   VLV_FIFO(SPRITEF_HI, sprite1_start >> 8));

		I915_WRITE_FW(DSPARB3, dsparb3);
		I915_WRITE_FW(DSPARB2, dsparb2);
		break;
	default:
		break;
	}

	POSTING_READ_FW(DSPARB);

	spin_unlock(&dev_priv->uncore.lock);
}

#undef VLV_FIFO

static int vlv_compute_intermediate_wm(struct intel_crtc_state *new_crtc_state)
{
	struct intel_crtc *crtc = to_intel_crtc(new_crtc_state->base.crtc);
	struct vlv_wm_state *intermediate = &new_crtc_state->wm.vlv.intermediate;
	const struct vlv_wm_state *optimal = &new_crtc_state->wm.vlv.optimal;
	struct intel_atomic_state *intel_state =
		to_intel_atomic_state(new_crtc_state->base.state);
	const struct intel_crtc_state *old_crtc_state =
		intel_atomic_get_old_crtc_state(intel_state, crtc);
	const struct vlv_wm_state *active = &old_crtc_state->wm.vlv.optimal;
	int level;

	if (!new_crtc_state->base.active || drm_atomic_crtc_needs_modeset(&new_crtc_state->base)) {
		*intermediate = *optimal;

		intermediate->cxsr = false;
		goto out;
	}

	intermediate->num_levels = min(optimal->num_levels, active->num_levels);
	intermediate->cxsr = optimal->cxsr && active->cxsr &&
		!new_crtc_state->disable_cxsr;

	for (level = 0; level < intermediate->num_levels; level++) {
		enum plane_id plane_id;

		for_each_plane_id_on_crtc(crtc, plane_id) {
			intermediate->wm[level].plane[plane_id] =
				min(optimal->wm[level].plane[plane_id],
				    active->wm[level].plane[plane_id]);
		}

		intermediate->sr[level].plane = min(optimal->sr[level].plane,
						    active->sr[level].plane);
		intermediate->sr[level].cursor = min(optimal->sr[level].cursor,
						     active->sr[level].cursor);
	}

	vlv_invalidate_wms(crtc, intermediate, level);

out:
	/*
	 * If our intermediate WM are identical to the final WM, then we can
	 * omit the post-vblank programming; only update if it's different.
	 */
	if (memcmp(intermediate, optimal, sizeof(*intermediate)) != 0)
		new_crtc_state->wm.need_postvbl_update = true;

	return 0;
}

static void vlv_merge_wm(struct drm_i915_private *dev_priv,
			 struct vlv_wm_values *wm)
{
	struct intel_crtc *crtc;
	int num_active_crtcs = 0;

	wm->level = dev_priv->wm.max_level;
	wm->cxsr = true;

	for_each_intel_crtc(&dev_priv->drm, crtc) {
		const struct vlv_wm_state *wm_state = &crtc->wm.active.vlv;

		if (!crtc->active)
			continue;

		if (!wm_state->cxsr)
			wm->cxsr = false;

		num_active_crtcs++;
		wm->level = min_t(int, wm->level, wm_state->num_levels - 1);
	}

	if (num_active_crtcs != 1)
		wm->cxsr = false;

	if (num_active_crtcs > 1)
		wm->level = VLV_WM_LEVEL_PM2;

	for_each_intel_crtc(&dev_priv->drm, crtc) {
		const struct vlv_wm_state *wm_state = &crtc->wm.active.vlv;
		enum pipe pipe = crtc->pipe;

		wm->pipe[pipe] = wm_state->wm[wm->level];
		if (crtc->active && wm->cxsr)
			wm->sr = wm_state->sr[wm->level];

		wm->ddl[pipe].plane[PLANE_PRIMARY] = DDL_PRECISION_HIGH | 2;
		wm->ddl[pipe].plane[PLANE_SPRITE0] = DDL_PRECISION_HIGH | 2;
		wm->ddl[pipe].plane[PLANE_SPRITE1] = DDL_PRECISION_HIGH | 2;
		wm->ddl[pipe].plane[PLANE_CURSOR] = DDL_PRECISION_HIGH | 2;
	}
}

static void vlv_program_watermarks(struct drm_i915_private *dev_priv)
{
	struct vlv_wm_values *old_wm = &dev_priv->wm.vlv;
	struct vlv_wm_values new_wm = {};

	vlv_merge_wm(dev_priv, &new_wm);

	if (memcmp(old_wm, &new_wm, sizeof(new_wm)) == 0)
		return;

	if (is_disabling(old_wm->level, new_wm.level, VLV_WM_LEVEL_DDR_DVFS))
		chv_set_memory_dvfs(dev_priv, false);

	if (is_disabling(old_wm->level, new_wm.level, VLV_WM_LEVEL_PM5))
		chv_set_memory_pm5(dev_priv, false);

	if (is_disabling(old_wm->cxsr, new_wm.cxsr, true))
		_intel_set_memory_cxsr(dev_priv, false);

	vlv_write_wm_values(dev_priv, &new_wm);

	if (is_enabling(old_wm->cxsr, new_wm.cxsr, true))
		_intel_set_memory_cxsr(dev_priv, true);

	if (is_enabling(old_wm->level, new_wm.level, VLV_WM_LEVEL_PM5))
		chv_set_memory_pm5(dev_priv, true);

	if (is_enabling(old_wm->level, new_wm.level, VLV_WM_LEVEL_DDR_DVFS))
		chv_set_memory_dvfs(dev_priv, true);

	*old_wm = new_wm;
}

static void vlv_initial_watermarks(struct intel_atomic_state *state,
				   struct intel_crtc_state *crtc_state)
{
	struct drm_i915_private *dev_priv = to_i915(crtc_state->base.crtc->dev);
	struct intel_crtc *crtc = to_intel_crtc(crtc_state->base.crtc);

	mutex_lock(&dev_priv->wm.wm_mutex);
	crtc->wm.active.vlv = crtc_state->wm.vlv.intermediate;
	vlv_program_watermarks(dev_priv);
	mutex_unlock(&dev_priv->wm.wm_mutex);
}

static void vlv_optimize_watermarks(struct intel_atomic_state *state,
				    struct intel_crtc_state *crtc_state)
{
	struct drm_i915_private *dev_priv = to_i915(crtc_state->base.crtc->dev);
	struct intel_crtc *intel_crtc = to_intel_crtc(crtc_state->base.crtc);

	if (!crtc_state->wm.need_postvbl_update)
		return;

	mutex_lock(&dev_priv->wm.wm_mutex);
	intel_crtc->wm.active.vlv = crtc_state->wm.vlv.optimal;
	vlv_program_watermarks(dev_priv);
	mutex_unlock(&dev_priv->wm.wm_mutex);
}

static void i965_update_wm(struct intel_crtc *unused_crtc)
{
	struct drm_i915_private *dev_priv = to_i915(unused_crtc->base.dev);
	struct intel_crtc *crtc;
	int srwm = 1;
	int cursor_sr = 16;
	bool cxsr_enabled;

	/* Calc sr entries for one plane configs */
	crtc = single_enabled_crtc(dev_priv);
	if (crtc) {
		/* self-refresh has much higher latency */
		static const int sr_latency_ns = 12000;
		const struct drm_display_mode *adjusted_mode =
			&crtc->config->base.adjusted_mode;
		const struct drm_framebuffer *fb =
			crtc->base.primary->state->fb;
		int clock = adjusted_mode->crtc_clock;
		int htotal = adjusted_mode->crtc_htotal;
		int hdisplay = crtc->config->pipe_src_w;
		int cpp = fb->format->cpp[0];
		int entries;

		entries = intel_wm_method2(clock, htotal,
					   hdisplay, cpp, sr_latency_ns / 100);
		entries = DIV_ROUND_UP(entries, I915_FIFO_LINE_SIZE);
		srwm = I965_FIFO_SIZE - entries;
		if (srwm < 0)
			srwm = 1;
		srwm &= 0x1ff;
		DRM_DEBUG_KMS("self-refresh entries: %d, wm: %d\n",
			      entries, srwm);

		entries = intel_wm_method2(clock, htotal,
					   crtc->base.cursor->state->crtc_w, 4,
					   sr_latency_ns / 100);
		entries = DIV_ROUND_UP(entries,
				       i965_cursor_wm_info.cacheline_size) +
			i965_cursor_wm_info.guard_size;

		cursor_sr = i965_cursor_wm_info.fifo_size - entries;
		if (cursor_sr > i965_cursor_wm_info.max_wm)
			cursor_sr = i965_cursor_wm_info.max_wm;

		DRM_DEBUG_KMS("self-refresh watermark: display plane %d "
			      "cursor %d\n", srwm, cursor_sr);

		cxsr_enabled = true;
	} else {
		cxsr_enabled = false;
		/* Turn off self refresh if both pipes are enabled */
		intel_set_memory_cxsr(dev_priv, false);
	}

	DRM_DEBUG_KMS("Setting FIFO watermarks - A: 8, B: 8, C: 8, SR %d\n",
		      srwm);

	/* 965 has limitations... */
	I915_WRITE(DSPFW1, FW_WM(srwm, SR) |
		   FW_WM(8, CURSORB) |
		   FW_WM(8, PLANEB) |
		   FW_WM(8, PLANEA));
	I915_WRITE(DSPFW2, FW_WM(8, CURSORA) |
		   FW_WM(8, PLANEC_OLD));
	/* update cursor SR watermark */
	I915_WRITE(DSPFW3, FW_WM(cursor_sr, CURSOR_SR));

	if (cxsr_enabled)
		intel_set_memory_cxsr(dev_priv, true);
}

#undef FW_WM

static void i9xx_update_wm(struct intel_crtc *unused_crtc)
{
	struct drm_i915_private *dev_priv = to_i915(unused_crtc->base.dev);
	const struct intel_watermark_params *wm_info;
	u32 fwater_lo;
	u32 fwater_hi;
	int cwm, srwm = 1;
	int fifo_size;
	int planea_wm, planeb_wm;
	struct intel_crtc *crtc, *enabled = NULL;

	if (IS_I945GM(dev_priv))
		wm_info = &i945_wm_info;
	else if (!IS_GEN(dev_priv, 2))
		wm_info = &i915_wm_info;
	else
		wm_info = &i830_a_wm_info;

	fifo_size = dev_priv->display.get_fifo_size(dev_priv, PLANE_A);
	crtc = intel_get_crtc_for_plane(dev_priv, PLANE_A);
	if (intel_crtc_active(crtc)) {
		const struct drm_display_mode *adjusted_mode =
			&crtc->config->base.adjusted_mode;
		const struct drm_framebuffer *fb =
			crtc->base.primary->state->fb;
		int cpp;

		if (IS_GEN(dev_priv, 2))
			cpp = 4;
		else
			cpp = fb->format->cpp[0];

		planea_wm = intel_calculate_wm(adjusted_mode->crtc_clock,
					       wm_info, fifo_size, cpp,
					       pessimal_latency_ns);
		enabled = crtc;
	} else {
		planea_wm = fifo_size - wm_info->guard_size;
		if (planea_wm > (long)wm_info->max_wm)
			planea_wm = wm_info->max_wm;
	}

	if (IS_GEN(dev_priv, 2))
		wm_info = &i830_bc_wm_info;

	fifo_size = dev_priv->display.get_fifo_size(dev_priv, PLANE_B);
	crtc = intel_get_crtc_for_plane(dev_priv, PLANE_B);
	if (intel_crtc_active(crtc)) {
		const struct drm_display_mode *adjusted_mode =
			&crtc->config->base.adjusted_mode;
		const struct drm_framebuffer *fb =
			crtc->base.primary->state->fb;
		int cpp;

		if (IS_GEN(dev_priv, 2))
			cpp = 4;
		else
			cpp = fb->format->cpp[0];

		planeb_wm = intel_calculate_wm(adjusted_mode->crtc_clock,
					       wm_info, fifo_size, cpp,
					       pessimal_latency_ns);
		if (enabled == NULL)
			enabled = crtc;
		else
			enabled = NULL;
	} else {
		planeb_wm = fifo_size - wm_info->guard_size;
		if (planeb_wm > (long)wm_info->max_wm)
			planeb_wm = wm_info->max_wm;
	}

	DRM_DEBUG_KMS("FIFO watermarks - A: %d, B: %d\n", planea_wm, planeb_wm);

	if (IS_I915GM(dev_priv) && enabled) {
		struct drm_i915_gem_object *obj;

		obj = intel_fb_obj(enabled->base.primary->state->fb);

		/* self-refresh seems busted with untiled */
		if (!i915_gem_object_is_tiled(obj))
			enabled = NULL;
	}

	/*
	 * Overlay gets an aggressive default since video jitter is bad.
	 */
	cwm = 2;

	/* Play safe and disable self-refresh before adjusting watermarks. */
	intel_set_memory_cxsr(dev_priv, false);

	/* Calc sr entries for one plane configs */
	if (HAS_FW_BLC(dev_priv) && enabled) {
		/* self-refresh has much higher latency */
		static const int sr_latency_ns = 6000;
		const struct drm_display_mode *adjusted_mode =
			&enabled->config->base.adjusted_mode;
		const struct drm_framebuffer *fb =
			enabled->base.primary->state->fb;
		int clock = adjusted_mode->crtc_clock;
		int htotal = adjusted_mode->crtc_htotal;
		int hdisplay = enabled->config->pipe_src_w;
		int cpp;
		int entries;

		if (IS_I915GM(dev_priv) || IS_I945GM(dev_priv))
			cpp = 4;
		else
			cpp = fb->format->cpp[0];

		entries = intel_wm_method2(clock, htotal, hdisplay, cpp,
					   sr_latency_ns / 100);
		entries = DIV_ROUND_UP(entries, wm_info->cacheline_size);
		DRM_DEBUG_KMS("self-refresh entries: %d\n", entries);
		srwm = wm_info->fifo_size - entries;
		if (srwm < 0)
			srwm = 1;

		if (IS_I945G(dev_priv) || IS_I945GM(dev_priv))
			I915_WRITE(FW_BLC_SELF,
				   FW_BLC_SELF_FIFO_MASK | (srwm & 0xff));
		else
			I915_WRITE(FW_BLC_SELF, srwm & 0x3f);
	}

	DRM_DEBUG_KMS("Setting FIFO watermarks - A: %d, B: %d, C: %d, SR %d\n",
		      planea_wm, planeb_wm, cwm, srwm);

	fwater_lo = ((planeb_wm & 0x3f) << 16) | (planea_wm & 0x3f);
	fwater_hi = (cwm & 0x1f);

	/* Set request length to 8 cachelines per fetch */
	fwater_lo = fwater_lo | (1 << 24) | (1 << 8);
	fwater_hi = fwater_hi | (1 << 8);

	I915_WRITE(FW_BLC, fwater_lo);
	I915_WRITE(FW_BLC2, fwater_hi);

	if (enabled)
		intel_set_memory_cxsr(dev_priv, true);
}

static void i845_update_wm(struct intel_crtc *unused_crtc)
{
	struct drm_i915_private *dev_priv = to_i915(unused_crtc->base.dev);
	struct intel_crtc *crtc;
	const struct drm_display_mode *adjusted_mode;
	u32 fwater_lo;
	int planea_wm;

	crtc = single_enabled_crtc(dev_priv);
	if (crtc == NULL)
		return;

	adjusted_mode = &crtc->config->base.adjusted_mode;
	planea_wm = intel_calculate_wm(adjusted_mode->crtc_clock,
				       &i845_wm_info,
				       dev_priv->display.get_fifo_size(dev_priv, PLANE_A),
				       4, pessimal_latency_ns);
	fwater_lo = I915_READ(FW_BLC) & ~0xfff;
	fwater_lo |= (3<<8) | planea_wm;

	DRM_DEBUG_KMS("Setting FIFO watermarks - A: %d\n", planea_wm);

	I915_WRITE(FW_BLC, fwater_lo);
}

/* latency must be in 0.1us units. */
static unsigned int ilk_wm_method1(unsigned int pixel_rate,
				   unsigned int cpp,
				   unsigned int latency)
{
	unsigned int ret;

	ret = intel_wm_method1(pixel_rate, cpp, latency);
	ret = DIV_ROUND_UP(ret, 64) + 2;

	return ret;
}

/* latency must be in 0.1us units. */
static unsigned int ilk_wm_method2(unsigned int pixel_rate,
				   unsigned int htotal,
				   unsigned int width,
				   unsigned int cpp,
				   unsigned int latency)
{
	unsigned int ret;

	ret = intel_wm_method2(pixel_rate, htotal,
			       width, cpp, latency);
	ret = DIV_ROUND_UP(ret, 64) + 2;

	return ret;
}

static u32 ilk_wm_fbc(u32 pri_val, u32 horiz_pixels, u8 cpp)
{
	/*
	 * Neither of these should be possible since this function shouldn't be
	 * called if the CRTC is off or the plane is invisible.  But let's be
	 * extra paranoid to avoid a potential divide-by-zero if we screw up
	 * elsewhere in the driver.
	 */
	if (WARN_ON(!cpp))
		return 0;
	if (WARN_ON(!horiz_pixels))
		return 0;

	return DIV_ROUND_UP(pri_val * 64, horiz_pixels * cpp) + 2;
}

struct ilk_wm_maximums {
	u16 pri;
	u16 spr;
	u16 cur;
	u16 fbc;
};

/*
 * For both WM_PIPE and WM_LP.
 * mem_value must be in 0.1us units.
 */
static u32 ilk_compute_pri_wm(const struct intel_crtc_state *cstate,
			      const struct intel_plane_state *pstate,
			      u32 mem_value, bool is_lp)
{
	u32 method1, method2;
	int cpp;

	if (mem_value == 0)
		return U32_MAX;

	if (!intel_wm_plane_visible(cstate, pstate))
		return 0;

	cpp = pstate->base.fb->format->cpp[0];

	method1 = ilk_wm_method1(cstate->pixel_rate, cpp, mem_value);

	if (!is_lp)
		return method1;

	method2 = ilk_wm_method2(cstate->pixel_rate,
				 cstate->base.adjusted_mode.crtc_htotal,
				 drm_rect_width(&pstate->base.dst),
				 cpp, mem_value);

	return min(method1, method2);
}

/*
 * For both WM_PIPE and WM_LP.
 * mem_value must be in 0.1us units.
 */
static u32 ilk_compute_spr_wm(const struct intel_crtc_state *cstate,
			      const struct intel_plane_state *pstate,
			      u32 mem_value)
{
	u32 method1, method2;
	int cpp;

	if (mem_value == 0)
		return U32_MAX;

	if (!intel_wm_plane_visible(cstate, pstate))
		return 0;

	cpp = pstate->base.fb->format->cpp[0];

	method1 = ilk_wm_method1(cstate->pixel_rate, cpp, mem_value);
	method2 = ilk_wm_method2(cstate->pixel_rate,
				 cstate->base.adjusted_mode.crtc_htotal,
				 drm_rect_width(&pstate->base.dst),
				 cpp, mem_value);
	return min(method1, method2);
}

/*
 * For both WM_PIPE and WM_LP.
 * mem_value must be in 0.1us units.
 */
static u32 ilk_compute_cur_wm(const struct intel_crtc_state *cstate,
			      const struct intel_plane_state *pstate,
			      u32 mem_value)
{
	int cpp;

	if (mem_value == 0)
		return U32_MAX;

	if (!intel_wm_plane_visible(cstate, pstate))
		return 0;

	cpp = pstate->base.fb->format->cpp[0];

	return ilk_wm_method2(cstate->pixel_rate,
			      cstate->base.adjusted_mode.crtc_htotal,
			      pstate->base.crtc_w, cpp, mem_value);
}

/* Only for WM_LP. */
static u32 ilk_compute_fbc_wm(const struct intel_crtc_state *cstate,
			      const struct intel_plane_state *pstate,
			      u32 pri_val)
{
	int cpp;

	if (!intel_wm_plane_visible(cstate, pstate))
		return 0;

	cpp = pstate->base.fb->format->cpp[0];

	return ilk_wm_fbc(pri_val, drm_rect_width(&pstate->base.dst), cpp);
}

static unsigned int
ilk_display_fifo_size(const struct drm_i915_private *dev_priv)
{
	if (INTEL_GEN(dev_priv) >= 8)
		return 3072;
	else if (INTEL_GEN(dev_priv) >= 7)
		return 768;
	else
		return 512;
}

static unsigned int
ilk_plane_wm_reg_max(const struct drm_i915_private *dev_priv,
		     int level, bool is_sprite)
{
	if (INTEL_GEN(dev_priv) >= 8)
		/* BDW primary/sprite plane watermarks */
		return level == 0 ? 255 : 2047;
	else if (INTEL_GEN(dev_priv) >= 7)
		/* IVB/HSW primary/sprite plane watermarks */
		return level == 0 ? 127 : 1023;
	else if (!is_sprite)
		/* ILK/SNB primary plane watermarks */
		return level == 0 ? 127 : 511;
	else
		/* ILK/SNB sprite plane watermarks */
		return level == 0 ? 63 : 255;
}

static unsigned int
ilk_cursor_wm_reg_max(const struct drm_i915_private *dev_priv, int level)
{
	if (INTEL_GEN(dev_priv) >= 7)
		return level == 0 ? 63 : 255;
	else
		return level == 0 ? 31 : 63;
}

static unsigned int ilk_fbc_wm_reg_max(const struct drm_i915_private *dev_priv)
{
	if (INTEL_GEN(dev_priv) >= 8)
		return 31;
	else
		return 15;
}

/* Calculate the maximum primary/sprite plane watermark */
static unsigned int ilk_plane_wm_max(const struct drm_i915_private *dev_priv,
				     int level,
				     const struct intel_wm_config *config,
				     enum intel_ddb_partitioning ddb_partitioning,
				     bool is_sprite)
{
	unsigned int fifo_size = ilk_display_fifo_size(dev_priv);

	/* if sprites aren't enabled, sprites get nothing */
	if (is_sprite && !config->sprites_enabled)
		return 0;

	/* HSW allows LP1+ watermarks even with multiple pipes */
	if (level == 0 || config->num_pipes_active > 1) {
		fifo_size /= INTEL_INFO(dev_priv)->num_pipes;

		/*
		 * For some reason the non self refresh
		 * FIFO size is only half of the self
		 * refresh FIFO size on ILK/SNB.
		 */
		if (INTEL_GEN(dev_priv) <= 6)
			fifo_size /= 2;
	}

	if (config->sprites_enabled) {
		/* level 0 is always calculated with 1:1 split */
		if (level > 0 && ddb_partitioning == INTEL_DDB_PART_5_6) {
			if (is_sprite)
				fifo_size *= 5;
			fifo_size /= 6;
		} else {
			fifo_size /= 2;
		}
	}

	/* clamp to max that the registers can hold */
	return min(fifo_size, ilk_plane_wm_reg_max(dev_priv, level, is_sprite));
}

/* Calculate the maximum cursor plane watermark */
static unsigned int ilk_cursor_wm_max(const struct drm_i915_private *dev_priv,
				      int level,
				      const struct intel_wm_config *config)
{
	/* HSW LP1+ watermarks w/ multiple pipes */
	if (level > 0 && config->num_pipes_active > 1)
		return 64;

	/* otherwise just report max that registers can hold */
	return ilk_cursor_wm_reg_max(dev_priv, level);
}

static void ilk_compute_wm_maximums(const struct drm_i915_private *dev_priv,
				    int level,
				    const struct intel_wm_config *config,
				    enum intel_ddb_partitioning ddb_partitioning,
				    struct ilk_wm_maximums *max)
{
	max->pri = ilk_plane_wm_max(dev_priv, level, config, ddb_partitioning, false);
	max->spr = ilk_plane_wm_max(dev_priv, level, config, ddb_partitioning, true);
	max->cur = ilk_cursor_wm_max(dev_priv, level, config);
	max->fbc = ilk_fbc_wm_reg_max(dev_priv);
}

static void ilk_compute_wm_reg_maximums(const struct drm_i915_private *dev_priv,
					int level,
					struct ilk_wm_maximums *max)
{
	max->pri = ilk_plane_wm_reg_max(dev_priv, level, false);
	max->spr = ilk_plane_wm_reg_max(dev_priv, level, true);
	max->cur = ilk_cursor_wm_reg_max(dev_priv, level);
	max->fbc = ilk_fbc_wm_reg_max(dev_priv);
}

static bool ilk_validate_wm_level(int level,
				  const struct ilk_wm_maximums *max,
				  struct intel_wm_level *result)
{
	bool ret;

	/* already determined to be invalid? */
	if (!result->enable)
		return false;

	result->enable = result->pri_val <= max->pri &&
			 result->spr_val <= max->spr &&
			 result->cur_val <= max->cur;

	ret = result->enable;

	/*
	 * HACK until we can pre-compute everything,
	 * and thus fail gracefully if LP0 watermarks
	 * are exceeded...
	 */
	if (level == 0 && !result->enable) {
		if (result->pri_val > max->pri)
			DRM_DEBUG_KMS("Primary WM%d too large %u (max %u)\n",
				      level, result->pri_val, max->pri);
		if (result->spr_val > max->spr)
			DRM_DEBUG_KMS("Sprite WM%d too large %u (max %u)\n",
				      level, result->spr_val, max->spr);
		if (result->cur_val > max->cur)
			DRM_DEBUG_KMS("Cursor WM%d too large %u (max %u)\n",
				      level, result->cur_val, max->cur);

		result->pri_val = min_t(u32, result->pri_val, max->pri);
		result->spr_val = min_t(u32, result->spr_val, max->spr);
		result->cur_val = min_t(u32, result->cur_val, max->cur);
		result->enable = true;
	}

	return ret;
}

static void ilk_compute_wm_level(const struct drm_i915_private *dev_priv,
				 const struct intel_crtc *intel_crtc,
				 int level,
				 struct intel_crtc_state *cstate,
				 const struct intel_plane_state *pristate,
				 const struct intel_plane_state *sprstate,
				 const struct intel_plane_state *curstate,
				 struct intel_wm_level *result)
{
	u16 pri_latency = dev_priv->wm.pri_latency[level];
	u16 spr_latency = dev_priv->wm.spr_latency[level];
	u16 cur_latency = dev_priv->wm.cur_latency[level];

	/* WM1+ latency values stored in 0.5us units */
	if (level > 0) {
		pri_latency *= 5;
		spr_latency *= 5;
		cur_latency *= 5;
	}

	if (pristate) {
		result->pri_val = ilk_compute_pri_wm(cstate, pristate,
						     pri_latency, level);
		result->fbc_val = ilk_compute_fbc_wm(cstate, pristate, result->pri_val);
	}

	if (sprstate)
		result->spr_val = ilk_compute_spr_wm(cstate, sprstate, spr_latency);

	if (curstate)
		result->cur_val = ilk_compute_cur_wm(cstate, curstate, cur_latency);

	result->enable = true;
}

static u32
hsw_compute_linetime_wm(const struct intel_crtc_state *cstate)
{
	const struct intel_atomic_state *intel_state =
		to_intel_atomic_state(cstate->base.state);
	const struct drm_display_mode *adjusted_mode =
		&cstate->base.adjusted_mode;
	u32 linetime, ips_linetime;

	if (!cstate->base.active)
		return 0;
	if (WARN_ON(adjusted_mode->crtc_clock == 0))
		return 0;
	if (WARN_ON(intel_state->cdclk.logical.cdclk == 0))
		return 0;

	/* The WM are computed with base on how long it takes to fill a single
	 * row at the given clock rate, multiplied by 8.
	 * */
	linetime = DIV_ROUND_CLOSEST(adjusted_mode->crtc_htotal * 1000 * 8,
				     adjusted_mode->crtc_clock);
	ips_linetime = DIV_ROUND_CLOSEST(adjusted_mode->crtc_htotal * 1000 * 8,
					 intel_state->cdclk.logical.cdclk);

	return PIPE_WM_LINETIME_IPS_LINETIME(ips_linetime) |
	       PIPE_WM_LINETIME_TIME(linetime);
}

static void intel_read_wm_latency(struct drm_i915_private *dev_priv,
				  u16 wm[8])
{
	if (INTEL_GEN(dev_priv) >= 9) {
		u32 val;
		int ret, i;
		int level, max_level = ilk_wm_max_level(dev_priv);

		/* read the first set of memory latencies[0:3] */
		val = 0; /* data0 to be programmed to 0 for first set */
		mutex_lock(&dev_priv->pcu_lock);
		ret = sandybridge_pcode_read(dev_priv,
					     GEN9_PCODE_READ_MEM_LATENCY,
					     &val);
		mutex_unlock(&dev_priv->pcu_lock);

		if (ret) {
			DRM_ERROR("SKL Mailbox read error = %d\n", ret);
			return;
		}

		wm[0] = val & GEN9_MEM_LATENCY_LEVEL_MASK;
		wm[1] = (val >> GEN9_MEM_LATENCY_LEVEL_1_5_SHIFT) &
				GEN9_MEM_LATENCY_LEVEL_MASK;
		wm[2] = (val >> GEN9_MEM_LATENCY_LEVEL_2_6_SHIFT) &
				GEN9_MEM_LATENCY_LEVEL_MASK;
		wm[3] = (val >> GEN9_MEM_LATENCY_LEVEL_3_7_SHIFT) &
				GEN9_MEM_LATENCY_LEVEL_MASK;

		/* read the second set of memory latencies[4:7] */
		val = 1; /* data0 to be programmed to 1 for second set */
		mutex_lock(&dev_priv->pcu_lock);
		ret = sandybridge_pcode_read(dev_priv,
					     GEN9_PCODE_READ_MEM_LATENCY,
					     &val);
		mutex_unlock(&dev_priv->pcu_lock);
		if (ret) {
			DRM_ERROR("SKL Mailbox read error = %d\n", ret);
			return;
		}

		wm[4] = val & GEN9_MEM_LATENCY_LEVEL_MASK;
		wm[5] = (val >> GEN9_MEM_LATENCY_LEVEL_1_5_SHIFT) &
				GEN9_MEM_LATENCY_LEVEL_MASK;
		wm[6] = (val >> GEN9_MEM_LATENCY_LEVEL_2_6_SHIFT) &
				GEN9_MEM_LATENCY_LEVEL_MASK;
		wm[7] = (val >> GEN9_MEM_LATENCY_LEVEL_3_7_SHIFT) &
				GEN9_MEM_LATENCY_LEVEL_MASK;

		/*
		 * If a level n (n > 1) has a 0us latency, all levels m (m >= n)
		 * need to be disabled. We make sure to sanitize the values out
		 * of the punit to satisfy this requirement.
		 */
		for (level = 1; level <= max_level; level++) {
			if (wm[level] == 0) {
				for (i = level + 1; i <= max_level; i++)
					wm[i] = 0;
				break;
			}
		}

		/*
		 * WaWmMemoryReadLatency:skl+,glk
		 *
		 * punit doesn't take into account the read latency so we need
		 * to add 2us to the various latency levels we retrieve from the
		 * punit when level 0 response data us 0us.
		 */
		if (wm[0] == 0) {
			wm[0] += 2;
			for (level = 1; level <= max_level; level++) {
				if (wm[level] == 0)
					break;
				wm[level] += 2;
			}
		}

		/*
		 * WA Level-0 adjustment for 16GB DIMMs: SKL+
		 * If we could not get dimm info enable this WA to prevent from
		 * any underrun. If not able to get Dimm info assume 16GB dimm
		 * to avoid any underrun.
		 */
		if (dev_priv->dram_info.is_16gb_dimm)
			wm[0] += 1;

	} else if (IS_HASWELL(dev_priv) || IS_BROADWELL(dev_priv)) {
		u64 sskpd = I915_READ64(MCH_SSKPD);

		wm[0] = (sskpd >> 56) & 0xFF;
		if (wm[0] == 0)
			wm[0] = sskpd & 0xF;
		wm[1] = (sskpd >> 4) & 0xFF;
		wm[2] = (sskpd >> 12) & 0xFF;
		wm[3] = (sskpd >> 20) & 0x1FF;
		wm[4] = (sskpd >> 32) & 0x1FF;
	} else if (INTEL_GEN(dev_priv) >= 6) {
		u32 sskpd = I915_READ(MCH_SSKPD);

		wm[0] = (sskpd >> SSKPD_WM0_SHIFT) & SSKPD_WM_MASK;
		wm[1] = (sskpd >> SSKPD_WM1_SHIFT) & SSKPD_WM_MASK;
		wm[2] = (sskpd >> SSKPD_WM2_SHIFT) & SSKPD_WM_MASK;
		wm[3] = (sskpd >> SSKPD_WM3_SHIFT) & SSKPD_WM_MASK;
	} else if (INTEL_GEN(dev_priv) >= 5) {
		u32 mltr = I915_READ(MLTR_ILK);

		/* ILK primary LP0 latency is 700 ns */
		wm[0] = 7;
		wm[1] = (mltr >> MLTR_WM1_SHIFT) & ILK_SRLT_MASK;
		wm[2] = (mltr >> MLTR_WM2_SHIFT) & ILK_SRLT_MASK;
	} else {
		MISSING_CASE(INTEL_DEVID(dev_priv));
	}
}

static void intel_fixup_spr_wm_latency(struct drm_i915_private *dev_priv,
				       u16 wm[5])
{
	/* ILK sprite LP0 latency is 1300 ns */
	if (IS_GEN(dev_priv, 5))
		wm[0] = 13;
}

static void intel_fixup_cur_wm_latency(struct drm_i915_private *dev_priv,
				       u16 wm[5])
{
	/* ILK cursor LP0 latency is 1300 ns */
	if (IS_GEN(dev_priv, 5))
		wm[0] = 13;
}

int ilk_wm_max_level(const struct drm_i915_private *dev_priv)
{
	/* how many WM levels are we expecting */
	if (INTEL_GEN(dev_priv) >= 9)
		return 7;
	else if (IS_HASWELL(dev_priv) || IS_BROADWELL(dev_priv))
		return 4;
	else if (INTEL_GEN(dev_priv) >= 6)
		return 3;
	else
		return 2;
}

static void intel_print_wm_latency(struct drm_i915_private *dev_priv,
				   const char *name,
				   const u16 wm[8])
{
	int level, max_level = ilk_wm_max_level(dev_priv);

	for (level = 0; level <= max_level; level++) {
		unsigned int latency = wm[level];

		if (latency == 0) {
			DRM_DEBUG_KMS("%s WM%d latency not provided\n",
				      name, level);
			continue;
		}

		/*
		 * - latencies are in us on gen9.
		 * - before then, WM1+ latency values are in 0.5us units
		 */
		if (INTEL_GEN(dev_priv) >= 9)
			latency *= 10;
		else if (level > 0)
			latency *= 5;

		DRM_DEBUG_KMS("%s WM%d latency %u (%u.%u usec)\n",
			      name, level, wm[level],
			      latency / 10, latency % 10);
	}
}

static bool ilk_increase_wm_latency(struct drm_i915_private *dev_priv,
				    u16 wm[5], u16 min)
{
	int level, max_level = ilk_wm_max_level(dev_priv);

	if (wm[0] >= min)
		return false;

	wm[0] = max(wm[0], min);
	for (level = 1; level <= max_level; level++)
		wm[level] = max_t(u16, wm[level], DIV_ROUND_UP(min, 5));

	return true;
}

static void snb_wm_latency_quirk(struct drm_i915_private *dev_priv)
{
	bool changed;

	/*
	 * The BIOS provided WM memory latency values are often
	 * inadequate for high resolution displays. Adjust them.
	 */
	changed = ilk_increase_wm_latency(dev_priv, dev_priv->wm.pri_latency, 12) |
		ilk_increase_wm_latency(dev_priv, dev_priv->wm.spr_latency, 12) |
		ilk_increase_wm_latency(dev_priv, dev_priv->wm.cur_latency, 12);

	if (!changed)
		return;

	DRM_DEBUG_KMS("WM latency values increased to avoid potential underruns\n");
	intel_print_wm_latency(dev_priv, "Primary", dev_priv->wm.pri_latency);
	intel_print_wm_latency(dev_priv, "Sprite", dev_priv->wm.spr_latency);
	intel_print_wm_latency(dev_priv, "Cursor", dev_priv->wm.cur_latency);
}

static void snb_wm_lp3_irq_quirk(struct drm_i915_private *dev_priv)
{
	/*
	 * On some SNB machines (Thinkpad X220 Tablet at least)
	 * LP3 usage can cause vblank interrupts to be lost.
	 * The DEIIR bit will go high but it looks like the CPU
	 * never gets interrupted.
	 *
	 * It's not clear whether other interrupt source could
	 * be affected or if this is somehow limited to vblank
	 * interrupts only. To play it safe we disable LP3
	 * watermarks entirely.
	 */
	if (dev_priv->wm.pri_latency[3] == 0 &&
	    dev_priv->wm.spr_latency[3] == 0 &&
	    dev_priv->wm.cur_latency[3] == 0)
		return;

	dev_priv->wm.pri_latency[3] = 0;
	dev_priv->wm.spr_latency[3] = 0;
	dev_priv->wm.cur_latency[3] = 0;

	DRM_DEBUG_KMS("LP3 watermarks disabled due to potential for lost interrupts\n");
	intel_print_wm_latency(dev_priv, "Primary", dev_priv->wm.pri_latency);
	intel_print_wm_latency(dev_priv, "Sprite", dev_priv->wm.spr_latency);
	intel_print_wm_latency(dev_priv, "Cursor", dev_priv->wm.cur_latency);
}

static void ilk_setup_wm_latency(struct drm_i915_private *dev_priv)
{
	intel_read_wm_latency(dev_priv, dev_priv->wm.pri_latency);

	memcpy(dev_priv->wm.spr_latency, dev_priv->wm.pri_latency,
	       sizeof(dev_priv->wm.pri_latency));
	memcpy(dev_priv->wm.cur_latency, dev_priv->wm.pri_latency,
	       sizeof(dev_priv->wm.pri_latency));

	intel_fixup_spr_wm_latency(dev_priv, dev_priv->wm.spr_latency);
	intel_fixup_cur_wm_latency(dev_priv, dev_priv->wm.cur_latency);

	intel_print_wm_latency(dev_priv, "Primary", dev_priv->wm.pri_latency);
	intel_print_wm_latency(dev_priv, "Sprite", dev_priv->wm.spr_latency);
	intel_print_wm_latency(dev_priv, "Cursor", dev_priv->wm.cur_latency);

	if (IS_GEN(dev_priv, 6)) {
		snb_wm_latency_quirk(dev_priv);
		snb_wm_lp3_irq_quirk(dev_priv);
	}
}

static void skl_setup_wm_latency(struct drm_i915_private *dev_priv)
{
	intel_read_wm_latency(dev_priv, dev_priv->wm.skl_latency);
	intel_print_wm_latency(dev_priv, "Gen9 Plane", dev_priv->wm.skl_latency);
}

static bool ilk_validate_pipe_wm(const struct drm_i915_private *dev_priv,
				 struct intel_pipe_wm *pipe_wm)
{
	/* LP0 watermark maximums depend on this pipe alone */
	const struct intel_wm_config config = {
		.num_pipes_active = 1,
		.sprites_enabled = pipe_wm->sprites_enabled,
		.sprites_scaled = pipe_wm->sprites_scaled,
	};
	struct ilk_wm_maximums max;

	/* LP0 watermarks always use 1/2 DDB partitioning */
	ilk_compute_wm_maximums(dev_priv, 0, &config, INTEL_DDB_PART_1_2, &max);

	/* At least LP0 must be valid */
	if (!ilk_validate_wm_level(0, &max, &pipe_wm->wm[0])) {
		DRM_DEBUG_KMS("LP0 watermark invalid\n");
		return false;
	}

	return true;
}

/* Compute new watermarks for the pipe */
static int ilk_compute_pipe_wm(struct intel_crtc_state *cstate)
{
	struct drm_atomic_state *state = cstate->base.state;
	struct intel_crtc *intel_crtc = to_intel_crtc(cstate->base.crtc);
	struct intel_pipe_wm *pipe_wm;
	struct drm_device *dev = state->dev;
	const struct drm_i915_private *dev_priv = to_i915(dev);
	struct drm_plane *plane;
	const struct drm_plane_state *plane_state;
	const struct intel_plane_state *pristate = NULL;
	const struct intel_plane_state *sprstate = NULL;
	const struct intel_plane_state *curstate = NULL;
	int level, max_level = ilk_wm_max_level(dev_priv), usable_level;
	struct ilk_wm_maximums max;

	pipe_wm = &cstate->wm.ilk.optimal;

	drm_atomic_crtc_state_for_each_plane_state(plane, plane_state, &cstate->base) {
		const struct intel_plane_state *ps = to_intel_plane_state(plane_state);

		if (plane->type == DRM_PLANE_TYPE_PRIMARY)
			pristate = ps;
		else if (plane->type == DRM_PLANE_TYPE_OVERLAY)
			sprstate = ps;
		else if (plane->type == DRM_PLANE_TYPE_CURSOR)
			curstate = ps;
	}

	pipe_wm->pipe_enabled = cstate->base.active;
	if (sprstate) {
		pipe_wm->sprites_enabled = sprstate->base.visible;
		pipe_wm->sprites_scaled = sprstate->base.visible &&
			(drm_rect_width(&sprstate->base.dst) != drm_rect_width(&sprstate->base.src) >> 16 ||
			 drm_rect_height(&sprstate->base.dst) != drm_rect_height(&sprstate->base.src) >> 16);
	}

	usable_level = max_level;

	/* ILK/SNB: LP2+ watermarks only w/o sprites */
	if (INTEL_GEN(dev_priv) <= 6 && pipe_wm->sprites_enabled)
		usable_level = 1;

	/* ILK/SNB/IVB: LP1+ watermarks only w/o scaling */
	if (pipe_wm->sprites_scaled)
		usable_level = 0;

	memset(&pipe_wm->wm, 0, sizeof(pipe_wm->wm));
	ilk_compute_wm_level(dev_priv, intel_crtc, 0, cstate,
			     pristate, sprstate, curstate, &pipe_wm->wm[0]);

	if (IS_HASWELL(dev_priv) || IS_BROADWELL(dev_priv))
		pipe_wm->linetime = hsw_compute_linetime_wm(cstate);

	if (!ilk_validate_pipe_wm(dev_priv, pipe_wm))
		return -EINVAL;

	ilk_compute_wm_reg_maximums(dev_priv, 1, &max);

	for (level = 1; level <= usable_level; level++) {
		struct intel_wm_level *wm = &pipe_wm->wm[level];

		ilk_compute_wm_level(dev_priv, intel_crtc, level, cstate,
				     pristate, sprstate, curstate, wm);

		/*
		 * Disable any watermark level that exceeds the
		 * register maximums since such watermarks are
		 * always invalid.
		 */
		if (!ilk_validate_wm_level(level, &max, wm)) {
			memset(wm, 0, sizeof(*wm));
			break;
		}
	}

	return 0;
}

/*
 * Build a set of 'intermediate' watermark values that satisfy both the old
 * state and the new state.  These can be programmed to the hardware
 * immediately.
 */
static int ilk_compute_intermediate_wm(struct intel_crtc_state *newstate)
{
	struct intel_crtc *intel_crtc = to_intel_crtc(newstate->base.crtc);
	struct drm_i915_private *dev_priv = to_i915(intel_crtc->base.dev);
	struct intel_pipe_wm *a = &newstate->wm.ilk.intermediate;
	struct intel_atomic_state *intel_state =
		to_intel_atomic_state(newstate->base.state);
	const struct intel_crtc_state *oldstate =
		intel_atomic_get_old_crtc_state(intel_state, intel_crtc);
	const struct intel_pipe_wm *b = &oldstate->wm.ilk.optimal;
	int level, max_level = ilk_wm_max_level(dev_priv);

	/*
	 * Start with the final, target watermarks, then combine with the
	 * currently active watermarks to get values that are safe both before
	 * and after the vblank.
	 */
	*a = newstate->wm.ilk.optimal;
	if (!newstate->base.active || drm_atomic_crtc_needs_modeset(&newstate->base) ||
	    intel_state->skip_intermediate_wm)
		return 0;

	a->pipe_enabled |= b->pipe_enabled;
	a->sprites_enabled |= b->sprites_enabled;
	a->sprites_scaled |= b->sprites_scaled;

	for (level = 0; level <= max_level; level++) {
		struct intel_wm_level *a_wm = &a->wm[level];
		const struct intel_wm_level *b_wm = &b->wm[level];

		a_wm->enable &= b_wm->enable;
		a_wm->pri_val = max(a_wm->pri_val, b_wm->pri_val);
		a_wm->spr_val = max(a_wm->spr_val, b_wm->spr_val);
		a_wm->cur_val = max(a_wm->cur_val, b_wm->cur_val);
		a_wm->fbc_val = max(a_wm->fbc_val, b_wm->fbc_val);
	}

	/*
	 * We need to make sure that these merged watermark values are
	 * actually a valid configuration themselves.  If they're not,
	 * there's no safe way to transition from the old state to
	 * the new state, so we need to fail the atomic transaction.
	 */
	if (!ilk_validate_pipe_wm(dev_priv, a))
		return -EINVAL;

	/*
	 * If our intermediate WM are identical to the final WM, then we can
	 * omit the post-vblank programming; only update if it's different.
	 */
	if (memcmp(a, &newstate->wm.ilk.optimal, sizeof(*a)) != 0)
		newstate->wm.need_postvbl_update = true;

	return 0;
}

/*
 * Merge the watermarks from all active pipes for a specific level.
 */
static void ilk_merge_wm_level(struct drm_i915_private *dev_priv,
			       int level,
			       struct intel_wm_level *ret_wm)
{
	const struct intel_crtc *intel_crtc;

	ret_wm->enable = true;

	for_each_intel_crtc(&dev_priv->drm, intel_crtc) {
		const struct intel_pipe_wm *active = &intel_crtc->wm.active.ilk;
		const struct intel_wm_level *wm = &active->wm[level];

		if (!active->pipe_enabled)
			continue;

		/*
		 * The watermark values may have been used in the past,
		 * so we must maintain them in the registers for some
		 * time even if the level is now disabled.
		 */
		if (!wm->enable)
			ret_wm->enable = false;

		ret_wm->pri_val = max(ret_wm->pri_val, wm->pri_val);
		ret_wm->spr_val = max(ret_wm->spr_val, wm->spr_val);
		ret_wm->cur_val = max(ret_wm->cur_val, wm->cur_val);
		ret_wm->fbc_val = max(ret_wm->fbc_val, wm->fbc_val);
	}
}

/*
 * Merge all low power watermarks for all active pipes.
 */
static void ilk_wm_merge(struct drm_i915_private *dev_priv,
			 const struct intel_wm_config *config,
			 const struct ilk_wm_maximums *max,
			 struct intel_pipe_wm *merged)
{
	int level, max_level = ilk_wm_max_level(dev_priv);
	int last_enabled_level = max_level;

	/* ILK/SNB/IVB: LP1+ watermarks only w/ single pipe */
	if ((INTEL_GEN(dev_priv) <= 6 || IS_IVYBRIDGE(dev_priv)) &&
	    config->num_pipes_active > 1)
		last_enabled_level = 0;

	/* ILK: FBC WM must be disabled always */
	merged->fbc_wm_enabled = INTEL_GEN(dev_priv) >= 6;

	/* merge each WM1+ level */
	for (level = 1; level <= max_level; level++) {
		struct intel_wm_level *wm = &merged->wm[level];

		ilk_merge_wm_level(dev_priv, level, wm);

		if (level > last_enabled_level)
			wm->enable = false;
		else if (!ilk_validate_wm_level(level, max, wm))
			/* make sure all following levels get disabled */
			last_enabled_level = level - 1;

		/*
		 * The spec says it is preferred to disable
		 * FBC WMs instead of disabling a WM level.
		 */
		if (wm->fbc_val > max->fbc) {
			if (wm->enable)
				merged->fbc_wm_enabled = false;
			wm->fbc_val = 0;
		}
	}

	/* ILK: LP2+ must be disabled when FBC WM is disabled but FBC enabled */
	/*
	 * FIXME this is racy. FBC might get enabled later.
	 * What we should check here is whether FBC can be
	 * enabled sometime later.
	 */
	if (IS_GEN(dev_priv, 5) && !merged->fbc_wm_enabled &&
	    intel_fbc_is_active(dev_priv)) {
		for (level = 2; level <= max_level; level++) {
			struct intel_wm_level *wm = &merged->wm[level];

			wm->enable = false;
		}
	}
}

static int ilk_wm_lp_to_level(int wm_lp, const struct intel_pipe_wm *pipe_wm)
{
	/* LP1,LP2,LP3 levels are either 1,2,3 or 1,3,4 */
	return wm_lp + (wm_lp >= 2 && pipe_wm->wm[4].enable);
}

/* The value we need to program into the WM_LPx latency field */
static unsigned int ilk_wm_lp_latency(struct drm_i915_private *dev_priv,
				      int level)
{
	if (IS_HASWELL(dev_priv) || IS_BROADWELL(dev_priv))
		return 2 * level;
	else
		return dev_priv->wm.pri_latency[level];
}

static void ilk_compute_wm_results(struct drm_i915_private *dev_priv,
				   const struct intel_pipe_wm *merged,
				   enum intel_ddb_partitioning partitioning,
				   struct ilk_wm_values *results)
{
	struct intel_crtc *intel_crtc;
	int level, wm_lp;

	results->enable_fbc_wm = merged->fbc_wm_enabled;
	results->partitioning = partitioning;

	/* LP1+ register values */
	for (wm_lp = 1; wm_lp <= 3; wm_lp++) {
		const struct intel_wm_level *r;

		level = ilk_wm_lp_to_level(wm_lp, merged);

		r = &merged->wm[level];

		/*
		 * Maintain the watermark values even if the level is
		 * disabled. Doing otherwise could cause underruns.
		 */
		results->wm_lp[wm_lp - 1] =
			(ilk_wm_lp_latency(dev_priv, level) << WM1_LP_LATENCY_SHIFT) |
			(r->pri_val << WM1_LP_SR_SHIFT) |
			r->cur_val;

		if (r->enable)
			results->wm_lp[wm_lp - 1] |= WM1_LP_SR_EN;

		if (INTEL_GEN(dev_priv) >= 8)
			results->wm_lp[wm_lp - 1] |=
				r->fbc_val << WM1_LP_FBC_SHIFT_BDW;
		else
			results->wm_lp[wm_lp - 1] |=
				r->fbc_val << WM1_LP_FBC_SHIFT;

		/*
		 * Always set WM1S_LP_EN when spr_val != 0, even if the
		 * level is disabled. Doing otherwise could cause underruns.
		 */
		if (INTEL_GEN(dev_priv) <= 6 && r->spr_val) {
			WARN_ON(wm_lp != 1);
			results->wm_lp_spr[wm_lp - 1] = WM1S_LP_EN | r->spr_val;
		} else
			results->wm_lp_spr[wm_lp - 1] = r->spr_val;
	}

	/* LP0 register values */
	for_each_intel_crtc(&dev_priv->drm, intel_crtc) {
		enum pipe pipe = intel_crtc->pipe;
		const struct intel_wm_level *r =
			&intel_crtc->wm.active.ilk.wm[0];

		if (WARN_ON(!r->enable))
			continue;

		results->wm_linetime[pipe] = intel_crtc->wm.active.ilk.linetime;

		results->wm_pipe[pipe] =
			(r->pri_val << WM0_PIPE_PLANE_SHIFT) |
			(r->spr_val << WM0_PIPE_SPRITE_SHIFT) |
			r->cur_val;
	}
}

/* Find the result with the highest level enabled. Check for enable_fbc_wm in
 * case both are at the same level. Prefer r1 in case they're the same. */
static struct intel_pipe_wm *
ilk_find_best_result(struct drm_i915_private *dev_priv,
		     struct intel_pipe_wm *r1,
		     struct intel_pipe_wm *r2)
{
	int level, max_level = ilk_wm_max_level(dev_priv);
	int level1 = 0, level2 = 0;

	for (level = 1; level <= max_level; level++) {
		if (r1->wm[level].enable)
			level1 = level;
		if (r2->wm[level].enable)
			level2 = level;
	}

	if (level1 == level2) {
		if (r2->fbc_wm_enabled && !r1->fbc_wm_enabled)
			return r2;
		else
			return r1;
	} else if (level1 > level2) {
		return r1;
	} else {
		return r2;
	}
}

/* dirty bits used to track which watermarks need changes */
#define WM_DIRTY_PIPE(pipe) (1 << (pipe))
#define WM_DIRTY_LINETIME(pipe) (1 << (8 + (pipe)))
#define WM_DIRTY_LP(wm_lp) (1 << (15 + (wm_lp)))
#define WM_DIRTY_LP_ALL (WM_DIRTY_LP(1) | WM_DIRTY_LP(2) | WM_DIRTY_LP(3))
#define WM_DIRTY_FBC (1 << 24)
#define WM_DIRTY_DDB (1 << 25)

static unsigned int ilk_compute_wm_dirty(struct drm_i915_private *dev_priv,
					 const struct ilk_wm_values *old,
					 const struct ilk_wm_values *new)
{
	unsigned int dirty = 0;
	enum pipe pipe;
	int wm_lp;

	for_each_pipe(dev_priv, pipe) {
		if (old->wm_linetime[pipe] != new->wm_linetime[pipe]) {
			dirty |= WM_DIRTY_LINETIME(pipe);
			/* Must disable LP1+ watermarks too */
			dirty |= WM_DIRTY_LP_ALL;
		}

		if (old->wm_pipe[pipe] != new->wm_pipe[pipe]) {
			dirty |= WM_DIRTY_PIPE(pipe);
			/* Must disable LP1+ watermarks too */
			dirty |= WM_DIRTY_LP_ALL;
		}
	}

	if (old->enable_fbc_wm != new->enable_fbc_wm) {
		dirty |= WM_DIRTY_FBC;
		/* Must disable LP1+ watermarks too */
		dirty |= WM_DIRTY_LP_ALL;
	}

	if (old->partitioning != new->partitioning) {
		dirty |= WM_DIRTY_DDB;
		/* Must disable LP1+ watermarks too */
		dirty |= WM_DIRTY_LP_ALL;
	}

	/* LP1+ watermarks already deemed dirty, no need to continue */
	if (dirty & WM_DIRTY_LP_ALL)
		return dirty;

	/* Find the lowest numbered LP1+ watermark in need of an update... */
	for (wm_lp = 1; wm_lp <= 3; wm_lp++) {
		if (old->wm_lp[wm_lp - 1] != new->wm_lp[wm_lp - 1] ||
		    old->wm_lp_spr[wm_lp - 1] != new->wm_lp_spr[wm_lp - 1])
			break;
	}

	/* ...and mark it and all higher numbered LP1+ watermarks as dirty */
	for (; wm_lp <= 3; wm_lp++)
		dirty |= WM_DIRTY_LP(wm_lp);

	return dirty;
}

static bool _ilk_disable_lp_wm(struct drm_i915_private *dev_priv,
			       unsigned int dirty)
{
	struct ilk_wm_values *previous = &dev_priv->wm.hw;
	bool changed = false;

	if (dirty & WM_DIRTY_LP(3) && previous->wm_lp[2] & WM1_LP_SR_EN) {
		previous->wm_lp[2] &= ~WM1_LP_SR_EN;
		I915_WRITE(WM3_LP_ILK, previous->wm_lp[2]);
		changed = true;
	}
	if (dirty & WM_DIRTY_LP(2) && previous->wm_lp[1] & WM1_LP_SR_EN) {
		previous->wm_lp[1] &= ~WM1_LP_SR_EN;
		I915_WRITE(WM2_LP_ILK, previous->wm_lp[1]);
		changed = true;
	}
	if (dirty & WM_DIRTY_LP(1) && previous->wm_lp[0] & WM1_LP_SR_EN) {
		previous->wm_lp[0] &= ~WM1_LP_SR_EN;
		I915_WRITE(WM1_LP_ILK, previous->wm_lp[0]);
		changed = true;
	}

	/*
	 * Don't touch WM1S_LP_EN here.
	 * Doing so could cause underruns.
	 */

	return changed;
}

/*
 * The spec says we shouldn't write when we don't need, because every write
 * causes WMs to be re-evaluated, expending some power.
 */
static void ilk_write_wm_values(struct drm_i915_private *dev_priv,
				struct ilk_wm_values *results)
{
	struct ilk_wm_values *previous = &dev_priv->wm.hw;
	unsigned int dirty;
	u32 val;

	dirty = ilk_compute_wm_dirty(dev_priv, previous, results);
	if (!dirty)
		return;

	_ilk_disable_lp_wm(dev_priv, dirty);

	if (dirty & WM_DIRTY_PIPE(PIPE_A))
		I915_WRITE(WM0_PIPEA_ILK, results->wm_pipe[0]);
	if (dirty & WM_DIRTY_PIPE(PIPE_B))
		I915_WRITE(WM0_PIPEB_ILK, results->wm_pipe[1]);
	if (dirty & WM_DIRTY_PIPE(PIPE_C))
		I915_WRITE(WM0_PIPEC_IVB, results->wm_pipe[2]);

	if (dirty & WM_DIRTY_LINETIME(PIPE_A))
		I915_WRITE(PIPE_WM_LINETIME(PIPE_A), results->wm_linetime[0]);
	if (dirty & WM_DIRTY_LINETIME(PIPE_B))
		I915_WRITE(PIPE_WM_LINETIME(PIPE_B), results->wm_linetime[1]);
	if (dirty & WM_DIRTY_LINETIME(PIPE_C))
		I915_WRITE(PIPE_WM_LINETIME(PIPE_C), results->wm_linetime[2]);

	if (dirty & WM_DIRTY_DDB) {
		if (IS_HASWELL(dev_priv) || IS_BROADWELL(dev_priv)) {
			val = I915_READ(WM_MISC);
			if (results->partitioning == INTEL_DDB_PART_1_2)
				val &= ~WM_MISC_DATA_PARTITION_5_6;
			else
				val |= WM_MISC_DATA_PARTITION_5_6;
			I915_WRITE(WM_MISC, val);
		} else {
			val = I915_READ(DISP_ARB_CTL2);
			if (results->partitioning == INTEL_DDB_PART_1_2)
				val &= ~DISP_DATA_PARTITION_5_6;
			else
				val |= DISP_DATA_PARTITION_5_6;
			I915_WRITE(DISP_ARB_CTL2, val);
		}
	}

	if (dirty & WM_DIRTY_FBC) {
		val = I915_READ(DISP_ARB_CTL);
		if (results->enable_fbc_wm)
			val &= ~DISP_FBC_WM_DIS;
		else
			val |= DISP_FBC_WM_DIS;
		I915_WRITE(DISP_ARB_CTL, val);
	}

	if (dirty & WM_DIRTY_LP(1) &&
	    previous->wm_lp_spr[0] != results->wm_lp_spr[0])
		I915_WRITE(WM1S_LP_ILK, results->wm_lp_spr[0]);

	if (INTEL_GEN(dev_priv) >= 7) {
		if (dirty & WM_DIRTY_LP(2) && previous->wm_lp_spr[1] != results->wm_lp_spr[1])
			I915_WRITE(WM2S_LP_IVB, results->wm_lp_spr[1]);
		if (dirty & WM_DIRTY_LP(3) && previous->wm_lp_spr[2] != results->wm_lp_spr[2])
			I915_WRITE(WM3S_LP_IVB, results->wm_lp_spr[2]);
	}

	if (dirty & WM_DIRTY_LP(1) && previous->wm_lp[0] != results->wm_lp[0])
		I915_WRITE(WM1_LP_ILK, results->wm_lp[0]);
	if (dirty & WM_DIRTY_LP(2) && previous->wm_lp[1] != results->wm_lp[1])
		I915_WRITE(WM2_LP_ILK, results->wm_lp[1]);
	if (dirty & WM_DIRTY_LP(3) && previous->wm_lp[2] != results->wm_lp[2])
		I915_WRITE(WM3_LP_ILK, results->wm_lp[2]);

	dev_priv->wm.hw = *results;
}

bool ilk_disable_lp_wm(struct drm_device *dev)
{
	struct drm_i915_private *dev_priv = to_i915(dev);

	return _ilk_disable_lp_wm(dev_priv, WM_DIRTY_LP_ALL);
}

static u8 intel_enabled_dbuf_slices_num(struct drm_i915_private *dev_priv)
{
	u8 enabled_slices;

	/* Slice 1 will always be enabled */
	enabled_slices = 1;

	/* Gen prior to GEN11 have only one DBuf slice */
	if (INTEL_GEN(dev_priv) < 11)
		return enabled_slices;

	/*
	 * FIXME: for now we'll only ever use 1 slice; pretend that we have
	 * only that 1 slice enabled until we have a proper way for on-demand
	 * toggling of the second slice.
	 */
	if (0 && I915_READ(DBUF_CTL_S2) & DBUF_POWER_STATE)
		enabled_slices++;

	return enabled_slices;
}

/*
 * FIXME: We still don't have the proper code detect if we need to apply the WA,
 * so assume we'll always need it in order to avoid underruns.
 */
static bool skl_needs_memory_bw_wa(struct drm_i915_private *dev_priv)
{
	return IS_GEN9_BC(dev_priv) || IS_BROXTON(dev_priv);
}

static bool
intel_has_sagv(struct drm_i915_private *dev_priv)
{
	return (IS_GEN9_BC(dev_priv) || INTEL_GEN(dev_priv) >= 10) &&
		dev_priv->sagv_status != I915_SAGV_NOT_CONTROLLED;
}

/*
 * SAGV dynamically adjusts the system agent voltage and clock frequencies
 * depending on power and performance requirements. The display engine access
 * to system memory is blocked during the adjustment time. Because of the
 * blocking time, having this enabled can cause full system hangs and/or pipe
 * underruns if we don't meet all of the following requirements:
 *
 *  - <= 1 pipe enabled
 *  - All planes can enable watermarks for latencies >= SAGV engine block time
 *  - We're not using an interlaced display configuration
 */
int
intel_enable_sagv(struct drm_i915_private *dev_priv)
{
	int ret;

	if (!intel_has_sagv(dev_priv))
		return 0;

	if (dev_priv->sagv_status == I915_SAGV_ENABLED)
		return 0;

	DRM_DEBUG_KMS("Enabling SAGV\n");
	mutex_lock(&dev_priv->pcu_lock);

	ret = sandybridge_pcode_write(dev_priv, GEN9_PCODE_SAGV_CONTROL,
				      GEN9_SAGV_ENABLE);

	/* We don't need to wait for SAGV when enabling */
	mutex_unlock(&dev_priv->pcu_lock);

	/*
	 * Some skl systems, pre-release machines in particular,
	 * don't actually have SAGV.
	 */
	if (IS_SKYLAKE(dev_priv) && ret == -ENXIO) {
		DRM_DEBUG_DRIVER("No SAGV found on system, ignoring\n");
		dev_priv->sagv_status = I915_SAGV_NOT_CONTROLLED;
		return 0;
	} else if (ret < 0) {
		DRM_ERROR("Failed to enable SAGV\n");
		return ret;
	}

	dev_priv->sagv_status = I915_SAGV_ENABLED;
	return 0;
}

int
intel_disable_sagv(struct drm_i915_private *dev_priv)
{
	int ret;

	if (!intel_has_sagv(dev_priv))
		return 0;

	if (dev_priv->sagv_status == I915_SAGV_DISABLED)
		return 0;

	DRM_DEBUG_KMS("Disabling SAGV\n");
	mutex_lock(&dev_priv->pcu_lock);

	/* bspec says to keep retrying for at least 1 ms */
	ret = skl_pcode_request(dev_priv, GEN9_PCODE_SAGV_CONTROL,
				GEN9_SAGV_DISABLE,
				GEN9_SAGV_IS_DISABLED, GEN9_SAGV_IS_DISABLED,
				1);
	mutex_unlock(&dev_priv->pcu_lock);

	/*
	 * Some skl systems, pre-release machines in particular,
	 * don't actually have SAGV.
	 */
	if (IS_SKYLAKE(dev_priv) && ret == -ENXIO) {
		DRM_DEBUG_DRIVER("No SAGV found on system, ignoring\n");
		dev_priv->sagv_status = I915_SAGV_NOT_CONTROLLED;
		return 0;
	} else if (ret < 0) {
		DRM_ERROR("Failed to disable SAGV (%d)\n", ret);
		return ret;
	}

	dev_priv->sagv_status = I915_SAGV_DISABLED;
	return 0;
}

bool intel_can_enable_sagv(struct drm_atomic_state *state)
{
	struct drm_device *dev = state->dev;
	struct drm_i915_private *dev_priv = to_i915(dev);
	struct intel_atomic_state *intel_state = to_intel_atomic_state(state);
	struct intel_crtc *crtc;
	struct intel_plane *plane;
	struct intel_crtc_state *cstate;
	enum pipe pipe;
	int level, latency;
	int sagv_block_time_us;

	if (!intel_has_sagv(dev_priv))
		return false;

	if (IS_GEN(dev_priv, 9))
		sagv_block_time_us = 30;
	else if (IS_GEN(dev_priv, 10))
		sagv_block_time_us = 20;
	else
		sagv_block_time_us = 10;

	/*
	 * SKL+ workaround: bspec recommends we disable SAGV when we have
	 * more then one pipe enabled
	 *
	 * If there are no active CRTCs, no additional checks need be performed
	 */
	if (hweight32(intel_state->active_crtcs) == 0)
		return true;
	else if (hweight32(intel_state->active_crtcs) > 1)
		return false;

	/* Since we're now guaranteed to only have one active CRTC... */
	pipe = ffs(intel_state->active_crtcs) - 1;
	crtc = intel_get_crtc_for_pipe(dev_priv, pipe);
	cstate = to_intel_crtc_state(crtc->base.state);

	if (crtc->base.state->adjusted_mode.flags & DRM_MODE_FLAG_INTERLACE)
		return false;

	for_each_intel_plane_on_crtc(dev, crtc, plane) {
		struct skl_plane_wm *wm =
			&cstate->wm.skl.optimal.planes[plane->id];

		/* Skip this plane if it's not enabled */
		if (!wm->wm[0].plane_en)
			continue;

		/* Find the highest enabled wm level for this plane */
		for (level = ilk_wm_max_level(dev_priv);
		     !wm->wm[level].plane_en; --level)
		     { }

		latency = dev_priv->wm.skl_latency[level];

		if (skl_needs_memory_bw_wa(dev_priv) &&
		    plane->base.state->fb->modifier ==
		    I915_FORMAT_MOD_X_TILED)
			latency += 15;

		/*
		 * If any of the planes on this pipe don't enable wm levels that
		 * incur memory latencies higher than sagv_block_time_us we
		 * can't enable SAGV.
		 */
		if (latency < sagv_block_time_us)
			return false;
	}

	return true;
}

static u16 intel_get_ddb_size(struct drm_i915_private *dev_priv,
			      const struct intel_crtc_state *cstate,
			      const u64 total_data_rate,
			      const int num_active,
			      struct skl_ddb_allocation *ddb)
{
	const struct drm_display_mode *adjusted_mode;
	u64 total_data_bw;
	u16 ddb_size = INTEL_INFO(dev_priv)->ddb_size;

	WARN_ON(ddb_size == 0);

	if (INTEL_GEN(dev_priv) < 11)
		return ddb_size - 4; /* 4 blocks for bypass path allocation */

	adjusted_mode = &cstate->base.adjusted_mode;
	total_data_bw = total_data_rate * drm_mode_vrefresh(adjusted_mode);

	/*
	 * 12GB/s is maximum BW supported by single DBuf slice.
	 *
	 * FIXME dbuf slice code is broken:
	 * - must wait for planes to stop using the slice before powering it off
	 * - plane straddling both slices is illegal in multi-pipe scenarios
	 * - should validate we stay within the hw bandwidth limits
	 */
	if (0 && (num_active > 1 || total_data_bw >= GBps(12))) {
		ddb->enabled_slices = 2;
	} else {
		ddb->enabled_slices = 1;
		ddb_size /= 2;
	}

	return ddb_size;
}

static void
skl_ddb_get_pipe_allocation_limits(struct drm_i915_private *dev_priv,
				   const struct intel_crtc_state *cstate,
				   const u64 total_data_rate,
				   struct skl_ddb_allocation *ddb,
				   struct skl_ddb_entry *alloc, /* out */
				   int *num_active /* out */)
{
	struct drm_atomic_state *state = cstate->base.state;
	struct intel_atomic_state *intel_state = to_intel_atomic_state(state);
	struct drm_crtc *for_crtc = cstate->base.crtc;
	const struct drm_crtc_state *crtc_state;
	const struct drm_crtc *crtc;
	u32 pipe_width = 0, total_width = 0, width_before_pipe = 0;
	enum pipe for_pipe = to_intel_crtc(for_crtc)->pipe;
	u16 ddb_size;
	u32 i;

	if (WARN_ON(!state) || !cstate->base.active) {
		alloc->start = 0;
		alloc->end = 0;
		*num_active = hweight32(dev_priv->active_crtcs);
		return;
	}

	if (intel_state->active_pipe_changes)
		*num_active = hweight32(intel_state->active_crtcs);
	else
		*num_active = hweight32(dev_priv->active_crtcs);

	ddb_size = intel_get_ddb_size(dev_priv, cstate, total_data_rate,
				      *num_active, ddb);

	/*
	 * If the state doesn't change the active CRTC's or there is no
	 * modeset request, then there's no need to recalculate;
	 * the existing pipe allocation limits should remain unchanged.
	 * Note that we're safe from racing commits since any racing commit
	 * that changes the active CRTC list or do modeset would need to
	 * grab _all_ crtc locks, including the one we currently hold.
	 */
	if (!intel_state->active_pipe_changes && !intel_state->modeset) {
		/*
		 * alloc may be cleared by clear_intel_crtc_state,
		 * copy from old state to be sure
		 */
		*alloc = to_intel_crtc_state(for_crtc->state)->wm.skl.ddb;
		return;
	}

	/*
	 * Watermark/ddb requirement highly depends upon width of the
	 * framebuffer, So instead of allocating DDB equally among pipes
	 * distribute DDB based on resolution/width of the display.
	 */
	for_each_new_crtc_in_state(state, crtc, crtc_state, i) {
		const struct drm_display_mode *adjusted_mode;
		int hdisplay, vdisplay;
		enum pipe pipe;

		if (!crtc_state->enable)
			continue;

		pipe = to_intel_crtc(crtc)->pipe;
		adjusted_mode = &crtc_state->adjusted_mode;
		drm_mode_get_hv_timing(adjusted_mode, &hdisplay, &vdisplay);
		total_width += hdisplay;

		if (pipe < for_pipe)
			width_before_pipe += hdisplay;
		else if (pipe == for_pipe)
			pipe_width = hdisplay;
	}

	alloc->start = ddb_size * width_before_pipe / total_width;
	alloc->end = ddb_size * (width_before_pipe + pipe_width) / total_width;
}

static int skl_compute_wm_params(const struct intel_crtc_state *crtc_state,
				 int width, const struct drm_format_info *format,
				 u64 modifier, unsigned int rotation,
				 u32 plane_pixel_rate, struct skl_wm_params *wp,
				 int color_plane);
static void skl_compute_plane_wm(const struct intel_crtc_state *cstate,
				 int level,
				 const struct skl_wm_params *wp,
				 const struct skl_wm_level *result_prev,
				 struct skl_wm_level *result /* out */);

static unsigned int
skl_cursor_allocation(const struct intel_crtc_state *crtc_state,
		      int num_active)
{
	struct drm_i915_private *dev_priv = to_i915(crtc_state->base.crtc->dev);
	int level, max_level = ilk_wm_max_level(dev_priv);
	struct skl_wm_level wm = {};
	int ret, min_ddb_alloc = 0;
	struct skl_wm_params wp;

	ret = skl_compute_wm_params(crtc_state, 256,
				    drm_format_info(DRM_FORMAT_ARGB8888),
				    DRM_FORMAT_MOD_LINEAR,
				    DRM_MODE_ROTATE_0,
				    crtc_state->pixel_rate, &wp, 0);
	WARN_ON(ret);

	for (level = 0; level <= max_level; level++) {
		skl_compute_plane_wm(crtc_state, level, &wp, &wm, &wm);
		if (wm.min_ddb_alloc == U16_MAX)
			break;

		min_ddb_alloc = wm.min_ddb_alloc;
	}

	return max(num_active == 1 ? 32 : 8, min_ddb_alloc);
}

static void skl_ddb_entry_init_from_hw(struct drm_i915_private *dev_priv,
				       struct skl_ddb_entry *entry, u32 reg)
{

	entry->start = reg & DDB_ENTRY_MASK;
	entry->end = (reg >> DDB_ENTRY_END_SHIFT) & DDB_ENTRY_MASK;

	if (entry->end)
		entry->end += 1;
}

static void
skl_ddb_get_hw_plane_state(struct drm_i915_private *dev_priv,
			   const enum pipe pipe,
			   const enum plane_id plane_id,
			   struct skl_ddb_entry *ddb_y,
			   struct skl_ddb_entry *ddb_uv)
{
	u32 val, val2;
	u32 fourcc = 0;

	/* Cursor doesn't support NV12/planar, so no extra calculation needed */
	if (plane_id == PLANE_CURSOR) {
		val = I915_READ(CUR_BUF_CFG(pipe));
		skl_ddb_entry_init_from_hw(dev_priv, ddb_y, val);
		return;
	}

	val = I915_READ(PLANE_CTL(pipe, plane_id));

	/* No DDB allocated for disabled planes */
	if (val & PLANE_CTL_ENABLE)
		fourcc = skl_format_to_fourcc(val & PLANE_CTL_FORMAT_MASK,
					      val & PLANE_CTL_ORDER_RGBX,
					      val & PLANE_CTL_ALPHA_MASK);

	if (INTEL_GEN(dev_priv) >= 11) {
		val = I915_READ(PLANE_BUF_CFG(pipe, plane_id));
		skl_ddb_entry_init_from_hw(dev_priv, ddb_y, val);
	} else {
		val = I915_READ(PLANE_BUF_CFG(pipe, plane_id));
		val2 = I915_READ(PLANE_NV12_BUF_CFG(pipe, plane_id));

		if (is_planar_yuv_format(fourcc))
			swap(val, val2);

		skl_ddb_entry_init_from_hw(dev_priv, ddb_y, val);
		skl_ddb_entry_init_from_hw(dev_priv, ddb_uv, val2);
	}
}

void skl_pipe_ddb_get_hw_state(struct intel_crtc *crtc,
			       struct skl_ddb_entry *ddb_y,
			       struct skl_ddb_entry *ddb_uv)
{
	struct drm_i915_private *dev_priv = to_i915(crtc->base.dev);
	enum intel_display_power_domain power_domain;
	enum pipe pipe = crtc->pipe;
	intel_wakeref_t wakeref;
	enum plane_id plane_id;

	power_domain = POWER_DOMAIN_PIPE(pipe);
	wakeref = intel_display_power_get_if_enabled(dev_priv, power_domain);
	if (!wakeref)
		return;

	for_each_plane_id_on_crtc(crtc, plane_id)
		skl_ddb_get_hw_plane_state(dev_priv, pipe,
					   plane_id,
					   &ddb_y[plane_id],
					   &ddb_uv[plane_id]);

	intel_display_power_put(dev_priv, power_domain, wakeref);
}

void skl_ddb_get_hw_state(struct drm_i915_private *dev_priv,
			  struct skl_ddb_allocation *ddb /* out */)
{
	ddb->enabled_slices = intel_enabled_dbuf_slices_num(dev_priv);
}

/*
 * Determines the downscale amount of a plane for the purposes of watermark calculations.
 * The bspec defines downscale amount as:
 *
 * """
 * Horizontal down scale amount = maximum[1, Horizontal source size /
 *                                           Horizontal destination size]
 * Vertical down scale amount = maximum[1, Vertical source size /
 *                                         Vertical destination size]
 * Total down scale amount = Horizontal down scale amount *
 *                           Vertical down scale amount
 * """
 *
 * Return value is provided in 16.16 fixed point form to retain fractional part.
 * Caller should take care of dividing & rounding off the value.
 */
static uint_fixed_16_16_t
skl_plane_downscale_amount(const struct intel_crtc_state *cstate,
			   const struct intel_plane_state *pstate)
{
	struct intel_plane *plane = to_intel_plane(pstate->base.plane);
	u32 src_w, src_h, dst_w, dst_h;
	uint_fixed_16_16_t fp_w_ratio, fp_h_ratio;
	uint_fixed_16_16_t downscale_h, downscale_w;

	if (WARN_ON(!intel_wm_plane_visible(cstate, pstate)))
		return u32_to_fixed16(0);

	/* n.b., src is 16.16 fixed point, dst is whole integer */
	if (plane->id == PLANE_CURSOR) {
		/*
		 * Cursors only support 0/180 degree rotation,
		 * hence no need to account for rotation here.
		 */
		src_w = pstate->base.src_w >> 16;
		src_h = pstate->base.src_h >> 16;
		dst_w = pstate->base.crtc_w;
		dst_h = pstate->base.crtc_h;
	} else {
		/*
		 * Src coordinates are already rotated by 270 degrees for
		 * the 90/270 degree plane rotation cases (to match the
		 * GTT mapping), hence no need to account for rotation here.
		 */
		src_w = drm_rect_width(&pstate->base.src) >> 16;
		src_h = drm_rect_height(&pstate->base.src) >> 16;
		dst_w = drm_rect_width(&pstate->base.dst);
		dst_h = drm_rect_height(&pstate->base.dst);
	}

	fp_w_ratio = div_fixed16(src_w, dst_w);
	fp_h_ratio = div_fixed16(src_h, dst_h);
	downscale_w = max_fixed16(fp_w_ratio, u32_to_fixed16(1));
	downscale_h = max_fixed16(fp_h_ratio, u32_to_fixed16(1));

	return mul_fixed16(downscale_w, downscale_h);
}

static uint_fixed_16_16_t
skl_pipe_downscale_amount(const struct intel_crtc_state *crtc_state)
{
	uint_fixed_16_16_t pipe_downscale = u32_to_fixed16(1);

	if (!crtc_state->base.enable)
		return pipe_downscale;

	if (crtc_state->pch_pfit.enabled) {
		u32 src_w, src_h, dst_w, dst_h;
		u32 pfit_size = crtc_state->pch_pfit.size;
		uint_fixed_16_16_t fp_w_ratio, fp_h_ratio;
		uint_fixed_16_16_t downscale_h, downscale_w;

		src_w = crtc_state->pipe_src_w;
		src_h = crtc_state->pipe_src_h;
		dst_w = pfit_size >> 16;
		dst_h = pfit_size & 0xffff;

		if (!dst_w || !dst_h)
			return pipe_downscale;

		fp_w_ratio = div_fixed16(src_w, dst_w);
		fp_h_ratio = div_fixed16(src_h, dst_h);
		downscale_w = max_fixed16(fp_w_ratio, u32_to_fixed16(1));
		downscale_h = max_fixed16(fp_h_ratio, u32_to_fixed16(1));

		pipe_downscale = mul_fixed16(downscale_w, downscale_h);
	}

	return pipe_downscale;
}

int skl_check_pipe_max_pixel_rate(struct intel_crtc *intel_crtc,
				  struct intel_crtc_state *cstate)
{
	struct drm_i915_private *dev_priv = to_i915(intel_crtc->base.dev);
	struct drm_crtc_state *crtc_state = &cstate->base;
	struct drm_atomic_state *state = crtc_state->state;
	struct drm_plane *plane;
	const struct drm_plane_state *pstate;
	struct intel_plane_state *intel_pstate;
	int crtc_clock, dotclk;
	u32 pipe_max_pixel_rate;
	uint_fixed_16_16_t pipe_downscale;
	uint_fixed_16_16_t max_downscale = u32_to_fixed16(1);

	if (!cstate->base.enable)
		return 0;

	drm_atomic_crtc_state_for_each_plane_state(plane, pstate, crtc_state) {
		uint_fixed_16_16_t plane_downscale;
		uint_fixed_16_16_t fp_9_div_8 = div_fixed16(9, 8);
		int bpp;

		if (!intel_wm_plane_visible(cstate,
					    to_intel_plane_state(pstate)))
			continue;

		if (WARN_ON(!pstate->fb))
			return -EINVAL;

		intel_pstate = to_intel_plane_state(pstate);
		plane_downscale = skl_plane_downscale_amount(cstate,
							     intel_pstate);
		bpp = pstate->fb->format->cpp[0] * 8;
		if (bpp == 64)
			plane_downscale = mul_fixed16(plane_downscale,
						      fp_9_div_8);

		max_downscale = max_fixed16(plane_downscale, max_downscale);
	}
	pipe_downscale = skl_pipe_downscale_amount(cstate);

	pipe_downscale = mul_fixed16(pipe_downscale, max_downscale);

	crtc_clock = crtc_state->adjusted_mode.crtc_clock;
	dotclk = to_intel_atomic_state(state)->cdclk.logical.cdclk;

	if (IS_GEMINILAKE(dev_priv) || INTEL_GEN(dev_priv) >= 10)
		dotclk *= 2;

	pipe_max_pixel_rate = div_round_up_u32_fixed16(dotclk, pipe_downscale);

	if (pipe_max_pixel_rate < crtc_clock) {
		DRM_DEBUG_KMS("Max supported pixel clock with scaling exceeded\n");
		return -EINVAL;
	}

	return 0;
}

static u64
skl_plane_relative_data_rate(const struct intel_crtc_state *cstate,
			     const struct intel_plane_state *intel_pstate,
			     const int plane)
{
	struct intel_plane *intel_plane =
		to_intel_plane(intel_pstate->base.plane);
	u32 data_rate;
	u32 width = 0, height = 0;
	struct drm_framebuffer *fb;
	u32 format;
	uint_fixed_16_16_t down_scale_amount;
	u64 rate;

	if (!intel_pstate->base.visible)
		return 0;

	fb = intel_pstate->base.fb;
	format = fb->format->format;

	if (intel_plane->id == PLANE_CURSOR)
		return 0;
	if (plane == 1 && !is_planar_yuv_format(format))
		return 0;

	/*
	 * Src coordinates are already rotated by 270 degrees for
	 * the 90/270 degree plane rotation cases (to match the
	 * GTT mapping), hence no need to account for rotation here.
	 */
	width = drm_rect_width(&intel_pstate->base.src) >> 16;
	height = drm_rect_height(&intel_pstate->base.src) >> 16;

	/* UV plane does 1/2 pixel sub-sampling */
	if (plane == 1 && is_planar_yuv_format(format)) {
		width /= 2;
		height /= 2;
	}

	data_rate = width * height;

	down_scale_amount = skl_plane_downscale_amount(cstate, intel_pstate);

	rate = mul_round_up_u32_fixed16(data_rate, down_scale_amount);

	rate *= fb->format->cpp[plane];
	return rate;
}

static u64
skl_get_total_relative_data_rate(struct intel_crtc_state *intel_cstate,
				 u64 *plane_data_rate,
				 u64 *uv_plane_data_rate)
{
	struct drm_crtc_state *cstate = &intel_cstate->base;
	struct drm_atomic_state *state = cstate->state;
	struct drm_plane *plane;
	const struct drm_plane_state *pstate;
	u64 total_data_rate = 0;

	if (WARN_ON(!state))
		return 0;

	/* Calculate and cache data rate for each plane */
	drm_atomic_crtc_state_for_each_plane_state(plane, pstate, cstate) {
		enum plane_id plane_id = to_intel_plane(plane)->id;
		u64 rate;
		const struct intel_plane_state *intel_pstate =
			to_intel_plane_state(pstate);

		/* packed/y */
		rate = skl_plane_relative_data_rate(intel_cstate,
						    intel_pstate, 0);
		plane_data_rate[plane_id] = rate;
		total_data_rate += rate;

		/* uv-plane */
		rate = skl_plane_relative_data_rate(intel_cstate,
						    intel_pstate, 1);
		uv_plane_data_rate[plane_id] = rate;
		total_data_rate += rate;
	}

	return total_data_rate;
}

static u64
icl_get_total_relative_data_rate(struct intel_crtc_state *intel_cstate,
				 u64 *plane_data_rate)
{
	struct drm_crtc_state *cstate = &intel_cstate->base;
	struct drm_atomic_state *state = cstate->state;
	struct drm_plane *plane;
	const struct drm_plane_state *pstate;
	u64 total_data_rate = 0;

	if (WARN_ON(!state))
		return 0;

	/* Calculate and cache data rate for each plane */
	drm_atomic_crtc_state_for_each_plane_state(plane, pstate, cstate) {
		const struct intel_plane_state *intel_pstate =
			to_intel_plane_state(pstate);
		enum plane_id plane_id = to_intel_plane(plane)->id;
		u64 rate;

		if (!intel_pstate->linked_plane) {
			rate = skl_plane_relative_data_rate(intel_cstate,
							    intel_pstate, 0);
			plane_data_rate[plane_id] = rate;
			total_data_rate += rate;
		} else {
			enum plane_id y_plane_id;

			/*
			 * The slave plane might not iterate in
			 * drm_atomic_crtc_state_for_each_plane_state(),
			 * and needs the master plane state which may be
			 * NULL if we try get_new_plane_state(), so we
			 * always calculate from the master.
			 */
			if (intel_pstate->slave)
				continue;

			/* Y plane rate is calculated on the slave */
			rate = skl_plane_relative_data_rate(intel_cstate,
							    intel_pstate, 0);
			y_plane_id = intel_pstate->linked_plane->id;
			plane_data_rate[y_plane_id] = rate;
			total_data_rate += rate;

			rate = skl_plane_relative_data_rate(intel_cstate,
							    intel_pstate, 1);
			plane_data_rate[plane_id] = rate;
			total_data_rate += rate;
		}
	}

	return total_data_rate;
}

static int
skl_allocate_pipe_ddb(struct intel_crtc_state *cstate,
		      struct skl_ddb_allocation *ddb /* out */)
{
	struct drm_atomic_state *state = cstate->base.state;
	struct drm_crtc *crtc = cstate->base.crtc;
	struct drm_i915_private *dev_priv = to_i915(crtc->dev);
	struct intel_crtc *intel_crtc = to_intel_crtc(crtc);
	struct skl_ddb_entry *alloc = &cstate->wm.skl.ddb;
	u16 alloc_size, start = 0;
	u16 total[I915_MAX_PLANES] = {};
	u16 uv_total[I915_MAX_PLANES] = {};
	u64 total_data_rate;
	enum plane_id plane_id;
	int num_active;
	u64 plane_data_rate[I915_MAX_PLANES] = {};
	u64 uv_plane_data_rate[I915_MAX_PLANES] = {};
	u32 blocks;
	int level;

	/* Clear the partitioning for disabled planes. */
	memset(cstate->wm.skl.plane_ddb_y, 0, sizeof(cstate->wm.skl.plane_ddb_y));
	memset(cstate->wm.skl.plane_ddb_uv, 0, sizeof(cstate->wm.skl.plane_ddb_uv));

	if (WARN_ON(!state))
		return 0;

	if (!cstate->base.active) {
		alloc->start = alloc->end = 0;
		return 0;
	}

	if (INTEL_GEN(dev_priv) < 11)
		total_data_rate =
			skl_get_total_relative_data_rate(cstate,
							 plane_data_rate,
							 uv_plane_data_rate);
	else
		total_data_rate =
			icl_get_total_relative_data_rate(cstate,
							 plane_data_rate);

	skl_ddb_get_pipe_allocation_limits(dev_priv, cstate, total_data_rate,
					   ddb, alloc, &num_active);
	alloc_size = skl_ddb_entry_size(alloc);
	if (alloc_size == 0)
		return 0;

	/* Allocate fixed number of blocks for cursor. */
	total[PLANE_CURSOR] = skl_cursor_allocation(cstate, num_active);
	alloc_size -= total[PLANE_CURSOR];
	cstate->wm.skl.plane_ddb_y[PLANE_CURSOR].start =
		alloc->end - total[PLANE_CURSOR];
	cstate->wm.skl.plane_ddb_y[PLANE_CURSOR].end = alloc->end;

	if (total_data_rate == 0)
		return 0;

	/*
	 * Find the highest watermark level for which we can satisfy the block
	 * requirement of active planes.
	 */
	for (level = ilk_wm_max_level(dev_priv); level >= 0; level--) {
		blocks = 0;
		for_each_plane_id_on_crtc(intel_crtc, plane_id) {
			const struct skl_plane_wm *wm =
				&cstate->wm.skl.optimal.planes[plane_id];

			if (plane_id == PLANE_CURSOR) {
				if (WARN_ON(wm->wm[level].min_ddb_alloc >
					    total[PLANE_CURSOR])) {
					blocks = U32_MAX;
					break;
				}
				continue;
			}

			blocks += wm->wm[level].min_ddb_alloc;
			blocks += wm->uv_wm[level].min_ddb_alloc;
		}

		if (blocks <= alloc_size) {
			alloc_size -= blocks;
			break;
		}
	}

	if (level < 0) {
		DRM_DEBUG_KMS("Requested display configuration exceeds system DDB limitations");
		DRM_DEBUG_KMS("minimum required %d/%d\n", blocks,
			      alloc_size);
		return -EINVAL;
	}

	/*
	 * Grant each plane the blocks it requires at the highest achievable
	 * watermark level, plus an extra share of the leftover blocks
	 * proportional to its relative data rate.
	 */
	for_each_plane_id_on_crtc(intel_crtc, plane_id) {
		const struct skl_plane_wm *wm =
			&cstate->wm.skl.optimal.planes[plane_id];
		u64 rate;
		u16 extra;

		if (plane_id == PLANE_CURSOR)
			continue;

		/*
		 * We've accounted for all active planes; remaining planes are
		 * all disabled.
		 */
		if (total_data_rate == 0)
			break;

		rate = plane_data_rate[plane_id];
		extra = min_t(u16, alloc_size,
			      DIV64_U64_ROUND_UP(alloc_size * rate,
						 total_data_rate));
		total[plane_id] = wm->wm[level].min_ddb_alloc + extra;
		alloc_size -= extra;
		total_data_rate -= rate;

		if (total_data_rate == 0)
			break;

		rate = uv_plane_data_rate[plane_id];
		extra = min_t(u16, alloc_size,
			      DIV64_U64_ROUND_UP(alloc_size * rate,
						 total_data_rate));
		uv_total[plane_id] = wm->uv_wm[level].min_ddb_alloc + extra;
		alloc_size -= extra;
		total_data_rate -= rate;
	}
	WARN_ON(alloc_size != 0 || total_data_rate != 0);

	/* Set the actual DDB start/end points for each plane */
	start = alloc->start;
	for_each_plane_id_on_crtc(intel_crtc, plane_id) {
		struct skl_ddb_entry *plane_alloc =
			&cstate->wm.skl.plane_ddb_y[plane_id];
		struct skl_ddb_entry *uv_plane_alloc =
			&cstate->wm.skl.plane_ddb_uv[plane_id];

		if (plane_id == PLANE_CURSOR)
			continue;

		/* Gen11+ uses a separate plane for UV watermarks */
		WARN_ON(INTEL_GEN(dev_priv) >= 11 && uv_total[plane_id]);

		/* Leave disabled planes at (0,0) */
		if (total[plane_id]) {
			plane_alloc->start = start;
			start += total[plane_id];
			plane_alloc->end = start;
		}

		if (uv_total[plane_id]) {
			uv_plane_alloc->start = start;
			start += uv_total[plane_id];
			uv_plane_alloc->end = start;
		}
	}

	/*
	 * When we calculated watermark values we didn't know how high
	 * of a level we'd actually be able to hit, so we just marked
	 * all levels as "enabled."  Go back now and disable the ones
	 * that aren't actually possible.
	 */
	for (level++; level <= ilk_wm_max_level(dev_priv); level++) {
		for_each_plane_id_on_crtc(intel_crtc, plane_id) {
<<<<<<< HEAD
			wm = &cstate->wm.skl.optimal.planes[plane_id];
			memset(&wm->wm[level], 0, sizeof(wm->wm[level]));
=======
			struct skl_plane_wm *wm =
				&cstate->wm.skl.optimal.planes[plane_id];

			/*
			 * We only disable the watermarks for each plane if
			 * they exceed the ddb allocation of said plane. This
			 * is done so that we don't end up touching cursor
			 * watermarks needlessly when some other plane reduces
			 * our max possible watermark level.
			 *
			 * Bspec has this to say about the PLANE_WM enable bit:
			 * "All the watermarks at this level for all enabled
			 *  planes must be enabled before the level will be used."
			 * So this is actually safe to do.
			 */
			if (wm->wm[level].min_ddb_alloc > total[plane_id] ||
			    wm->uv_wm[level].min_ddb_alloc > uv_total[plane_id])
				memset(&wm->wm[level], 0, sizeof(wm->wm[level]));
>>>>>>> a01b2c6f

			/*
			 * Wa_1408961008:icl
			 * Underruns with WM1+ disabled
			 */
			if (IS_ICELAKE(dev_priv) &&
			    level == 1 && wm->wm[0].plane_en) {
				wm->wm[level].plane_res_b = wm->wm[0].plane_res_b;
				wm->wm[level].plane_res_l = wm->wm[0].plane_res_l;
				wm->wm[level].ignore_lines = wm->wm[0].ignore_lines;
			}
		}
	}

	/*
	 * Go back and disable the transition watermark if it turns out we
	 * don't have enough DDB blocks for it.
	 */
	for_each_plane_id_on_crtc(intel_crtc, plane_id) {
		struct skl_plane_wm *wm =
			&cstate->wm.skl.optimal.planes[plane_id];

		if (wm->trans_wm.plane_res_b >= total[plane_id])
			memset(&wm->trans_wm, 0, sizeof(wm->trans_wm));
	}

	return 0;
}

/*
 * The max latency should be 257 (max the punit can code is 255 and we add 2us
 * for the read latency) and cpp should always be <= 8, so that
 * should allow pixel_rate up to ~2 GHz which seems sufficient since max
 * 2xcdclk is 1350 MHz and the pixel rate should never exceed that.
*/
static uint_fixed_16_16_t
skl_wm_method1(const struct drm_i915_private *dev_priv, u32 pixel_rate,
	       u8 cpp, u32 latency, u32 dbuf_block_size)
{
	u32 wm_intermediate_val;
	uint_fixed_16_16_t ret;

	if (latency == 0)
		return FP_16_16_MAX;

	wm_intermediate_val = latency * pixel_rate * cpp;
	ret = div_fixed16(wm_intermediate_val, 1000 * dbuf_block_size);

	if (INTEL_GEN(dev_priv) >= 10)
		ret = add_fixed16_u32(ret, 1);

	return ret;
}

static uint_fixed_16_16_t
skl_wm_method2(u32 pixel_rate, u32 pipe_htotal, u32 latency,
	       uint_fixed_16_16_t plane_blocks_per_line)
{
	u32 wm_intermediate_val;
	uint_fixed_16_16_t ret;

	if (latency == 0)
		return FP_16_16_MAX;

	wm_intermediate_val = latency * pixel_rate;
	wm_intermediate_val = DIV_ROUND_UP(wm_intermediate_val,
					   pipe_htotal * 1000);
	ret = mul_u32_fixed16(wm_intermediate_val, plane_blocks_per_line);
	return ret;
}

static uint_fixed_16_16_t
intel_get_linetime_us(const struct intel_crtc_state *cstate)
{
	u32 pixel_rate;
	u32 crtc_htotal;
	uint_fixed_16_16_t linetime_us;

	if (!cstate->base.active)
		return u32_to_fixed16(0);

	pixel_rate = cstate->pixel_rate;

	if (WARN_ON(pixel_rate == 0))
		return u32_to_fixed16(0);

	crtc_htotal = cstate->base.adjusted_mode.crtc_htotal;
	linetime_us = div_fixed16(crtc_htotal * 1000, pixel_rate);

	return linetime_us;
}

static u32
skl_adjusted_plane_pixel_rate(const struct intel_crtc_state *cstate,
			      const struct intel_plane_state *pstate)
{
	u64 adjusted_pixel_rate;
	uint_fixed_16_16_t downscale_amount;

	/* Shouldn't reach here on disabled planes... */
	if (WARN_ON(!intel_wm_plane_visible(cstate, pstate)))
		return 0;

	/*
	 * Adjusted plane pixel rate is just the pipe's adjusted pixel rate
	 * with additional adjustments for plane-specific scaling.
	 */
	adjusted_pixel_rate = cstate->pixel_rate;
	downscale_amount = skl_plane_downscale_amount(cstate, pstate);

	return mul_round_up_u32_fixed16(adjusted_pixel_rate,
					    downscale_amount);
}

static int
skl_compute_wm_params(const struct intel_crtc_state *crtc_state,
		      int width, const struct drm_format_info *format,
		      u64 modifier, unsigned int rotation,
		      u32 plane_pixel_rate, struct skl_wm_params *wp,
		      int color_plane)
{
	struct intel_crtc *crtc = to_intel_crtc(crtc_state->base.crtc);
	struct drm_i915_private *dev_priv = to_i915(crtc->base.dev);
	u32 interm_pbpl;

	/* only planar format has two planes */
	if (color_plane == 1 && !is_planar_yuv_format(format->format)) {
		DRM_DEBUG_KMS("Non planar format have single plane\n");
		return -EINVAL;
	}

	wp->y_tiled = modifier == I915_FORMAT_MOD_Y_TILED ||
		      modifier == I915_FORMAT_MOD_Yf_TILED ||
		      modifier == I915_FORMAT_MOD_Y_TILED_CCS ||
		      modifier == I915_FORMAT_MOD_Yf_TILED_CCS;
	wp->x_tiled = modifier == I915_FORMAT_MOD_X_TILED;
	wp->rc_surface = modifier == I915_FORMAT_MOD_Y_TILED_CCS ||
			 modifier == I915_FORMAT_MOD_Yf_TILED_CCS;
	wp->is_planar = is_planar_yuv_format(format->format);

	wp->width = width;
	if (color_plane == 1 && wp->is_planar)
		wp->width /= 2;

	wp->cpp = format->cpp[color_plane];
	wp->plane_pixel_rate = plane_pixel_rate;

	if (INTEL_GEN(dev_priv) >= 11 &&
	    modifier == I915_FORMAT_MOD_Yf_TILED  && wp->cpp == 1)
		wp->dbuf_block_size = 256;
	else
		wp->dbuf_block_size = 512;

	if (drm_rotation_90_or_270(rotation)) {
		switch (wp->cpp) {
		case 1:
			wp->y_min_scanlines = 16;
			break;
		case 2:
			wp->y_min_scanlines = 8;
			break;
		case 4:
			wp->y_min_scanlines = 4;
			break;
		default:
			MISSING_CASE(wp->cpp);
			return -EINVAL;
		}
	} else {
		wp->y_min_scanlines = 4;
	}

	if (skl_needs_memory_bw_wa(dev_priv))
		wp->y_min_scanlines *= 2;

	wp->plane_bytes_per_line = wp->width * wp->cpp;
	if (wp->y_tiled) {
		interm_pbpl = DIV_ROUND_UP(wp->plane_bytes_per_line *
					   wp->y_min_scanlines,
					   wp->dbuf_block_size);

		if (INTEL_GEN(dev_priv) >= 10)
			interm_pbpl++;

		wp->plane_blocks_per_line = div_fixed16(interm_pbpl,
							wp->y_min_scanlines);
	} else if (wp->x_tiled && IS_GEN(dev_priv, 9)) {
		interm_pbpl = DIV_ROUND_UP(wp->plane_bytes_per_line,
					   wp->dbuf_block_size);
		wp->plane_blocks_per_line = u32_to_fixed16(interm_pbpl);
	} else {
		interm_pbpl = DIV_ROUND_UP(wp->plane_bytes_per_line,
					   wp->dbuf_block_size) + 1;
		wp->plane_blocks_per_line = u32_to_fixed16(interm_pbpl);
	}

	wp->y_tile_minimum = mul_u32_fixed16(wp->y_min_scanlines,
					     wp->plane_blocks_per_line);

	wp->linetime_us = fixed16_to_u32_round_up(
					intel_get_linetime_us(crtc_state));

	return 0;
}

static int
skl_compute_plane_wm_params(const struct intel_crtc_state *crtc_state,
			    const struct intel_plane_state *plane_state,
			    struct skl_wm_params *wp, int color_plane)
{
	struct intel_plane *plane = to_intel_plane(plane_state->base.plane);
	const struct drm_framebuffer *fb = plane_state->base.fb;
	int width;

	if (plane->id == PLANE_CURSOR) {
		width = plane_state->base.crtc_w;
	} else {
		/*
		 * Src coordinates are already rotated by 270 degrees for
		 * the 90/270 degree plane rotation cases (to match the
		 * GTT mapping), hence no need to account for rotation here.
		 */
		width = drm_rect_width(&plane_state->base.src) >> 16;
	}

	return skl_compute_wm_params(crtc_state, width,
				     fb->format, fb->modifier,
				     plane_state->base.rotation,
				     skl_adjusted_plane_pixel_rate(crtc_state, plane_state),
				     wp, color_plane);
}

static bool skl_wm_has_lines(struct drm_i915_private *dev_priv, int level)
{
	if (INTEL_GEN(dev_priv) >= 10 || IS_GEMINILAKE(dev_priv))
		return true;

	/* The number of lines are ignored for the level 0 watermark. */
	return level > 0;
}

static void skl_compute_plane_wm(const struct intel_crtc_state *cstate,
				 int level,
				 const struct skl_wm_params *wp,
				 const struct skl_wm_level *result_prev,
				 struct skl_wm_level *result /* out */)
{
	struct drm_i915_private *dev_priv = to_i915(cstate->base.crtc->dev);
	u32 latency = dev_priv->wm.skl_latency[level];
	uint_fixed_16_16_t method1, method2;
	uint_fixed_16_16_t selected_result;
	u32 res_blocks, res_lines, min_ddb_alloc = 0;

	if (latency == 0) {
		/* reject it */
		result->min_ddb_alloc = U16_MAX;
		return;
	}

	/* Display WA #1141: kbl,cfl */
	if ((IS_KABYLAKE(dev_priv) || IS_COFFEELAKE(dev_priv) ||
	    IS_CNL_REVID(dev_priv, CNL_REVID_A0, CNL_REVID_B0)) &&
	    dev_priv->ipc_enabled)
		latency += 4;

	if (skl_needs_memory_bw_wa(dev_priv) && wp->x_tiled)
		latency += 15;

	method1 = skl_wm_method1(dev_priv, wp->plane_pixel_rate,
				 wp->cpp, latency, wp->dbuf_block_size);
	method2 = skl_wm_method2(wp->plane_pixel_rate,
				 cstate->base.adjusted_mode.crtc_htotal,
				 latency,
				 wp->plane_blocks_per_line);

	if (wp->y_tiled) {
		selected_result = max_fixed16(method2, wp->y_tile_minimum);
	} else {
		if ((wp->cpp * cstate->base.adjusted_mode.crtc_htotal /
		     wp->dbuf_block_size < 1) &&
		     (wp->plane_bytes_per_line / wp->dbuf_block_size < 1)) {
			selected_result = method2;
		} else if (latency >= wp->linetime_us) {
			if (IS_GEN(dev_priv, 9) &&
			    !IS_GEMINILAKE(dev_priv))
				selected_result = min_fixed16(method1, method2);
			else
				selected_result = method2;
		} else {
			selected_result = method1;
		}
	}

	res_blocks = fixed16_to_u32_round_up(selected_result) + 1;
	res_lines = div_round_up_fixed16(selected_result,
					 wp->plane_blocks_per_line);

	if (IS_GEN9_BC(dev_priv) || IS_BROXTON(dev_priv)) {
		/* Display WA #1125: skl,bxt,kbl */
		if (level == 0 && wp->rc_surface)
			res_blocks +=
				fixed16_to_u32_round_up(wp->y_tile_minimum);

		/* Display WA #1126: skl,bxt,kbl */
		if (level >= 1 && level <= 7) {
			if (wp->y_tiled) {
				res_blocks +=
				    fixed16_to_u32_round_up(wp->y_tile_minimum);
				res_lines += wp->y_min_scanlines;
			} else {
				res_blocks++;
			}

			/*
			 * Make sure result blocks for higher latency levels are
			 * atleast as high as level below the current level.
			 * Assumption in DDB algorithm optimization for special
			 * cases. Also covers Display WA #1125 for RC.
			 */
			if (result_prev->plane_res_b > res_blocks)
				res_blocks = result_prev->plane_res_b;
		}
	}

	if (INTEL_GEN(dev_priv) >= 11) {
		if (wp->y_tiled) {
			int extra_lines;

			if (res_lines % wp->y_min_scanlines == 0)
				extra_lines = wp->y_min_scanlines;
			else
				extra_lines = wp->y_min_scanlines * 2 -
					res_lines % wp->y_min_scanlines;

			min_ddb_alloc = mul_round_up_u32_fixed16(res_lines + extra_lines,
								 wp->plane_blocks_per_line);
		} else {
			min_ddb_alloc = res_blocks +
				DIV_ROUND_UP(res_blocks, 10);
		}
	}

	if (!skl_wm_has_lines(dev_priv, level))
		res_lines = 0;

	if (res_lines > 31) {
		/* reject it */
		result->min_ddb_alloc = U16_MAX;
		return;
	}

	/*
	 * If res_lines is valid, assume we can use this watermark level
	 * for now.  We'll come back and disable it after we calculate the
	 * DDB allocation if it turns out we don't actually have enough
	 * blocks to satisfy it.
	 */
	result->plane_res_b = res_blocks;
	result->plane_res_l = res_lines;
	/* Bspec says: value >= plane ddb allocation -> invalid, hence the +1 here */
	result->min_ddb_alloc = max(min_ddb_alloc, res_blocks) + 1;
	result->plane_en = true;
}

static void
skl_compute_wm_levels(const struct intel_crtc_state *cstate,
		      const struct skl_wm_params *wm_params,
		      struct skl_wm_level *levels)
{
	struct drm_i915_private *dev_priv = to_i915(cstate->base.crtc->dev);
	int level, max_level = ilk_wm_max_level(dev_priv);
	struct skl_wm_level *result_prev = &levels[0];

	for (level = 0; level <= max_level; level++) {
		struct skl_wm_level *result = &levels[level];

		skl_compute_plane_wm(cstate, level, wm_params,
				     result_prev, result);

		result_prev = result;
	}
}

static u32
skl_compute_linetime_wm(const struct intel_crtc_state *cstate)
{
	struct drm_atomic_state *state = cstate->base.state;
	struct drm_i915_private *dev_priv = to_i915(state->dev);
	uint_fixed_16_16_t linetime_us;
	u32 linetime_wm;

	linetime_us = intel_get_linetime_us(cstate);
	linetime_wm = fixed16_to_u32_round_up(mul_u32_fixed16(8, linetime_us));

	/* Display WA #1135: BXT:ALL GLK:ALL */
	if (IS_GEN9_LP(dev_priv) && dev_priv->ipc_enabled)
		linetime_wm /= 2;

	return linetime_wm;
}

static void skl_compute_transition_wm(const struct intel_crtc_state *cstate,
				      const struct skl_wm_params *wp,
				      struct skl_plane_wm *wm)
{
	struct drm_device *dev = cstate->base.crtc->dev;
	const struct drm_i915_private *dev_priv = to_i915(dev);
	u16 trans_min, trans_y_tile_min;
	const u16 trans_amount = 10; /* This is configurable amount */
	u16 wm0_sel_res_b, trans_offset_b, res_blocks;

	/* Transition WM are not recommended by HW team for GEN9 */
	if (INTEL_GEN(dev_priv) <= 9)
		return;

	/* Transition WM don't make any sense if ipc is disabled */
	if (!dev_priv->ipc_enabled)
		return;

	trans_min = 14;
	if (INTEL_GEN(dev_priv) >= 11)
		trans_min = 4;

	trans_offset_b = trans_min + trans_amount;

	/*
	 * The spec asks for Selected Result Blocks for wm0 (the real value),
	 * not Result Blocks (the integer value). Pay attention to the capital
	 * letters. The value wm_l0->plane_res_b is actually Result Blocks, but
	 * since Result Blocks is the ceiling of Selected Result Blocks plus 1,
	 * and since we later will have to get the ceiling of the sum in the
	 * transition watermarks calculation, we can just pretend Selected
	 * Result Blocks is Result Blocks minus 1 and it should work for the
	 * current platforms.
	 */
	wm0_sel_res_b = wm->wm[0].plane_res_b - 1;

	if (wp->y_tiled) {
		trans_y_tile_min =
			(u16)mul_round_up_u32_fixed16(2, wp->y_tile_minimum);
		res_blocks = max(wm0_sel_res_b, trans_y_tile_min) +
				trans_offset_b;
	} else {
		res_blocks = wm0_sel_res_b + trans_offset_b;

		/* WA BUG:1938466 add one block for non y-tile planes */
		if (IS_CNL_REVID(dev_priv, CNL_REVID_A0, CNL_REVID_A0))
			res_blocks += 1;

	}

	/*
	 * Just assume we can enable the transition watermark.  After
	 * computing the DDB we'll come back and disable it if that
	 * assumption turns out to be false.
	 */
	wm->trans_wm.plane_res_b = res_blocks + 1;
	wm->trans_wm.plane_en = true;
}

static int skl_build_plane_wm_single(struct intel_crtc_state *crtc_state,
				     const struct intel_plane_state *plane_state,
				     enum plane_id plane_id, int color_plane)
{
	struct skl_plane_wm *wm = &crtc_state->wm.skl.optimal.planes[plane_id];
	struct skl_wm_params wm_params;
	int ret;

	ret = skl_compute_plane_wm_params(crtc_state, plane_state,
					  &wm_params, color_plane);
	if (ret)
		return ret;

	skl_compute_wm_levels(crtc_state, &wm_params, wm->wm);
	skl_compute_transition_wm(crtc_state, &wm_params, wm);

	return 0;
}

static int skl_build_plane_wm_uv(struct intel_crtc_state *crtc_state,
				 const struct intel_plane_state *plane_state,
				 enum plane_id plane_id)
{
	struct skl_plane_wm *wm = &crtc_state->wm.skl.optimal.planes[plane_id];
	struct skl_wm_params wm_params;
	int ret;

	wm->is_planar = true;

	/* uv plane watermarks must also be validated for NV12/Planar */
	ret = skl_compute_plane_wm_params(crtc_state, plane_state,
					  &wm_params, 1);
	if (ret)
		return ret;

	skl_compute_wm_levels(crtc_state, &wm_params, wm->uv_wm);

	return 0;
}

static int skl_build_plane_wm(struct intel_crtc_state *crtc_state,
			      const struct intel_plane_state *plane_state)
{
	struct intel_plane *plane = to_intel_plane(plane_state->base.plane);
	const struct drm_framebuffer *fb = plane_state->base.fb;
	enum plane_id plane_id = plane->id;
	int ret;

	if (!intel_wm_plane_visible(crtc_state, plane_state))
		return 0;

	ret = skl_build_plane_wm_single(crtc_state, plane_state,
					plane_id, 0);
	if (ret)
		return ret;

	if (fb->format->is_yuv && fb->format->num_planes > 1) {
		ret = skl_build_plane_wm_uv(crtc_state, plane_state,
					    plane_id);
		if (ret)
			return ret;
	}

	return 0;
}

static int icl_build_plane_wm(struct intel_crtc_state *crtc_state,
			      const struct intel_plane_state *plane_state)
{
	enum plane_id plane_id = to_intel_plane(plane_state->base.plane)->id;
	int ret;

	/* Watermarks calculated in master */
	if (plane_state->slave)
		return 0;

	if (plane_state->linked_plane) {
		const struct drm_framebuffer *fb = plane_state->base.fb;
		enum plane_id y_plane_id = plane_state->linked_plane->id;

		WARN_ON(!intel_wm_plane_visible(crtc_state, plane_state));
		WARN_ON(!fb->format->is_yuv ||
			fb->format->num_planes == 1);

		ret = skl_build_plane_wm_single(crtc_state, plane_state,
						y_plane_id, 0);
		if (ret)
			return ret;

		ret = skl_build_plane_wm_single(crtc_state, plane_state,
						plane_id, 1);
		if (ret)
			return ret;
	} else if (intel_wm_plane_visible(crtc_state, plane_state)) {
		ret = skl_build_plane_wm_single(crtc_state, plane_state,
						plane_id, 0);
		if (ret)
			return ret;
	}

	return 0;
}

static int skl_build_pipe_wm(struct intel_crtc_state *cstate)
{
	struct drm_i915_private *dev_priv = to_i915(cstate->base.crtc->dev);
	struct skl_pipe_wm *pipe_wm = &cstate->wm.skl.optimal;
	struct drm_crtc_state *crtc_state = &cstate->base;
	struct drm_plane *plane;
	const struct drm_plane_state *pstate;
	int ret;

	/*
	 * We'll only calculate watermarks for planes that are actually
	 * enabled, so make sure all other planes are set as disabled.
	 */
	memset(pipe_wm->planes, 0, sizeof(pipe_wm->planes));

	drm_atomic_crtc_state_for_each_plane_state(plane, pstate, crtc_state) {
		const struct intel_plane_state *intel_pstate =
						to_intel_plane_state(pstate);

		if (INTEL_GEN(dev_priv) >= 11)
			ret = icl_build_plane_wm(cstate, intel_pstate);
		else
			ret = skl_build_plane_wm(cstate, intel_pstate);
		if (ret)
			return ret;
	}

	pipe_wm->linetime = skl_compute_linetime_wm(cstate);

	return 0;
}

static void skl_ddb_entry_write(struct drm_i915_private *dev_priv,
				i915_reg_t reg,
				const struct skl_ddb_entry *entry)
{
	if (entry->end)
		I915_WRITE_FW(reg, (entry->end - 1) << 16 | entry->start);
	else
		I915_WRITE_FW(reg, 0);
}

static void skl_write_wm_level(struct drm_i915_private *dev_priv,
			       i915_reg_t reg,
			       const struct skl_wm_level *level)
{
	u32 val = 0;

	if (level->plane_en)
		val |= PLANE_WM_EN;
	if (level->ignore_lines)
		val |= PLANE_WM_IGNORE_LINES;
	val |= level->plane_res_b;
	val |= level->plane_res_l << PLANE_WM_LINES_SHIFT;

	I915_WRITE_FW(reg, val);
}

void skl_write_plane_wm(struct intel_plane *plane,
			const struct intel_crtc_state *crtc_state)
{
	struct drm_i915_private *dev_priv = to_i915(plane->base.dev);
	int level, max_level = ilk_wm_max_level(dev_priv);
	enum plane_id plane_id = plane->id;
	enum pipe pipe = plane->pipe;
	const struct skl_plane_wm *wm =
		&crtc_state->wm.skl.optimal.planes[plane_id];
	const struct skl_ddb_entry *ddb_y =
		&crtc_state->wm.skl.plane_ddb_y[plane_id];
	const struct skl_ddb_entry *ddb_uv =
		&crtc_state->wm.skl.plane_ddb_uv[plane_id];

	for (level = 0; level <= max_level; level++) {
		skl_write_wm_level(dev_priv, PLANE_WM(pipe, plane_id, level),
				   &wm->wm[level]);
	}
	skl_write_wm_level(dev_priv, PLANE_WM_TRANS(pipe, plane_id),
			   &wm->trans_wm);

	if (INTEL_GEN(dev_priv) >= 11) {
		skl_ddb_entry_write(dev_priv,
				    PLANE_BUF_CFG(pipe, plane_id), ddb_y);
		return;
	}

	if (wm->is_planar)
		swap(ddb_y, ddb_uv);

	skl_ddb_entry_write(dev_priv,
			    PLANE_BUF_CFG(pipe, plane_id), ddb_y);
	skl_ddb_entry_write(dev_priv,
			    PLANE_NV12_BUF_CFG(pipe, plane_id), ddb_uv);
}

void skl_write_cursor_wm(struct intel_plane *plane,
			 const struct intel_crtc_state *crtc_state)
{
	struct drm_i915_private *dev_priv = to_i915(plane->base.dev);
	int level, max_level = ilk_wm_max_level(dev_priv);
	enum plane_id plane_id = plane->id;
	enum pipe pipe = plane->pipe;
	const struct skl_plane_wm *wm =
		&crtc_state->wm.skl.optimal.planes[plane_id];
	const struct skl_ddb_entry *ddb =
		&crtc_state->wm.skl.plane_ddb_y[plane_id];

	for (level = 0; level <= max_level; level++) {
		skl_write_wm_level(dev_priv, CUR_WM(pipe, level),
				   &wm->wm[level]);
	}
	skl_write_wm_level(dev_priv, CUR_WM_TRANS(pipe), &wm->trans_wm);

	skl_ddb_entry_write(dev_priv, CUR_BUF_CFG(pipe), ddb);
}

bool skl_wm_level_equals(const struct skl_wm_level *l1,
			 const struct skl_wm_level *l2)
{
	return l1->plane_en == l2->plane_en &&
		l1->ignore_lines == l2->ignore_lines &&
		l1->plane_res_l == l2->plane_res_l &&
		l1->plane_res_b == l2->plane_res_b;
}

static bool skl_plane_wm_equals(struct drm_i915_private *dev_priv,
				const struct skl_plane_wm *wm1,
				const struct skl_plane_wm *wm2)
{
	int level, max_level = ilk_wm_max_level(dev_priv);

	for (level = 0; level <= max_level; level++) {
		if (!skl_wm_level_equals(&wm1->wm[level], &wm2->wm[level]) ||
		    !skl_wm_level_equals(&wm1->uv_wm[level], &wm2->uv_wm[level]))
			return false;
	}

	return skl_wm_level_equals(&wm1->trans_wm, &wm2->trans_wm);
}

static bool skl_pipe_wm_equals(struct intel_crtc *crtc,
			       const struct skl_pipe_wm *wm1,
			       const struct skl_pipe_wm *wm2)
{
	struct drm_i915_private *dev_priv = to_i915(crtc->base.dev);
	enum plane_id plane_id;

	for_each_plane_id_on_crtc(crtc, plane_id) {
		if (!skl_plane_wm_equals(dev_priv,
					 &wm1->planes[plane_id],
					 &wm2->planes[plane_id]))
			return false;
	}

	return wm1->linetime == wm2->linetime;
}

static inline bool skl_ddb_entries_overlap(const struct skl_ddb_entry *a,
					   const struct skl_ddb_entry *b)
{
	return a->start < b->end && b->start < a->end;
}

bool skl_ddb_allocation_overlaps(const struct skl_ddb_entry *ddb,
				 const struct skl_ddb_entry entries[],
				 int num_entries, int ignore_idx)
{
	int i;

	for (i = 0; i < num_entries; i++) {
		if (i != ignore_idx &&
		    skl_ddb_entries_overlap(ddb, &entries[i]))
			return true;
	}

	return false;
}

static u32
pipes_modified(struct intel_atomic_state *state)
{
	struct intel_crtc *crtc;
	struct intel_crtc_state *cstate;
	u32 i, ret = 0;

	for_each_new_intel_crtc_in_state(state, crtc, cstate, i)
		ret |= drm_crtc_mask(&crtc->base);

	return ret;
}

static int
skl_ddb_add_affected_planes(const struct intel_crtc_state *old_crtc_state,
			    struct intel_crtc_state *new_crtc_state)
{
	struct intel_atomic_state *state = to_intel_atomic_state(new_crtc_state->base.state);
	struct intel_crtc *crtc = to_intel_crtc(new_crtc_state->base.crtc);
	struct drm_i915_private *dev_priv = to_i915(crtc->base.dev);
	struct intel_plane *plane;

	for_each_intel_plane_on_crtc(&dev_priv->drm, crtc, plane) {
		struct intel_plane_state *plane_state;
		enum plane_id plane_id = plane->id;

		if (skl_ddb_entry_equal(&old_crtc_state->wm.skl.plane_ddb_y[plane_id],
					&new_crtc_state->wm.skl.plane_ddb_y[plane_id]) &&
		    skl_ddb_entry_equal(&old_crtc_state->wm.skl.plane_ddb_uv[plane_id],
					&new_crtc_state->wm.skl.plane_ddb_uv[plane_id]))
			continue;

		plane_state = intel_atomic_get_plane_state(state, plane);
		if (IS_ERR(plane_state))
			return PTR_ERR(plane_state);

		new_crtc_state->update_planes |= BIT(plane_id);
	}

	return 0;
}

static int
skl_compute_ddb(struct intel_atomic_state *state)
{
	const struct drm_i915_private *dev_priv = to_i915(state->base.dev);
	struct skl_ddb_allocation *ddb = &state->wm_results.ddb;
	struct intel_crtc_state *old_crtc_state;
	struct intel_crtc_state *new_crtc_state;
	struct intel_crtc *crtc;
	int ret, i;

	memcpy(ddb, &dev_priv->wm.skl_hw.ddb, sizeof(*ddb));

	for_each_oldnew_intel_crtc_in_state(state, crtc, old_crtc_state,
					    new_crtc_state, i) {
		ret = skl_allocate_pipe_ddb(new_crtc_state, ddb);
		if (ret)
			return ret;

		ret = skl_ddb_add_affected_planes(old_crtc_state,
						  new_crtc_state);
		if (ret)
			return ret;
	}

	return 0;
}

static char enast(bool enable)
{
	return enable ? '*' : ' ';
}

static void
skl_print_wm_changes(struct intel_atomic_state *state)
{
	struct drm_i915_private *dev_priv = to_i915(state->base.dev);
	const struct intel_crtc_state *old_crtc_state;
	const struct intel_crtc_state *new_crtc_state;
	struct intel_plane *plane;
	struct intel_crtc *crtc;
	int i;

	if ((drm_debug & DRM_UT_KMS) == 0)
		return;

	for_each_oldnew_intel_crtc_in_state(state, crtc, old_crtc_state,
					    new_crtc_state, i) {
		const struct skl_pipe_wm *old_pipe_wm, *new_pipe_wm;

		old_pipe_wm = &old_crtc_state->wm.skl.optimal;
		new_pipe_wm = &new_crtc_state->wm.skl.optimal;

		for_each_intel_plane_on_crtc(&dev_priv->drm, crtc, plane) {
			enum plane_id plane_id = plane->id;
			const struct skl_ddb_entry *old, *new;

			old = &old_crtc_state->wm.skl.plane_ddb_y[plane_id];
			new = &new_crtc_state->wm.skl.plane_ddb_y[plane_id];

			if (skl_ddb_entry_equal(old, new))
				continue;

			DRM_DEBUG_KMS("[PLANE:%d:%s] ddb (%4d - %4d) -> (%4d - %4d), size %4d -> %4d\n",
				      plane->base.base.id, plane->base.name,
				      old->start, old->end, new->start, new->end,
				      skl_ddb_entry_size(old), skl_ddb_entry_size(new));
		}

		for_each_intel_plane_on_crtc(&dev_priv->drm, crtc, plane) {
			enum plane_id plane_id = plane->id;
			const struct skl_plane_wm *old_wm, *new_wm;

			old_wm = &old_pipe_wm->planes[plane_id];
			new_wm = &new_pipe_wm->planes[plane_id];

			if (skl_plane_wm_equals(dev_priv, old_wm, new_wm))
				continue;

			DRM_DEBUG_KMS("[PLANE:%d:%s]   level %cwm0,%cwm1,%cwm2,%cwm3,%cwm4,%cwm5,%cwm6,%cwm7,%ctwm"
				      " -> %cwm0,%cwm1,%cwm2,%cwm3,%cwm4,%cwm5,%cwm6,%cwm7,%ctwm\n",
				      plane->base.base.id, plane->base.name,
				      enast(old_wm->wm[0].plane_en), enast(old_wm->wm[1].plane_en),
				      enast(old_wm->wm[2].plane_en), enast(old_wm->wm[3].plane_en),
				      enast(old_wm->wm[4].plane_en), enast(old_wm->wm[5].plane_en),
				      enast(old_wm->wm[6].plane_en), enast(old_wm->wm[7].plane_en),
				      enast(old_wm->trans_wm.plane_en),
				      enast(new_wm->wm[0].plane_en), enast(new_wm->wm[1].plane_en),
				      enast(new_wm->wm[2].plane_en), enast(new_wm->wm[3].plane_en),
				      enast(new_wm->wm[4].plane_en), enast(new_wm->wm[5].plane_en),
				      enast(new_wm->wm[6].plane_en), enast(new_wm->wm[7].plane_en),
				      enast(new_wm->trans_wm.plane_en));

			DRM_DEBUG_KMS("[PLANE:%d:%s]   lines %c%3d,%c%3d,%c%3d,%c%3d,%c%3d,%c%3d,%c%3d,%c%3d,%c%3d"
				      " -> %c%3d,%c%3d,%c%3d,%c%3d,%c%3d,%c%3d,%c%3d,%c%3d,%c%3d\n",
				      plane->base.base.id, plane->base.name,
				      enast(old_wm->wm[0].ignore_lines), old_wm->wm[0].plane_res_l,
				      enast(old_wm->wm[1].ignore_lines), old_wm->wm[1].plane_res_l,
				      enast(old_wm->wm[2].ignore_lines), old_wm->wm[2].plane_res_l,
				      enast(old_wm->wm[3].ignore_lines), old_wm->wm[3].plane_res_l,
				      enast(old_wm->wm[4].ignore_lines), old_wm->wm[4].plane_res_l,
				      enast(old_wm->wm[5].ignore_lines), old_wm->wm[5].plane_res_l,
				      enast(old_wm->wm[6].ignore_lines), old_wm->wm[6].plane_res_l,
				      enast(old_wm->wm[7].ignore_lines), old_wm->wm[7].plane_res_l,
				      enast(old_wm->trans_wm.ignore_lines), old_wm->trans_wm.plane_res_l,

				      enast(new_wm->wm[0].ignore_lines), new_wm->wm[0].plane_res_l,
				      enast(new_wm->wm[1].ignore_lines), new_wm->wm[1].plane_res_l,
				      enast(new_wm->wm[2].ignore_lines), new_wm->wm[2].plane_res_l,
				      enast(new_wm->wm[3].ignore_lines), new_wm->wm[3].plane_res_l,
				      enast(new_wm->wm[4].ignore_lines), new_wm->wm[4].plane_res_l,
				      enast(new_wm->wm[5].ignore_lines), new_wm->wm[5].plane_res_l,
				      enast(new_wm->wm[6].ignore_lines), new_wm->wm[6].plane_res_l,
				      enast(new_wm->wm[7].ignore_lines), new_wm->wm[7].plane_res_l,
				      enast(new_wm->trans_wm.ignore_lines), new_wm->trans_wm.plane_res_l);

			DRM_DEBUG_KMS("[PLANE:%d:%s]  blocks %4d,%4d,%4d,%4d,%4d,%4d,%4d,%4d,%4d"
				      " -> %4d,%4d,%4d,%4d,%4d,%4d,%4d,%4d,%4d\n",
<<<<<<< HEAD
				      plane->base.base.id, plane->base.name,
				      old_wm->wm[0].plane_res_b, old_wm->wm[1].plane_res_b,
				      old_wm->wm[2].plane_res_b, old_wm->wm[3].plane_res_b,
				      old_wm->wm[4].plane_res_b, old_wm->wm[5].plane_res_b,
				      old_wm->wm[6].plane_res_b, old_wm->wm[7].plane_res_b,
				      old_wm->trans_wm.plane_res_b,
				      new_wm->wm[0].plane_res_b, new_wm->wm[1].plane_res_b,
				      new_wm->wm[2].plane_res_b, new_wm->wm[3].plane_res_b,
				      new_wm->wm[4].plane_res_b, new_wm->wm[5].plane_res_b,
				      new_wm->wm[6].plane_res_b, new_wm->wm[7].plane_res_b,
				      new_wm->trans_wm.plane_res_b);

			DRM_DEBUG_KMS("[PLANE:%d:%s] min_ddb %4d,%4d,%4d,%4d,%4d,%4d,%4d,%4d,%4d"
				      " -> %4d,%4d,%4d,%4d,%4d,%4d,%4d,%4d,%4d\n",
				      plane->base.base.id, plane->base.name,
=======
				      plane->base.base.id, plane->base.name,
				      old_wm->wm[0].plane_res_b, old_wm->wm[1].plane_res_b,
				      old_wm->wm[2].plane_res_b, old_wm->wm[3].plane_res_b,
				      old_wm->wm[4].plane_res_b, old_wm->wm[5].plane_res_b,
				      old_wm->wm[6].plane_res_b, old_wm->wm[7].plane_res_b,
				      old_wm->trans_wm.plane_res_b,
				      new_wm->wm[0].plane_res_b, new_wm->wm[1].plane_res_b,
				      new_wm->wm[2].plane_res_b, new_wm->wm[3].plane_res_b,
				      new_wm->wm[4].plane_res_b, new_wm->wm[5].plane_res_b,
				      new_wm->wm[6].plane_res_b, new_wm->wm[7].plane_res_b,
				      new_wm->trans_wm.plane_res_b);

			DRM_DEBUG_KMS("[PLANE:%d:%s] min_ddb %4d,%4d,%4d,%4d,%4d,%4d,%4d,%4d,%4d"
				      " -> %4d,%4d,%4d,%4d,%4d,%4d,%4d,%4d,%4d\n",
				      plane->base.base.id, plane->base.name,
>>>>>>> a01b2c6f
				      old_wm->wm[0].min_ddb_alloc, old_wm->wm[1].min_ddb_alloc,
				      old_wm->wm[2].min_ddb_alloc, old_wm->wm[3].min_ddb_alloc,
				      old_wm->wm[4].min_ddb_alloc, old_wm->wm[5].min_ddb_alloc,
				      old_wm->wm[6].min_ddb_alloc, old_wm->wm[7].min_ddb_alloc,
				      old_wm->trans_wm.min_ddb_alloc,
				      new_wm->wm[0].min_ddb_alloc, new_wm->wm[1].min_ddb_alloc,
				      new_wm->wm[2].min_ddb_alloc, new_wm->wm[3].min_ddb_alloc,
				      new_wm->wm[4].min_ddb_alloc, new_wm->wm[5].min_ddb_alloc,
				      new_wm->wm[6].min_ddb_alloc, new_wm->wm[7].min_ddb_alloc,
				      new_wm->trans_wm.min_ddb_alloc);
		}
	}
}

static int
skl_ddb_add_affected_pipes(struct intel_atomic_state *state, bool *changed)
{
	struct drm_device *dev = state->base.dev;
	const struct drm_i915_private *dev_priv = to_i915(dev);
	struct intel_crtc *crtc;
	struct intel_crtc_state *crtc_state;
	u32 realloc_pipes = pipes_modified(state);
	int ret, i;

	/*
	 * When we distrust bios wm we always need to recompute to set the
	 * expected DDB allocations for each CRTC.
	 */
	if (dev_priv->wm.distrust_bios_wm)
		(*changed) = true;

	/*
	 * If this transaction isn't actually touching any CRTC's, don't
	 * bother with watermark calculation.  Note that if we pass this
	 * test, we're guaranteed to hold at least one CRTC state mutex,
	 * which means we can safely use values like dev_priv->active_crtcs
	 * since any racing commits that want to update them would need to
	 * hold _all_ CRTC state mutexes.
	 */
	for_each_new_intel_crtc_in_state(state, crtc, crtc_state, i)
		(*changed) = true;

	if (!*changed)
		return 0;

	/*
	 * If this is our first atomic update following hardware readout,
	 * we can't trust the DDB that the BIOS programmed for us.  Let's
	 * pretend that all pipes switched active status so that we'll
	 * ensure a full DDB recompute.
	 */
	if (dev_priv->wm.distrust_bios_wm) {
		ret = drm_modeset_lock(&dev->mode_config.connection_mutex,
				       state->base.acquire_ctx);
		if (ret)
			return ret;

		state->active_pipe_changes = ~0;

		/*
		 * We usually only initialize state->active_crtcs if we
		 * we're doing a modeset; make sure this field is always
		 * initialized during the sanitization process that happens
		 * on the first commit too.
		 */
		if (!state->modeset)
			state->active_crtcs = dev_priv->active_crtcs;
	}

	/*
	 * If the modeset changes which CRTC's are active, we need to
	 * recompute the DDB allocation for *all* active pipes, even
	 * those that weren't otherwise being modified in any way by this
	 * atomic commit.  Due to the shrinking of the per-pipe allocations
	 * when new active CRTC's are added, it's possible for a pipe that
	 * we were already using and aren't changing at all here to suddenly
	 * become invalid if its DDB needs exceeds its new allocation.
	 *
	 * Note that if we wind up doing a full DDB recompute, we can't let
	 * any other display updates race with this transaction, so we need
	 * to grab the lock on *all* CRTC's.
	 */
	if (state->active_pipe_changes || state->modeset) {
		realloc_pipes = ~0;
		state->wm_results.dirty_pipes = ~0;
	}

	/*
	 * We're not recomputing for the pipes not included in the commit, so
	 * make sure we start with the current state.
	 */
	for_each_intel_crtc_mask(dev, crtc, realloc_pipes) {
		crtc_state = intel_atomic_get_crtc_state(&state->base, crtc);
		if (IS_ERR(crtc_state))
			return PTR_ERR(crtc_state);
	}

	return 0;
}

/*
 * To make sure the cursor watermark registers are always consistent
 * with our computed state the following scenario needs special
 * treatment:
 *
 * 1. enable cursor
 * 2. move cursor entirely offscreen
 * 3. disable cursor
 *
 * Step 2. does call .disable_plane() but does not zero the watermarks
 * (since we consider an offscreen cursor still active for the purposes
 * of watermarks). Step 3. would not normally call .disable_plane()
 * because the actual plane visibility isn't changing, and we don't
 * deallocate the cursor ddb until the pipe gets disabled. So we must
 * force step 3. to call .disable_plane() to update the watermark
 * registers properly.
 *
 * Other planes do not suffer from this issues as their watermarks are
 * calculated based on the actual plane visibility. The only time this
 * can trigger for the other planes is during the initial readout as the
 * default value of the watermarks registers is not zero.
 */
static int skl_wm_add_affected_planes(struct intel_atomic_state *state,
				      struct intel_crtc *crtc)
{
	struct drm_i915_private *dev_priv = to_i915(crtc->base.dev);
	const struct intel_crtc_state *old_crtc_state =
		intel_atomic_get_old_crtc_state(state, crtc);
	struct intel_crtc_state *new_crtc_state =
		intel_atomic_get_new_crtc_state(state, crtc);
	struct intel_plane *plane;

	for_each_intel_plane_on_crtc(&dev_priv->drm, crtc, plane) {
		struct intel_plane_state *plane_state;
		enum plane_id plane_id = plane->id;

		/*
		 * Force a full wm update for every plane on modeset.
		 * Required because the reset value of the wm registers
		 * is non-zero, whereas we want all disabled planes to
		 * have zero watermarks. So if we turn off the relevant
		 * power well the hardware state will go out of sync
		 * with the software state.
		 */
		if (!drm_atomic_crtc_needs_modeset(&new_crtc_state->base) &&
		    skl_plane_wm_equals(dev_priv,
					&old_crtc_state->wm.skl.optimal.planes[plane_id],
					&new_crtc_state->wm.skl.optimal.planes[plane_id]))
			continue;

		plane_state = intel_atomic_get_plane_state(state, plane);
		if (IS_ERR(plane_state))
			return PTR_ERR(plane_state);

		new_crtc_state->update_planes |= BIT(plane_id);
	}

	return 0;
}

static int
skl_compute_wm(struct intel_atomic_state *state)
{
	struct intel_crtc *crtc;
	struct intel_crtc_state *new_crtc_state;
	struct intel_crtc_state *old_crtc_state;
	struct skl_ddb_values *results = &state->wm_results;
	bool changed = false;
	int ret, i;

	/* Clear all dirty flags */
	results->dirty_pipes = 0;

	ret = skl_ddb_add_affected_pipes(state, &changed);
	if (ret || !changed)
		return ret;

	/*
	 * Calculate WM's for all pipes that are part of this transaction.
	 * Note that skl_ddb_add_affected_pipes may have added more CRTC's that
	 * weren't otherwise being modified (and set bits in dirty_pipes) if
	 * pipe allocations had to change.
	 */
	for_each_oldnew_intel_crtc_in_state(state, crtc, old_crtc_state,
					    new_crtc_state, i) {
		ret = skl_build_pipe_wm(new_crtc_state);
		if (ret)
			return ret;

		ret = skl_wm_add_affected_planes(state, crtc);
		if (ret)
			return ret;

		if (!skl_pipe_wm_equals(crtc,
					&old_crtc_state->wm.skl.optimal,
					&new_crtc_state->wm.skl.optimal))
			results->dirty_pipes |= drm_crtc_mask(&crtc->base);
	}

	ret = skl_compute_ddb(state);
	if (ret)
		return ret;

	skl_print_wm_changes(state);

	return 0;
}

static void skl_atomic_update_crtc_wm(struct intel_atomic_state *state,
				      struct intel_crtc_state *cstate)
{
	struct intel_crtc *crtc = to_intel_crtc(cstate->base.crtc);
	struct drm_i915_private *dev_priv = to_i915(state->base.dev);
	struct skl_pipe_wm *pipe_wm = &cstate->wm.skl.optimal;
	enum pipe pipe = crtc->pipe;

	if (!(state->wm_results.dirty_pipes & drm_crtc_mask(&crtc->base)))
		return;

	I915_WRITE(PIPE_WM_LINETIME(pipe), pipe_wm->linetime);
}

static void skl_initial_wm(struct intel_atomic_state *state,
			   struct intel_crtc_state *cstate)
{
	struct intel_crtc *intel_crtc = to_intel_crtc(cstate->base.crtc);
	struct drm_device *dev = intel_crtc->base.dev;
	struct drm_i915_private *dev_priv = to_i915(dev);
	struct skl_ddb_values *results = &state->wm_results;

	if ((results->dirty_pipes & drm_crtc_mask(&intel_crtc->base)) == 0)
		return;

	mutex_lock(&dev_priv->wm.wm_mutex);

	if (cstate->base.active_changed)
		skl_atomic_update_crtc_wm(state, cstate);

	mutex_unlock(&dev_priv->wm.wm_mutex);
}

static void ilk_compute_wm_config(struct drm_i915_private *dev_priv,
				  struct intel_wm_config *config)
{
	struct intel_crtc *crtc;

	/* Compute the currently _active_ config */
	for_each_intel_crtc(&dev_priv->drm, crtc) {
		const struct intel_pipe_wm *wm = &crtc->wm.active.ilk;

		if (!wm->pipe_enabled)
			continue;

		config->sprites_enabled |= wm->sprites_enabled;
		config->sprites_scaled |= wm->sprites_scaled;
		config->num_pipes_active++;
	}
}

static void ilk_program_watermarks(struct drm_i915_private *dev_priv)
{
	struct intel_pipe_wm lp_wm_1_2 = {}, lp_wm_5_6 = {}, *best_lp_wm;
	struct ilk_wm_maximums max;
	struct intel_wm_config config = {};
	struct ilk_wm_values results = {};
	enum intel_ddb_partitioning partitioning;

	ilk_compute_wm_config(dev_priv, &config);

	ilk_compute_wm_maximums(dev_priv, 1, &config, INTEL_DDB_PART_1_2, &max);
	ilk_wm_merge(dev_priv, &config, &max, &lp_wm_1_2);

	/* 5/6 split only in single pipe config on IVB+ */
	if (INTEL_GEN(dev_priv) >= 7 &&
	    config.num_pipes_active == 1 && config.sprites_enabled) {
		ilk_compute_wm_maximums(dev_priv, 1, &config, INTEL_DDB_PART_5_6, &max);
		ilk_wm_merge(dev_priv, &config, &max, &lp_wm_5_6);

		best_lp_wm = ilk_find_best_result(dev_priv, &lp_wm_1_2, &lp_wm_5_6);
	} else {
		best_lp_wm = &lp_wm_1_2;
	}

	partitioning = (best_lp_wm == &lp_wm_1_2) ?
		       INTEL_DDB_PART_1_2 : INTEL_DDB_PART_5_6;

	ilk_compute_wm_results(dev_priv, best_lp_wm, partitioning, &results);

	ilk_write_wm_values(dev_priv, &results);
}

static void ilk_initial_watermarks(struct intel_atomic_state *state,
				   struct intel_crtc_state *cstate)
{
	struct drm_i915_private *dev_priv = to_i915(cstate->base.crtc->dev);
	struct intel_crtc *intel_crtc = to_intel_crtc(cstate->base.crtc);

	mutex_lock(&dev_priv->wm.wm_mutex);
	intel_crtc->wm.active.ilk = cstate->wm.ilk.intermediate;
	ilk_program_watermarks(dev_priv);
	mutex_unlock(&dev_priv->wm.wm_mutex);
}

static void ilk_optimize_watermarks(struct intel_atomic_state *state,
				    struct intel_crtc_state *cstate)
{
	struct drm_i915_private *dev_priv = to_i915(cstate->base.crtc->dev);
	struct intel_crtc *intel_crtc = to_intel_crtc(cstate->base.crtc);

	mutex_lock(&dev_priv->wm.wm_mutex);
	if (cstate->wm.need_postvbl_update) {
		intel_crtc->wm.active.ilk = cstate->wm.ilk.optimal;
		ilk_program_watermarks(dev_priv);
	}
	mutex_unlock(&dev_priv->wm.wm_mutex);
}

static inline void skl_wm_level_from_reg_val(u32 val,
					     struct skl_wm_level *level)
{
	level->plane_en = val & PLANE_WM_EN;
	level->ignore_lines = val & PLANE_WM_IGNORE_LINES;
	level->plane_res_b = val & PLANE_WM_BLOCKS_MASK;
	level->plane_res_l = (val >> PLANE_WM_LINES_SHIFT) &
		PLANE_WM_LINES_MASK;
}

void skl_pipe_wm_get_hw_state(struct intel_crtc *crtc,
			      struct skl_pipe_wm *out)
{
	struct drm_i915_private *dev_priv = to_i915(crtc->base.dev);
	enum pipe pipe = crtc->pipe;
	int level, max_level;
	enum plane_id plane_id;
	u32 val;

	max_level = ilk_wm_max_level(dev_priv);

	for_each_plane_id_on_crtc(crtc, plane_id) {
		struct skl_plane_wm *wm = &out->planes[plane_id];

		for (level = 0; level <= max_level; level++) {
			if (plane_id != PLANE_CURSOR)
				val = I915_READ(PLANE_WM(pipe, plane_id, level));
			else
				val = I915_READ(CUR_WM(pipe, level));

			skl_wm_level_from_reg_val(val, &wm->wm[level]);
		}

		if (plane_id != PLANE_CURSOR)
			val = I915_READ(PLANE_WM_TRANS(pipe, plane_id));
		else
			val = I915_READ(CUR_WM_TRANS(pipe));

		skl_wm_level_from_reg_val(val, &wm->trans_wm);
	}

	if (!crtc->active)
		return;

	out->linetime = I915_READ(PIPE_WM_LINETIME(pipe));
}

void skl_wm_get_hw_state(struct drm_i915_private *dev_priv)
{
	struct skl_ddb_values *hw = &dev_priv->wm.skl_hw;
	struct skl_ddb_allocation *ddb = &dev_priv->wm.skl_hw.ddb;
	struct intel_crtc *crtc;
	struct intel_crtc_state *cstate;

	skl_ddb_get_hw_state(dev_priv, ddb);
	for_each_intel_crtc(&dev_priv->drm, crtc) {
		cstate = to_intel_crtc_state(crtc->base.state);

		skl_pipe_wm_get_hw_state(crtc, &cstate->wm.skl.optimal);

		if (crtc->active)
			hw->dirty_pipes |= drm_crtc_mask(&crtc->base);
	}

	if (dev_priv->active_crtcs) {
		/* Fully recompute DDB on first atomic commit */
		dev_priv->wm.distrust_bios_wm = true;
	}
}

static void ilk_pipe_wm_get_hw_state(struct intel_crtc *crtc)
{
	struct drm_device *dev = crtc->base.dev;
	struct drm_i915_private *dev_priv = to_i915(dev);
	struct ilk_wm_values *hw = &dev_priv->wm.hw;
	struct intel_crtc_state *cstate = to_intel_crtc_state(crtc->base.state);
	struct intel_pipe_wm *active = &cstate->wm.ilk.optimal;
	enum pipe pipe = crtc->pipe;
	static const i915_reg_t wm0_pipe_reg[] = {
		[PIPE_A] = WM0_PIPEA_ILK,
		[PIPE_B] = WM0_PIPEB_ILK,
		[PIPE_C] = WM0_PIPEC_IVB,
	};

	hw->wm_pipe[pipe] = I915_READ(wm0_pipe_reg[pipe]);
	if (IS_HASWELL(dev_priv) || IS_BROADWELL(dev_priv))
		hw->wm_linetime[pipe] = I915_READ(PIPE_WM_LINETIME(pipe));

	memset(active, 0, sizeof(*active));

	active->pipe_enabled = crtc->active;

	if (active->pipe_enabled) {
		u32 tmp = hw->wm_pipe[pipe];

		/*
		 * For active pipes LP0 watermark is marked as
		 * enabled, and LP1+ watermaks as disabled since
		 * we can't really reverse compute them in case
		 * multiple pipes are active.
		 */
		active->wm[0].enable = true;
		active->wm[0].pri_val = (tmp & WM0_PIPE_PLANE_MASK) >> WM0_PIPE_PLANE_SHIFT;
		active->wm[0].spr_val = (tmp & WM0_PIPE_SPRITE_MASK) >> WM0_PIPE_SPRITE_SHIFT;
		active->wm[0].cur_val = tmp & WM0_PIPE_CURSOR_MASK;
		active->linetime = hw->wm_linetime[pipe];
	} else {
		int level, max_level = ilk_wm_max_level(dev_priv);

		/*
		 * For inactive pipes, all watermark levels
		 * should be marked as enabled but zeroed,
		 * which is what we'd compute them to.
		 */
		for (level = 0; level <= max_level; level++)
			active->wm[level].enable = true;
	}

	crtc->wm.active.ilk = *active;
}

#define _FW_WM(value, plane) \
	(((value) & DSPFW_ ## plane ## _MASK) >> DSPFW_ ## plane ## _SHIFT)
#define _FW_WM_VLV(value, plane) \
	(((value) & DSPFW_ ## plane ## _MASK_VLV) >> DSPFW_ ## plane ## _SHIFT)

static void g4x_read_wm_values(struct drm_i915_private *dev_priv,
			       struct g4x_wm_values *wm)
{
	u32 tmp;

	tmp = I915_READ(DSPFW1);
	wm->sr.plane = _FW_WM(tmp, SR);
	wm->pipe[PIPE_B].plane[PLANE_CURSOR] = _FW_WM(tmp, CURSORB);
	wm->pipe[PIPE_B].plane[PLANE_PRIMARY] = _FW_WM(tmp, PLANEB);
	wm->pipe[PIPE_A].plane[PLANE_PRIMARY] = _FW_WM(tmp, PLANEA);

	tmp = I915_READ(DSPFW2);
	wm->fbc_en = tmp & DSPFW_FBC_SR_EN;
	wm->sr.fbc = _FW_WM(tmp, FBC_SR);
	wm->hpll.fbc = _FW_WM(tmp, FBC_HPLL_SR);
	wm->pipe[PIPE_B].plane[PLANE_SPRITE0] = _FW_WM(tmp, SPRITEB);
	wm->pipe[PIPE_A].plane[PLANE_CURSOR] = _FW_WM(tmp, CURSORA);
	wm->pipe[PIPE_A].plane[PLANE_SPRITE0] = _FW_WM(tmp, SPRITEA);

	tmp = I915_READ(DSPFW3);
	wm->hpll_en = tmp & DSPFW_HPLL_SR_EN;
	wm->sr.cursor = _FW_WM(tmp, CURSOR_SR);
	wm->hpll.cursor = _FW_WM(tmp, HPLL_CURSOR);
	wm->hpll.plane = _FW_WM(tmp, HPLL_SR);
}

static void vlv_read_wm_values(struct drm_i915_private *dev_priv,
			       struct vlv_wm_values *wm)
{
	enum pipe pipe;
	u32 tmp;

	for_each_pipe(dev_priv, pipe) {
		tmp = I915_READ(VLV_DDL(pipe));

		wm->ddl[pipe].plane[PLANE_PRIMARY] =
			(tmp >> DDL_PLANE_SHIFT) & (DDL_PRECISION_HIGH | DRAIN_LATENCY_MASK);
		wm->ddl[pipe].plane[PLANE_CURSOR] =
			(tmp >> DDL_CURSOR_SHIFT) & (DDL_PRECISION_HIGH | DRAIN_LATENCY_MASK);
		wm->ddl[pipe].plane[PLANE_SPRITE0] =
			(tmp >> DDL_SPRITE_SHIFT(0)) & (DDL_PRECISION_HIGH | DRAIN_LATENCY_MASK);
		wm->ddl[pipe].plane[PLANE_SPRITE1] =
			(tmp >> DDL_SPRITE_SHIFT(1)) & (DDL_PRECISION_HIGH | DRAIN_LATENCY_MASK);
	}

	tmp = I915_READ(DSPFW1);
	wm->sr.plane = _FW_WM(tmp, SR);
	wm->pipe[PIPE_B].plane[PLANE_CURSOR] = _FW_WM(tmp, CURSORB);
	wm->pipe[PIPE_B].plane[PLANE_PRIMARY] = _FW_WM_VLV(tmp, PLANEB);
	wm->pipe[PIPE_A].plane[PLANE_PRIMARY] = _FW_WM_VLV(tmp, PLANEA);

	tmp = I915_READ(DSPFW2);
	wm->pipe[PIPE_A].plane[PLANE_SPRITE1] = _FW_WM_VLV(tmp, SPRITEB);
	wm->pipe[PIPE_A].plane[PLANE_CURSOR] = _FW_WM(tmp, CURSORA);
	wm->pipe[PIPE_A].plane[PLANE_SPRITE0] = _FW_WM_VLV(tmp, SPRITEA);

	tmp = I915_READ(DSPFW3);
	wm->sr.cursor = _FW_WM(tmp, CURSOR_SR);

	if (IS_CHERRYVIEW(dev_priv)) {
		tmp = I915_READ(DSPFW7_CHV);
		wm->pipe[PIPE_B].plane[PLANE_SPRITE1] = _FW_WM_VLV(tmp, SPRITED);
		wm->pipe[PIPE_B].plane[PLANE_SPRITE0] = _FW_WM_VLV(tmp, SPRITEC);

		tmp = I915_READ(DSPFW8_CHV);
		wm->pipe[PIPE_C].plane[PLANE_SPRITE1] = _FW_WM_VLV(tmp, SPRITEF);
		wm->pipe[PIPE_C].plane[PLANE_SPRITE0] = _FW_WM_VLV(tmp, SPRITEE);

		tmp = I915_READ(DSPFW9_CHV);
		wm->pipe[PIPE_C].plane[PLANE_PRIMARY] = _FW_WM_VLV(tmp, PLANEC);
		wm->pipe[PIPE_C].plane[PLANE_CURSOR] = _FW_WM(tmp, CURSORC);

		tmp = I915_READ(DSPHOWM);
		wm->sr.plane |= _FW_WM(tmp, SR_HI) << 9;
		wm->pipe[PIPE_C].plane[PLANE_SPRITE1] |= _FW_WM(tmp, SPRITEF_HI) << 8;
		wm->pipe[PIPE_C].plane[PLANE_SPRITE0] |= _FW_WM(tmp, SPRITEE_HI) << 8;
		wm->pipe[PIPE_C].plane[PLANE_PRIMARY] |= _FW_WM(tmp, PLANEC_HI) << 8;
		wm->pipe[PIPE_B].plane[PLANE_SPRITE1] |= _FW_WM(tmp, SPRITED_HI) << 8;
		wm->pipe[PIPE_B].plane[PLANE_SPRITE0] |= _FW_WM(tmp, SPRITEC_HI) << 8;
		wm->pipe[PIPE_B].plane[PLANE_PRIMARY] |= _FW_WM(tmp, PLANEB_HI) << 8;
		wm->pipe[PIPE_A].plane[PLANE_SPRITE1] |= _FW_WM(tmp, SPRITEB_HI) << 8;
		wm->pipe[PIPE_A].plane[PLANE_SPRITE0] |= _FW_WM(tmp, SPRITEA_HI) << 8;
		wm->pipe[PIPE_A].plane[PLANE_PRIMARY] |= _FW_WM(tmp, PLANEA_HI) << 8;
	} else {
		tmp = I915_READ(DSPFW7);
		wm->pipe[PIPE_B].plane[PLANE_SPRITE1] = _FW_WM_VLV(tmp, SPRITED);
		wm->pipe[PIPE_B].plane[PLANE_SPRITE0] = _FW_WM_VLV(tmp, SPRITEC);

		tmp = I915_READ(DSPHOWM);
		wm->sr.plane |= _FW_WM(tmp, SR_HI) << 9;
		wm->pipe[PIPE_B].plane[PLANE_SPRITE1] |= _FW_WM(tmp, SPRITED_HI) << 8;
		wm->pipe[PIPE_B].plane[PLANE_SPRITE0] |= _FW_WM(tmp, SPRITEC_HI) << 8;
		wm->pipe[PIPE_B].plane[PLANE_PRIMARY] |= _FW_WM(tmp, PLANEB_HI) << 8;
		wm->pipe[PIPE_A].plane[PLANE_SPRITE1] |= _FW_WM(tmp, SPRITEB_HI) << 8;
		wm->pipe[PIPE_A].plane[PLANE_SPRITE0] |= _FW_WM(tmp, SPRITEA_HI) << 8;
		wm->pipe[PIPE_A].plane[PLANE_PRIMARY] |= _FW_WM(tmp, PLANEA_HI) << 8;
	}
}

#undef _FW_WM
#undef _FW_WM_VLV

void g4x_wm_get_hw_state(struct drm_i915_private *dev_priv)
{
	struct g4x_wm_values *wm = &dev_priv->wm.g4x;
	struct intel_crtc *crtc;

	g4x_read_wm_values(dev_priv, wm);

	wm->cxsr = I915_READ(FW_BLC_SELF) & FW_BLC_SELF_EN;

	for_each_intel_crtc(&dev_priv->drm, crtc) {
		struct intel_crtc_state *crtc_state =
			to_intel_crtc_state(crtc->base.state);
		struct g4x_wm_state *active = &crtc->wm.active.g4x;
		struct g4x_pipe_wm *raw;
		enum pipe pipe = crtc->pipe;
		enum plane_id plane_id;
		int level, max_level;

		active->cxsr = wm->cxsr;
		active->hpll_en = wm->hpll_en;
		active->fbc_en = wm->fbc_en;

		active->sr = wm->sr;
		active->hpll = wm->hpll;

		for_each_plane_id_on_crtc(crtc, plane_id) {
			active->wm.plane[plane_id] =
				wm->pipe[pipe].plane[plane_id];
		}

		if (wm->cxsr && wm->hpll_en)
			max_level = G4X_WM_LEVEL_HPLL;
		else if (wm->cxsr)
			max_level = G4X_WM_LEVEL_SR;
		else
			max_level = G4X_WM_LEVEL_NORMAL;

		level = G4X_WM_LEVEL_NORMAL;
		raw = &crtc_state->wm.g4x.raw[level];
		for_each_plane_id_on_crtc(crtc, plane_id)
			raw->plane[plane_id] = active->wm.plane[plane_id];

		if (++level > max_level)
			goto out;

		raw = &crtc_state->wm.g4x.raw[level];
		raw->plane[PLANE_PRIMARY] = active->sr.plane;
		raw->plane[PLANE_CURSOR] = active->sr.cursor;
		raw->plane[PLANE_SPRITE0] = 0;
		raw->fbc = active->sr.fbc;

		if (++level > max_level)
			goto out;

		raw = &crtc_state->wm.g4x.raw[level];
		raw->plane[PLANE_PRIMARY] = active->hpll.plane;
		raw->plane[PLANE_CURSOR] = active->hpll.cursor;
		raw->plane[PLANE_SPRITE0] = 0;
		raw->fbc = active->hpll.fbc;

	out:
		for_each_plane_id_on_crtc(crtc, plane_id)
			g4x_raw_plane_wm_set(crtc_state, level,
					     plane_id, USHRT_MAX);
		g4x_raw_fbc_wm_set(crtc_state, level, USHRT_MAX);

		crtc_state->wm.g4x.optimal = *active;
		crtc_state->wm.g4x.intermediate = *active;

		DRM_DEBUG_KMS("Initial watermarks: pipe %c, plane=%d, cursor=%d, sprite=%d\n",
			      pipe_name(pipe),
			      wm->pipe[pipe].plane[PLANE_PRIMARY],
			      wm->pipe[pipe].plane[PLANE_CURSOR],
			      wm->pipe[pipe].plane[PLANE_SPRITE0]);
	}

	DRM_DEBUG_KMS("Initial SR watermarks: plane=%d, cursor=%d fbc=%d\n",
		      wm->sr.plane, wm->sr.cursor, wm->sr.fbc);
	DRM_DEBUG_KMS("Initial HPLL watermarks: plane=%d, SR cursor=%d fbc=%d\n",
		      wm->hpll.plane, wm->hpll.cursor, wm->hpll.fbc);
	DRM_DEBUG_KMS("Initial SR=%s HPLL=%s FBC=%s\n",
		      yesno(wm->cxsr), yesno(wm->hpll_en), yesno(wm->fbc_en));
}

void g4x_wm_sanitize(struct drm_i915_private *dev_priv)
{
	struct intel_plane *plane;
	struct intel_crtc *crtc;

	mutex_lock(&dev_priv->wm.wm_mutex);

	for_each_intel_plane(&dev_priv->drm, plane) {
		struct intel_crtc *crtc =
			intel_get_crtc_for_pipe(dev_priv, plane->pipe);
		struct intel_crtc_state *crtc_state =
			to_intel_crtc_state(crtc->base.state);
		struct intel_plane_state *plane_state =
			to_intel_plane_state(plane->base.state);
		struct g4x_wm_state *wm_state = &crtc_state->wm.g4x.optimal;
		enum plane_id plane_id = plane->id;
		int level;

		if (plane_state->base.visible)
			continue;

		for (level = 0; level < 3; level++) {
			struct g4x_pipe_wm *raw =
				&crtc_state->wm.g4x.raw[level];

			raw->plane[plane_id] = 0;
			wm_state->wm.plane[plane_id] = 0;
		}

		if (plane_id == PLANE_PRIMARY) {
			for (level = 0; level < 3; level++) {
				struct g4x_pipe_wm *raw =
					&crtc_state->wm.g4x.raw[level];
				raw->fbc = 0;
			}

			wm_state->sr.fbc = 0;
			wm_state->hpll.fbc = 0;
			wm_state->fbc_en = false;
		}
	}

	for_each_intel_crtc(&dev_priv->drm, crtc) {
		struct intel_crtc_state *crtc_state =
			to_intel_crtc_state(crtc->base.state);

		crtc_state->wm.g4x.intermediate =
			crtc_state->wm.g4x.optimal;
		crtc->wm.active.g4x = crtc_state->wm.g4x.optimal;
	}

	g4x_program_watermarks(dev_priv);

	mutex_unlock(&dev_priv->wm.wm_mutex);
}

void vlv_wm_get_hw_state(struct drm_i915_private *dev_priv)
{
	struct vlv_wm_values *wm = &dev_priv->wm.vlv;
	struct intel_crtc *crtc;
	u32 val;

	vlv_read_wm_values(dev_priv, wm);

	wm->cxsr = I915_READ(FW_BLC_SELF_VLV) & FW_CSPWRDWNEN;
	wm->level = VLV_WM_LEVEL_PM2;

	if (IS_CHERRYVIEW(dev_priv)) {
		mutex_lock(&dev_priv->pcu_lock);

		val = vlv_punit_read(dev_priv, PUNIT_REG_DSPSSPM);
		if (val & DSP_MAXFIFO_PM5_ENABLE)
			wm->level = VLV_WM_LEVEL_PM5;

		/*
		 * If DDR DVFS is disabled in the BIOS, Punit
		 * will never ack the request. So if that happens
		 * assume we don't have to enable/disable DDR DVFS
		 * dynamically. To test that just set the REQ_ACK
		 * bit to poke the Punit, but don't change the
		 * HIGH/LOW bits so that we don't actually change
		 * the current state.
		 */
		val = vlv_punit_read(dev_priv, PUNIT_REG_DDR_SETUP2);
		val |= FORCE_DDR_FREQ_REQ_ACK;
		vlv_punit_write(dev_priv, PUNIT_REG_DDR_SETUP2, val);

		if (wait_for((vlv_punit_read(dev_priv, PUNIT_REG_DDR_SETUP2) &
			      FORCE_DDR_FREQ_REQ_ACK) == 0, 3)) {
			DRM_DEBUG_KMS("Punit not acking DDR DVFS request, "
				      "assuming DDR DVFS is disabled\n");
			dev_priv->wm.max_level = VLV_WM_LEVEL_PM5;
		} else {
			val = vlv_punit_read(dev_priv, PUNIT_REG_DDR_SETUP2);
			if ((val & FORCE_DDR_HIGH_FREQ) == 0)
				wm->level = VLV_WM_LEVEL_DDR_DVFS;
		}

		mutex_unlock(&dev_priv->pcu_lock);
	}

	for_each_intel_crtc(&dev_priv->drm, crtc) {
		struct intel_crtc_state *crtc_state =
			to_intel_crtc_state(crtc->base.state);
		struct vlv_wm_state *active = &crtc->wm.active.vlv;
		const struct vlv_fifo_state *fifo_state =
			&crtc_state->wm.vlv.fifo_state;
		enum pipe pipe = crtc->pipe;
		enum plane_id plane_id;
		int level;

		vlv_get_fifo_size(crtc_state);

		active->num_levels = wm->level + 1;
		active->cxsr = wm->cxsr;

		for (level = 0; level < active->num_levels; level++) {
			struct g4x_pipe_wm *raw =
				&crtc_state->wm.vlv.raw[level];

			active->sr[level].plane = wm->sr.plane;
			active->sr[level].cursor = wm->sr.cursor;

			for_each_plane_id_on_crtc(crtc, plane_id) {
				active->wm[level].plane[plane_id] =
					wm->pipe[pipe].plane[plane_id];

				raw->plane[plane_id] =
					vlv_invert_wm_value(active->wm[level].plane[plane_id],
							    fifo_state->plane[plane_id]);
			}
		}

		for_each_plane_id_on_crtc(crtc, plane_id)
			vlv_raw_plane_wm_set(crtc_state, level,
					     plane_id, USHRT_MAX);
		vlv_invalidate_wms(crtc, active, level);

		crtc_state->wm.vlv.optimal = *active;
		crtc_state->wm.vlv.intermediate = *active;

		DRM_DEBUG_KMS("Initial watermarks: pipe %c, plane=%d, cursor=%d, sprite0=%d, sprite1=%d\n",
			      pipe_name(pipe),
			      wm->pipe[pipe].plane[PLANE_PRIMARY],
			      wm->pipe[pipe].plane[PLANE_CURSOR],
			      wm->pipe[pipe].plane[PLANE_SPRITE0],
			      wm->pipe[pipe].plane[PLANE_SPRITE1]);
	}

	DRM_DEBUG_KMS("Initial watermarks: SR plane=%d, SR cursor=%d level=%d cxsr=%d\n",
		      wm->sr.plane, wm->sr.cursor, wm->level, wm->cxsr);
}

void vlv_wm_sanitize(struct drm_i915_private *dev_priv)
{
	struct intel_plane *plane;
	struct intel_crtc *crtc;

	mutex_lock(&dev_priv->wm.wm_mutex);

	for_each_intel_plane(&dev_priv->drm, plane) {
		struct intel_crtc *crtc =
			intel_get_crtc_for_pipe(dev_priv, plane->pipe);
		struct intel_crtc_state *crtc_state =
			to_intel_crtc_state(crtc->base.state);
		struct intel_plane_state *plane_state =
			to_intel_plane_state(plane->base.state);
		struct vlv_wm_state *wm_state = &crtc_state->wm.vlv.optimal;
		const struct vlv_fifo_state *fifo_state =
			&crtc_state->wm.vlv.fifo_state;
		enum plane_id plane_id = plane->id;
		int level;

		if (plane_state->base.visible)
			continue;

		for (level = 0; level < wm_state->num_levels; level++) {
			struct g4x_pipe_wm *raw =
				&crtc_state->wm.vlv.raw[level];

			raw->plane[plane_id] = 0;

			wm_state->wm[level].plane[plane_id] =
				vlv_invert_wm_value(raw->plane[plane_id],
						    fifo_state->plane[plane_id]);
		}
	}

	for_each_intel_crtc(&dev_priv->drm, crtc) {
		struct intel_crtc_state *crtc_state =
			to_intel_crtc_state(crtc->base.state);

		crtc_state->wm.vlv.intermediate =
			crtc_state->wm.vlv.optimal;
		crtc->wm.active.vlv = crtc_state->wm.vlv.optimal;
	}

	vlv_program_watermarks(dev_priv);

	mutex_unlock(&dev_priv->wm.wm_mutex);
}

/*
 * FIXME should probably kill this and improve
 * the real watermark readout/sanitation instead
 */
static void ilk_init_lp_watermarks(struct drm_i915_private *dev_priv)
{
	I915_WRITE(WM3_LP_ILK, I915_READ(WM3_LP_ILK) & ~WM1_LP_SR_EN);
	I915_WRITE(WM2_LP_ILK, I915_READ(WM2_LP_ILK) & ~WM1_LP_SR_EN);
	I915_WRITE(WM1_LP_ILK, I915_READ(WM1_LP_ILK) & ~WM1_LP_SR_EN);

	/*
	 * Don't touch WM1S_LP_EN here.
	 * Doing so could cause underruns.
	 */
}

void ilk_wm_get_hw_state(struct drm_i915_private *dev_priv)
{
	struct ilk_wm_values *hw = &dev_priv->wm.hw;
	struct intel_crtc *crtc;

	ilk_init_lp_watermarks(dev_priv);

	for_each_intel_crtc(&dev_priv->drm, crtc)
		ilk_pipe_wm_get_hw_state(crtc);

	hw->wm_lp[0] = I915_READ(WM1_LP_ILK);
	hw->wm_lp[1] = I915_READ(WM2_LP_ILK);
	hw->wm_lp[2] = I915_READ(WM3_LP_ILK);

	hw->wm_lp_spr[0] = I915_READ(WM1S_LP_ILK);
	if (INTEL_GEN(dev_priv) >= 7) {
		hw->wm_lp_spr[1] = I915_READ(WM2S_LP_IVB);
		hw->wm_lp_spr[2] = I915_READ(WM3S_LP_IVB);
	}

	if (IS_HASWELL(dev_priv) || IS_BROADWELL(dev_priv))
		hw->partitioning = (I915_READ(WM_MISC) & WM_MISC_DATA_PARTITION_5_6) ?
			INTEL_DDB_PART_5_6 : INTEL_DDB_PART_1_2;
	else if (IS_IVYBRIDGE(dev_priv))
		hw->partitioning = (I915_READ(DISP_ARB_CTL2) & DISP_DATA_PARTITION_5_6) ?
			INTEL_DDB_PART_5_6 : INTEL_DDB_PART_1_2;

	hw->enable_fbc_wm =
		!(I915_READ(DISP_ARB_CTL) & DISP_FBC_WM_DIS);
}

/**
 * intel_update_watermarks - update FIFO watermark values based on current modes
 * @crtc: the #intel_crtc on which to compute the WM
 *
 * Calculate watermark values for the various WM regs based on current mode
 * and plane configuration.
 *
 * There are several cases to deal with here:
 *   - normal (i.e. non-self-refresh)
 *   - self-refresh (SR) mode
 *   - lines are large relative to FIFO size (buffer can hold up to 2)
 *   - lines are small relative to FIFO size (buffer can hold more than 2
 *     lines), so need to account for TLB latency
 *
 *   The normal calculation is:
 *     watermark = dotclock * bytes per pixel * latency
 *   where latency is platform & configuration dependent (we assume pessimal
 *   values here).
 *
 *   The SR calculation is:
 *     watermark = (trunc(latency/line time)+1) * surface width *
 *       bytes per pixel
 *   where
 *     line time = htotal / dotclock
 *     surface width = hdisplay for normal plane and 64 for cursor
 *   and latency is assumed to be high, as above.
 *
 * The final value programmed to the register should always be rounded up,
 * and include an extra 2 entries to account for clock crossings.
 *
 * We don't use the sprite, so we can ignore that.  And on Crestline we have
 * to set the non-SR watermarks to 8.
 */
void intel_update_watermarks(struct intel_crtc *crtc)
{
	struct drm_i915_private *dev_priv = to_i915(crtc->base.dev);

	if (dev_priv->display.update_wm)
		dev_priv->display.update_wm(crtc);
}

void intel_enable_ipc(struct drm_i915_private *dev_priv)
{
	u32 val;

	if (!HAS_IPC(dev_priv))
		return;

	val = I915_READ(DISP_ARB_CTL2);

	if (dev_priv->ipc_enabled)
		val |= DISP_IPC_ENABLE;
	else
		val &= ~DISP_IPC_ENABLE;

	I915_WRITE(DISP_ARB_CTL2, val);
}

void intel_init_ipc(struct drm_i915_private *dev_priv)
{
	if (!HAS_IPC(dev_priv))
		return;

	/* Display WA #1141: SKL:all KBL:all CFL */
	if (IS_KABYLAKE(dev_priv) || IS_COFFEELAKE(dev_priv))
		dev_priv->ipc_enabled = dev_priv->dram_info.symmetric_memory;
	else
		dev_priv->ipc_enabled = true;

	intel_enable_ipc(dev_priv);
}

/*
 * Lock protecting IPS related data structures
 */
DEFINE_SPINLOCK(mchdev_lock);

bool ironlake_set_drps(struct drm_i915_private *dev_priv, u8 val)
{
	u16 rgvswctl;

	lockdep_assert_held(&mchdev_lock);

	rgvswctl = I915_READ16(MEMSWCTL);
	if (rgvswctl & MEMCTL_CMD_STS) {
		DRM_DEBUG("gpu busy, RCS change rejected\n");
		return false; /* still busy with another command */
	}

	rgvswctl = (MEMCTL_CMD_CHFREQ << MEMCTL_CMD_SHIFT) |
		(val << MEMCTL_FREQ_SHIFT) | MEMCTL_SFCAVM;
	I915_WRITE16(MEMSWCTL, rgvswctl);
	POSTING_READ16(MEMSWCTL);

	rgvswctl |= MEMCTL_CMD_STS;
	I915_WRITE16(MEMSWCTL, rgvswctl);

	return true;
}

static void ironlake_enable_drps(struct drm_i915_private *dev_priv)
{
	u32 rgvmodectl;
	u8 fmax, fmin, fstart, vstart;

	spin_lock_irq(&mchdev_lock);

	rgvmodectl = I915_READ(MEMMODECTL);

	/* Enable temp reporting */
	I915_WRITE16(PMMISC, I915_READ(PMMISC) | MCPPCE_EN);
	I915_WRITE16(TSC1, I915_READ(TSC1) | TSE);

	/* 100ms RC evaluation intervals */
	I915_WRITE(RCUPEI, 100000);
	I915_WRITE(RCDNEI, 100000);

	/* Set max/min thresholds to 90ms and 80ms respectively */
	I915_WRITE(RCBMAXAVG, 90000);
	I915_WRITE(RCBMINAVG, 80000);

	I915_WRITE(MEMIHYST, 1);

	/* Set up min, max, and cur for interrupt handling */
	fmax = (rgvmodectl & MEMMODE_FMAX_MASK) >> MEMMODE_FMAX_SHIFT;
	fmin = (rgvmodectl & MEMMODE_FMIN_MASK);
	fstart = (rgvmodectl & MEMMODE_FSTART_MASK) >>
		MEMMODE_FSTART_SHIFT;

	vstart = (I915_READ(PXVFREQ(fstart)) & PXVFREQ_PX_MASK) >>
		PXVFREQ_PX_SHIFT;

	dev_priv->ips.fmax = fmax; /* IPS callback will increase this */
	dev_priv->ips.fstart = fstart;

	dev_priv->ips.max_delay = fstart;
	dev_priv->ips.min_delay = fmin;
	dev_priv->ips.cur_delay = fstart;

	DRM_DEBUG_DRIVER("fmax: %d, fmin: %d, fstart: %d\n",
			 fmax, fmin, fstart);

	I915_WRITE(MEMINTREN, MEMINT_CX_SUPR_EN | MEMINT_EVAL_CHG_EN);

	/*
	 * Interrupts will be enabled in ironlake_irq_postinstall
	 */

	I915_WRITE(VIDSTART, vstart);
	POSTING_READ(VIDSTART);

	rgvmodectl |= MEMMODE_SWMODE_EN;
	I915_WRITE(MEMMODECTL, rgvmodectl);

	if (wait_for_atomic((I915_READ(MEMSWCTL) & MEMCTL_CMD_STS) == 0, 10))
		DRM_ERROR("stuck trying to change perf mode\n");
	mdelay(1);

	ironlake_set_drps(dev_priv, fstart);

	dev_priv->ips.last_count1 = I915_READ(DMIEC) +
		I915_READ(DDREC) + I915_READ(CSIEC);
	dev_priv->ips.last_time1 = jiffies_to_msecs(jiffies);
	dev_priv->ips.last_count2 = I915_READ(GFXEC);
	dev_priv->ips.last_time2 = ktime_get_raw_ns();

	spin_unlock_irq(&mchdev_lock);
}

static void ironlake_disable_drps(struct drm_i915_private *dev_priv)
{
	u16 rgvswctl;

	spin_lock_irq(&mchdev_lock);

	rgvswctl = I915_READ16(MEMSWCTL);

	/* Ack interrupts, disable EFC interrupt */
	I915_WRITE(MEMINTREN, I915_READ(MEMINTREN) & ~MEMINT_EVAL_CHG_EN);
	I915_WRITE(MEMINTRSTS, MEMINT_EVAL_CHG);
	I915_WRITE(DEIER, I915_READ(DEIER) & ~DE_PCU_EVENT);
	I915_WRITE(DEIIR, DE_PCU_EVENT);
	I915_WRITE(DEIMR, I915_READ(DEIMR) | DE_PCU_EVENT);

	/* Go back to the starting frequency */
	ironlake_set_drps(dev_priv, dev_priv->ips.fstart);
	mdelay(1);
	rgvswctl |= MEMCTL_CMD_STS;
	I915_WRITE(MEMSWCTL, rgvswctl);
	mdelay(1);

	spin_unlock_irq(&mchdev_lock);
}

/* There's a funny hw issue where the hw returns all 0 when reading from
 * GEN6_RP_INTERRUPT_LIMITS. Hence we always need to compute the desired value
 * ourselves, instead of doing a rmw cycle (which might result in us clearing
 * all limits and the gpu stuck at whatever frequency it is at atm).
 */
static u32 intel_rps_limits(struct drm_i915_private *dev_priv, u8 val)
{
	struct intel_rps *rps = &dev_priv->gt_pm.rps;
	u32 limits;

	/* Only set the down limit when we've reached the lowest level to avoid
	 * getting more interrupts, otherwise leave this clear. This prevents a
	 * race in the hw when coming out of rc6: There's a tiny window where
	 * the hw runs at the minimal clock before selecting the desired
	 * frequency, if the down threshold expires in that window we will not
	 * receive a down interrupt. */
	if (INTEL_GEN(dev_priv) >= 9) {
		limits = (rps->max_freq_softlimit) << 23;
		if (val <= rps->min_freq_softlimit)
			limits |= (rps->min_freq_softlimit) << 14;
	} else {
		limits = rps->max_freq_softlimit << 24;
		if (val <= rps->min_freq_softlimit)
			limits |= rps->min_freq_softlimit << 16;
	}

	return limits;
}

static void rps_set_power(struct drm_i915_private *dev_priv, int new_power)
{
	struct intel_rps *rps = &dev_priv->gt_pm.rps;
	u32 threshold_up = 0, threshold_down = 0; /* in % */
	u32 ei_up = 0, ei_down = 0;

	lockdep_assert_held(&rps->power.mutex);

	if (new_power == rps->power.mode)
		return;

	/* Note the units here are not exactly 1us, but 1280ns. */
	switch (new_power) {
	case LOW_POWER:
		/* Upclock if more than 95% busy over 16ms */
		ei_up = 16000;
		threshold_up = 95;

		/* Downclock if less than 85% busy over 32ms */
		ei_down = 32000;
		threshold_down = 85;
		break;

	case BETWEEN:
		/* Upclock if more than 90% busy over 13ms */
		ei_up = 13000;
		threshold_up = 90;

		/* Downclock if less than 75% busy over 32ms */
		ei_down = 32000;
		threshold_down = 75;
		break;

	case HIGH_POWER:
		/* Upclock if more than 85% busy over 10ms */
		ei_up = 10000;
		threshold_up = 85;

		/* Downclock if less than 60% busy over 32ms */
		ei_down = 32000;
		threshold_down = 60;
		break;
	}

	/* When byt can survive without system hang with dynamic
	 * sw freq adjustments, this restriction can be lifted.
	 */
	if (IS_VALLEYVIEW(dev_priv))
		goto skip_hw_write;

	I915_WRITE(GEN6_RP_UP_EI,
		   GT_INTERVAL_FROM_US(dev_priv, ei_up));
	I915_WRITE(GEN6_RP_UP_THRESHOLD,
		   GT_INTERVAL_FROM_US(dev_priv,
				       ei_up * threshold_up / 100));

	I915_WRITE(GEN6_RP_DOWN_EI,
		   GT_INTERVAL_FROM_US(dev_priv, ei_down));
	I915_WRITE(GEN6_RP_DOWN_THRESHOLD,
		   GT_INTERVAL_FROM_US(dev_priv,
				       ei_down * threshold_down / 100));

	I915_WRITE(GEN6_RP_CONTROL,
		   GEN6_RP_MEDIA_TURBO |
		   GEN6_RP_MEDIA_HW_NORMAL_MODE |
		   GEN6_RP_MEDIA_IS_GFX |
		   GEN6_RP_ENABLE |
		   GEN6_RP_UP_BUSY_AVG |
		   GEN6_RP_DOWN_IDLE_AVG);

skip_hw_write:
	rps->power.mode = new_power;
	rps->power.up_threshold = threshold_up;
	rps->power.down_threshold = threshold_down;
}

static void gen6_set_rps_thresholds(struct drm_i915_private *dev_priv, u8 val)
{
	struct intel_rps *rps = &dev_priv->gt_pm.rps;
	int new_power;

	new_power = rps->power.mode;
	switch (rps->power.mode) {
	case LOW_POWER:
		if (val > rps->efficient_freq + 1 &&
		    val > rps->cur_freq)
			new_power = BETWEEN;
		break;

	case BETWEEN:
		if (val <= rps->efficient_freq &&
		    val < rps->cur_freq)
			new_power = LOW_POWER;
		else if (val >= rps->rp0_freq &&
			 val > rps->cur_freq)
			new_power = HIGH_POWER;
		break;

	case HIGH_POWER:
		if (val < (rps->rp1_freq + rps->rp0_freq) >> 1 &&
		    val < rps->cur_freq)
			new_power = BETWEEN;
		break;
	}
	/* Max/min bins are special */
	if (val <= rps->min_freq_softlimit)
		new_power = LOW_POWER;
	if (val >= rps->max_freq_softlimit)
		new_power = HIGH_POWER;

	mutex_lock(&rps->power.mutex);
	if (rps->power.interactive)
		new_power = HIGH_POWER;
	rps_set_power(dev_priv, new_power);
	mutex_unlock(&rps->power.mutex);
}

void intel_rps_mark_interactive(struct drm_i915_private *i915, bool interactive)
{
	struct intel_rps *rps = &i915->gt_pm.rps;

	if (INTEL_GEN(i915) < 6)
		return;

	mutex_lock(&rps->power.mutex);
	if (interactive) {
		if (!rps->power.interactive++ && READ_ONCE(i915->gt.awake))
			rps_set_power(i915, HIGH_POWER);
	} else {
		GEM_BUG_ON(!rps->power.interactive);
		rps->power.interactive--;
	}
	mutex_unlock(&rps->power.mutex);
}

static u32 gen6_rps_pm_mask(struct drm_i915_private *dev_priv, u8 val)
{
	struct intel_rps *rps = &dev_priv->gt_pm.rps;
	u32 mask = 0;

	/* We use UP_EI_EXPIRED interupts for both up/down in manual mode */
	if (val > rps->min_freq_softlimit)
		mask |= GEN6_PM_RP_UP_EI_EXPIRED | GEN6_PM_RP_DOWN_THRESHOLD | GEN6_PM_RP_DOWN_TIMEOUT;
	if (val < rps->max_freq_softlimit)
		mask |= GEN6_PM_RP_UP_EI_EXPIRED | GEN6_PM_RP_UP_THRESHOLD;

	mask &= dev_priv->pm_rps_events;

	return gen6_sanitize_rps_pm_mask(dev_priv, ~mask);
}

/* gen6_set_rps is called to update the frequency request, but should also be
 * called when the range (min_delay and max_delay) is modified so that we can
 * update the GEN6_RP_INTERRUPT_LIMITS register accordingly. */
static int gen6_set_rps(struct drm_i915_private *dev_priv, u8 val)
{
	struct intel_rps *rps = &dev_priv->gt_pm.rps;

	/* min/max delay may still have been modified so be sure to
	 * write the limits value.
	 */
	if (val != rps->cur_freq) {
		gen6_set_rps_thresholds(dev_priv, val);

		if (INTEL_GEN(dev_priv) >= 9)
			I915_WRITE(GEN6_RPNSWREQ,
				   GEN9_FREQUENCY(val));
		else if (IS_HASWELL(dev_priv) || IS_BROADWELL(dev_priv))
			I915_WRITE(GEN6_RPNSWREQ,
				   HSW_FREQUENCY(val));
		else
			I915_WRITE(GEN6_RPNSWREQ,
				   GEN6_FREQUENCY(val) |
				   GEN6_OFFSET(0) |
				   GEN6_AGGRESSIVE_TURBO);
	}

	/* Make sure we continue to get interrupts
	 * until we hit the minimum or maximum frequencies.
	 */
	I915_WRITE(GEN6_RP_INTERRUPT_LIMITS, intel_rps_limits(dev_priv, val));
	I915_WRITE(GEN6_PMINTRMSK, gen6_rps_pm_mask(dev_priv, val));

	rps->cur_freq = val;
	trace_intel_gpu_freq_change(intel_gpu_freq(dev_priv, val));

	return 0;
}

static int valleyview_set_rps(struct drm_i915_private *dev_priv, u8 val)
{
	int err;

	if (WARN_ONCE(IS_CHERRYVIEW(dev_priv) && (val & 1),
		      "Odd GPU freq value\n"))
		val &= ~1;

	I915_WRITE(GEN6_PMINTRMSK, gen6_rps_pm_mask(dev_priv, val));

	if (val != dev_priv->gt_pm.rps.cur_freq) {
		err = vlv_punit_write(dev_priv, PUNIT_REG_GPU_FREQ_REQ, val);
		if (err)
			return err;

		gen6_set_rps_thresholds(dev_priv, val);
	}

	dev_priv->gt_pm.rps.cur_freq = val;
	trace_intel_gpu_freq_change(intel_gpu_freq(dev_priv, val));

	return 0;
}

/* vlv_set_rps_idle: Set the frequency to idle, if Gfx clocks are down
 *
 * * If Gfx is Idle, then
 * 1. Forcewake Media well.
 * 2. Request idle freq.
 * 3. Release Forcewake of Media well.
*/
static void vlv_set_rps_idle(struct drm_i915_private *dev_priv)
{
	struct intel_rps *rps = &dev_priv->gt_pm.rps;
	u32 val = rps->idle_freq;
	int err;

	if (rps->cur_freq <= val)
		return;

	/* The punit delays the write of the frequency and voltage until it
	 * determines the GPU is awake. During normal usage we don't want to
	 * waste power changing the frequency if the GPU is sleeping (rc6).
	 * However, the GPU and driver is now idle and we do not want to delay
	 * switching to minimum voltage (reducing power whilst idle) as we do
	 * not expect to be woken in the near future and so must flush the
	 * change by waking the device.
	 *
	 * We choose to take the media powerwell (either would do to trick the
	 * punit into committing the voltage change) as that takes a lot less
	 * power than the render powerwell.
	 */
	intel_uncore_forcewake_get(&dev_priv->uncore, FORCEWAKE_MEDIA);
	err = valleyview_set_rps(dev_priv, val);
	intel_uncore_forcewake_put(&dev_priv->uncore, FORCEWAKE_MEDIA);

	if (err)
		DRM_ERROR("Failed to set RPS for idle\n");
}

void gen6_rps_busy(struct drm_i915_private *dev_priv)
{
	struct intel_rps *rps = &dev_priv->gt_pm.rps;

	mutex_lock(&dev_priv->pcu_lock);
	if (rps->enabled) {
		u8 freq;

		if (dev_priv->pm_rps_events & GEN6_PM_RP_UP_EI_EXPIRED)
			gen6_rps_reset_ei(dev_priv);
		I915_WRITE(GEN6_PMINTRMSK,
			   gen6_rps_pm_mask(dev_priv, rps->cur_freq));

		gen6_enable_rps_interrupts(dev_priv);

		/* Use the user's desired frequency as a guide, but for better
		 * performance, jump directly to RPe as our starting frequency.
		 */
		freq = max(rps->cur_freq,
			   rps->efficient_freq);

		if (intel_set_rps(dev_priv,
				  clamp(freq,
					rps->min_freq_softlimit,
					rps->max_freq_softlimit)))
			DRM_DEBUG_DRIVER("Failed to set idle frequency\n");
	}
	mutex_unlock(&dev_priv->pcu_lock);
}

void gen6_rps_idle(struct drm_i915_private *dev_priv)
{
	struct intel_rps *rps = &dev_priv->gt_pm.rps;

	/* Flush our bottom-half so that it does not race with us
	 * setting the idle frequency and so that it is bounded by
	 * our rpm wakeref. And then disable the interrupts to stop any
	 * futher RPS reclocking whilst we are asleep.
	 */
	gen6_disable_rps_interrupts(dev_priv);

	mutex_lock(&dev_priv->pcu_lock);
	if (rps->enabled) {
		if (IS_VALLEYVIEW(dev_priv) || IS_CHERRYVIEW(dev_priv))
			vlv_set_rps_idle(dev_priv);
		else
			gen6_set_rps(dev_priv, rps->idle_freq);
		rps->last_adj = 0;
		I915_WRITE(GEN6_PMINTRMSK,
			   gen6_sanitize_rps_pm_mask(dev_priv, ~0));
	}
	mutex_unlock(&dev_priv->pcu_lock);
}

void gen6_rps_boost(struct i915_request *rq)
{
	struct intel_rps *rps = &rq->i915->gt_pm.rps;
	unsigned long flags;
	bool boost;

	/* This is intentionally racy! We peek at the state here, then
	 * validate inside the RPS worker.
	 */
	if (!rps->enabled)
		return;

	if (i915_request_signaled(rq))
		return;

	/* Serializes with i915_request_retire() */
	boost = false;
	spin_lock_irqsave(&rq->lock, flags);
	if (!rq->waitboost && !dma_fence_is_signaled_locked(&rq->fence)) {
		boost = !atomic_fetch_inc(&rps->num_waiters);
		rq->waitboost = true;
	}
	spin_unlock_irqrestore(&rq->lock, flags);
	if (!boost)
		return;

	if (READ_ONCE(rps->cur_freq) < rps->boost_freq)
		schedule_work(&rps->work);

	atomic_inc(&rps->boosts);
}

int intel_set_rps(struct drm_i915_private *dev_priv, u8 val)
{
	struct intel_rps *rps = &dev_priv->gt_pm.rps;
	int err;

	lockdep_assert_held(&dev_priv->pcu_lock);
	GEM_BUG_ON(val > rps->max_freq);
	GEM_BUG_ON(val < rps->min_freq);

	if (!rps->enabled) {
		rps->cur_freq = val;
		return 0;
	}

	if (IS_VALLEYVIEW(dev_priv) || IS_CHERRYVIEW(dev_priv))
		err = valleyview_set_rps(dev_priv, val);
	else
		err = gen6_set_rps(dev_priv, val);

	return err;
}

static void gen9_disable_rc6(struct drm_i915_private *dev_priv)
{
	I915_WRITE(GEN6_RC_CONTROL, 0);
	I915_WRITE(GEN9_PG_ENABLE, 0);
}

static void gen9_disable_rps(struct drm_i915_private *dev_priv)
{
	I915_WRITE(GEN6_RP_CONTROL, 0);
}

static void gen6_disable_rc6(struct drm_i915_private *dev_priv)
{
	I915_WRITE(GEN6_RC_CONTROL, 0);
}

static void gen6_disable_rps(struct drm_i915_private *dev_priv)
{
	I915_WRITE(GEN6_RPNSWREQ, 1 << 31);
	I915_WRITE(GEN6_RP_CONTROL, 0);
}

static void cherryview_disable_rc6(struct drm_i915_private *dev_priv)
{
	I915_WRITE(GEN6_RC_CONTROL, 0);
}

static void cherryview_disable_rps(struct drm_i915_private *dev_priv)
{
	I915_WRITE(GEN6_RP_CONTROL, 0);
}

static void valleyview_disable_rc6(struct drm_i915_private *dev_priv)
{
	/* We're doing forcewake before Disabling RC6,
	 * This what the BIOS expects when going into suspend */
	intel_uncore_forcewake_get(&dev_priv->uncore, FORCEWAKE_ALL);

	I915_WRITE(GEN6_RC_CONTROL, 0);

	intel_uncore_forcewake_put(&dev_priv->uncore, FORCEWAKE_ALL);
}

static void valleyview_disable_rps(struct drm_i915_private *dev_priv)
{
	I915_WRITE(GEN6_RP_CONTROL, 0);
}

static bool bxt_check_bios_rc6_setup(struct drm_i915_private *dev_priv)
{
	bool enable_rc6 = true;
	unsigned long rc6_ctx_base;
	u32 rc_ctl;
	int rc_sw_target;

	rc_ctl = I915_READ(GEN6_RC_CONTROL);
	rc_sw_target = (I915_READ(GEN6_RC_STATE) & RC_SW_TARGET_STATE_MASK) >>
		       RC_SW_TARGET_STATE_SHIFT;
	DRM_DEBUG_DRIVER("BIOS enabled RC states: "
			 "HW_CTRL %s HW_RC6 %s SW_TARGET_STATE %x\n",
			 onoff(rc_ctl & GEN6_RC_CTL_HW_ENABLE),
			 onoff(rc_ctl & GEN6_RC_CTL_RC6_ENABLE),
			 rc_sw_target);

	if (!(I915_READ(RC6_LOCATION) & RC6_CTX_IN_DRAM)) {
		DRM_DEBUG_DRIVER("RC6 Base location not set properly.\n");
		enable_rc6 = false;
	}

	/*
	 * The exact context size is not known for BXT, so assume a page size
	 * for this check.
	 */
	rc6_ctx_base = I915_READ(RC6_CTX_BASE) & RC6_CTX_BASE_MASK;
	if (!((rc6_ctx_base >= dev_priv->dsm_reserved.start) &&
	      (rc6_ctx_base + PAGE_SIZE < dev_priv->dsm_reserved.end))) {
		DRM_DEBUG_DRIVER("RC6 Base address not as expected.\n");
		enable_rc6 = false;
	}

	if (!(((I915_READ(PWRCTX_MAXCNT_RCSUNIT) & IDLE_TIME_MASK) > 1) &&
	      ((I915_READ(PWRCTX_MAXCNT_VCSUNIT0) & IDLE_TIME_MASK) > 1) &&
	      ((I915_READ(PWRCTX_MAXCNT_BCSUNIT) & IDLE_TIME_MASK) > 1) &&
	      ((I915_READ(PWRCTX_MAXCNT_VECSUNIT) & IDLE_TIME_MASK) > 1))) {
		DRM_DEBUG_DRIVER("Engine Idle wait time not set properly.\n");
		enable_rc6 = false;
	}

	if (!I915_READ(GEN8_PUSHBUS_CONTROL) ||
	    !I915_READ(GEN8_PUSHBUS_ENABLE) ||
	    !I915_READ(GEN8_PUSHBUS_SHIFT)) {
		DRM_DEBUG_DRIVER("Pushbus not setup properly.\n");
		enable_rc6 = false;
	}

	if (!I915_READ(GEN6_GFXPAUSE)) {
		DRM_DEBUG_DRIVER("GFX pause not setup properly.\n");
		enable_rc6 = false;
	}

	if (!I915_READ(GEN8_MISC_CTRL0)) {
		DRM_DEBUG_DRIVER("GPM control not setup properly.\n");
		enable_rc6 = false;
	}

	return enable_rc6;
}

static bool sanitize_rc6(struct drm_i915_private *i915)
{
	struct intel_device_info *info = mkwrite_device_info(i915);

	/* Powersaving is controlled by the host when inside a VM */
	if (intel_vgpu_active(i915))
		info->has_rc6 = 0;

	if (info->has_rc6 &&
	    IS_GEN9_LP(i915) && !bxt_check_bios_rc6_setup(i915)) {
		DRM_INFO("RC6 disabled by BIOS\n");
		info->has_rc6 = 0;
	}

	/*
	 * We assume that we do not have any deep rc6 levels if we don't have
	 * have the previous rc6 level supported, i.e. we use HAS_RC6()
	 * as the initial coarse check for rc6 in general, moving on to
	 * progressively finer/deeper levels.
	 */
	if (!info->has_rc6 && info->has_rc6p)
		info->has_rc6p = 0;

	return info->has_rc6;
}

static void gen6_init_rps_frequencies(struct drm_i915_private *dev_priv)
{
	struct intel_rps *rps = &dev_priv->gt_pm.rps;

	/* All of these values are in units of 50MHz */

	/* static values from HW: RP0 > RP1 > RPn (min_freq) */
	if (IS_GEN9_LP(dev_priv)) {
		u32 rp_state_cap = I915_READ(BXT_RP_STATE_CAP);
		rps->rp0_freq = (rp_state_cap >> 16) & 0xff;
		rps->rp1_freq = (rp_state_cap >>  8) & 0xff;
		rps->min_freq = (rp_state_cap >>  0) & 0xff;
	} else {
		u32 rp_state_cap = I915_READ(GEN6_RP_STATE_CAP);
		rps->rp0_freq = (rp_state_cap >>  0) & 0xff;
		rps->rp1_freq = (rp_state_cap >>  8) & 0xff;
		rps->min_freq = (rp_state_cap >> 16) & 0xff;
	}
	/* hw_max = RP0 until we check for overclocking */
	rps->max_freq = rps->rp0_freq;

	rps->efficient_freq = rps->rp1_freq;
	if (IS_HASWELL(dev_priv) || IS_BROADWELL(dev_priv) ||
	    IS_GEN9_BC(dev_priv) || INTEL_GEN(dev_priv) >= 10) {
		u32 ddcc_status = 0;

		if (sandybridge_pcode_read(dev_priv,
					   HSW_PCODE_DYNAMIC_DUTY_CYCLE_CONTROL,
					   &ddcc_status) == 0)
			rps->efficient_freq =
				clamp_t(u8,
					((ddcc_status >> 8) & 0xff),
					rps->min_freq,
					rps->max_freq);
	}

	if (IS_GEN9_BC(dev_priv) || INTEL_GEN(dev_priv) >= 10) {
		/* Store the frequency values in 16.66 MHZ units, which is
		 * the natural hardware unit for SKL
		 */
		rps->rp0_freq *= GEN9_FREQ_SCALER;
		rps->rp1_freq *= GEN9_FREQ_SCALER;
		rps->min_freq *= GEN9_FREQ_SCALER;
		rps->max_freq *= GEN9_FREQ_SCALER;
		rps->efficient_freq *= GEN9_FREQ_SCALER;
	}
}

static void reset_rps(struct drm_i915_private *dev_priv,
		      int (*set)(struct drm_i915_private *, u8))
{
	struct intel_rps *rps = &dev_priv->gt_pm.rps;
	u8 freq = rps->cur_freq;

	/* force a reset */
	rps->power.mode = -1;
	rps->cur_freq = -1;

	if (set(dev_priv, freq))
		DRM_ERROR("Failed to reset RPS to initial values\n");
}

/* See the Gen9_GT_PM_Programming_Guide doc for the below */
static void gen9_enable_rps(struct drm_i915_private *dev_priv)
{
	intel_uncore_forcewake_get(&dev_priv->uncore, FORCEWAKE_ALL);

	/* Program defaults and thresholds for RPS */
	if (IS_GEN(dev_priv, 9))
		I915_WRITE(GEN6_RC_VIDEO_FREQ,
			GEN9_FREQUENCY(dev_priv->gt_pm.rps.rp1_freq));

	/* 1 second timeout*/
	I915_WRITE(GEN6_RP_DOWN_TIMEOUT,
		GT_INTERVAL_FROM_US(dev_priv, 1000000));

	I915_WRITE(GEN6_RP_IDLE_HYSTERSIS, 0xa);

	/* Leaning on the below call to gen6_set_rps to program/setup the
	 * Up/Down EI & threshold registers, as well as the RP_CONTROL,
	 * RP_INTERRUPT_LIMITS & RPNSWREQ registers */
	reset_rps(dev_priv, gen6_set_rps);

	intel_uncore_forcewake_put(&dev_priv->uncore, FORCEWAKE_ALL);
}

static void gen9_enable_rc6(struct drm_i915_private *dev_priv)
{
	struct intel_engine_cs *engine;
	enum intel_engine_id id;
	u32 rc6_mode;

	/* 1a: Software RC state - RC0 */
	I915_WRITE(GEN6_RC_STATE, 0);

	/* 1b: Get forcewake during program sequence. Although the driver
	 * hasn't enabled a state yet where we need forcewake, BIOS may have.*/
	intel_uncore_forcewake_get(&dev_priv->uncore, FORCEWAKE_ALL);

	/* 2a: Disable RC states. */
	I915_WRITE(GEN6_RC_CONTROL, 0);

	/* 2b: Program RC6 thresholds.*/
	if (INTEL_GEN(dev_priv) >= 10) {
		I915_WRITE(GEN6_RC6_WAKE_RATE_LIMIT, 54 << 16 | 85);
		I915_WRITE(GEN10_MEDIA_WAKE_RATE_LIMIT, 150);
	} else if (IS_SKYLAKE(dev_priv)) {
		/*
		 * WaRsDoubleRc6WrlWithCoarsePowerGating:skl Doubling WRL only
		 * when CPG is enabled
		 */
		I915_WRITE(GEN6_RC6_WAKE_RATE_LIMIT, 108 << 16);
	} else {
		I915_WRITE(GEN6_RC6_WAKE_RATE_LIMIT, 54 << 16);
	}

	I915_WRITE(GEN6_RC_EVALUATION_INTERVAL, 125000); /* 12500 * 1280ns */
	I915_WRITE(GEN6_RC_IDLE_HYSTERSIS, 25); /* 25 * 1280ns */
	for_each_engine(engine, dev_priv, id)
		I915_WRITE(RING_MAX_IDLE(engine->mmio_base), 10);

	if (HAS_GUC(dev_priv))
		I915_WRITE(GUC_MAX_IDLE_COUNT, 0xA);

	I915_WRITE(GEN6_RC_SLEEP, 0);

	/*
	 * 2c: Program Coarse Power Gating Policies.
	 *
	 * Bspec's guidance is to use 25us (really 25 * 1280ns) here. What we
	 * use instead is a more conservative estimate for the maximum time
	 * it takes us to service a CS interrupt and submit a new ELSP - that
	 * is the time which the GPU is idle waiting for the CPU to select the
	 * next request to execute. If the idle hysteresis is less than that
	 * interrupt service latency, the hardware will automatically gate
	 * the power well and we will then incur the wake up cost on top of
	 * the service latency. A similar guide from intel_pstate is that we
	 * do not want the enable hysteresis to less than the wakeup latency.
	 *
	 * igt/gem_exec_nop/sequential provides a rough estimate for the
	 * service latency, and puts it around 10us for Broadwell (and other
	 * big core) and around 40us for Broxton (and other low power cores).
	 * [Note that for legacy ringbuffer submission, this is less than 1us!]
	 * However, the wakeup latency on Broxton is closer to 100us. To be
	 * conservative, we have to factor in a context switch on top (due
	 * to ksoftirqd).
	 */
	I915_WRITE(GEN9_MEDIA_PG_IDLE_HYSTERESIS, 250);
	I915_WRITE(GEN9_RENDER_PG_IDLE_HYSTERESIS, 250);

	/* 3a: Enable RC6 */
	I915_WRITE(GEN6_RC6_THRESHOLD, 37500); /* 37.5/125ms per EI */

	/* WaRsUseTimeoutMode:cnl (pre-prod) */
	if (IS_CNL_REVID(dev_priv, CNL_REVID_A0, CNL_REVID_C0))
		rc6_mode = GEN7_RC_CTL_TO_MODE;
	else
		rc6_mode = GEN6_RC_CTL_EI_MODE(1);

	I915_WRITE(GEN6_RC_CONTROL,
		   GEN6_RC_CTL_HW_ENABLE |
		   GEN6_RC_CTL_RC6_ENABLE |
		   rc6_mode);

	/*
	 * 3b: Enable Coarse Power Gating only when RC6 is enabled.
	 * WaRsDisableCoarsePowerGating:skl,cnl - Render/Media PG need to be disabled with RC6.
	 */
	if (NEEDS_WaRsDisableCoarsePowerGating(dev_priv))
		I915_WRITE(GEN9_PG_ENABLE, 0);
	else
		I915_WRITE(GEN9_PG_ENABLE,
			   GEN9_RENDER_PG_ENABLE | GEN9_MEDIA_PG_ENABLE);

	intel_uncore_forcewake_put(&dev_priv->uncore, FORCEWAKE_ALL);
}

static void gen8_enable_rc6(struct drm_i915_private *dev_priv)
{
	struct intel_engine_cs *engine;
	enum intel_engine_id id;

	/* 1a: Software RC state - RC0 */
	I915_WRITE(GEN6_RC_STATE, 0);

	/* 1b: Get forcewake during program sequence. Although the driver
	 * hasn't enabled a state yet where we need forcewake, BIOS may have.*/
	intel_uncore_forcewake_get(&dev_priv->uncore, FORCEWAKE_ALL);

	/* 2a: Disable RC states. */
	I915_WRITE(GEN6_RC_CONTROL, 0);

	/* 2b: Program RC6 thresholds.*/
	I915_WRITE(GEN6_RC6_WAKE_RATE_LIMIT, 40 << 16);
	I915_WRITE(GEN6_RC_EVALUATION_INTERVAL, 125000); /* 12500 * 1280ns */
	I915_WRITE(GEN6_RC_IDLE_HYSTERSIS, 25); /* 25 * 1280ns */
	for_each_engine(engine, dev_priv, id)
		I915_WRITE(RING_MAX_IDLE(engine->mmio_base), 10);
	I915_WRITE(GEN6_RC_SLEEP, 0);
	I915_WRITE(GEN6_RC6_THRESHOLD, 625); /* 800us/1.28 for TO */

	/* 3: Enable RC6 */

	I915_WRITE(GEN6_RC_CONTROL,
		   GEN6_RC_CTL_HW_ENABLE |
		   GEN7_RC_CTL_TO_MODE |
		   GEN6_RC_CTL_RC6_ENABLE);

	intel_uncore_forcewake_put(&dev_priv->uncore, FORCEWAKE_ALL);
}

static void gen8_enable_rps(struct drm_i915_private *dev_priv)
{
	struct intel_rps *rps = &dev_priv->gt_pm.rps;

	intel_uncore_forcewake_get(&dev_priv->uncore, FORCEWAKE_ALL);

	/* 1 Program defaults and thresholds for RPS*/
	I915_WRITE(GEN6_RPNSWREQ,
		   HSW_FREQUENCY(rps->rp1_freq));
	I915_WRITE(GEN6_RC_VIDEO_FREQ,
		   HSW_FREQUENCY(rps->rp1_freq));
	/* NB: Docs say 1s, and 1000000 - which aren't equivalent */
	I915_WRITE(GEN6_RP_DOWN_TIMEOUT, 100000000 / 128); /* 1 second timeout */

	/* Docs recommend 900MHz, and 300 MHz respectively */
	I915_WRITE(GEN6_RP_INTERRUPT_LIMITS,
		   rps->max_freq_softlimit << 24 |
		   rps->min_freq_softlimit << 16);

	I915_WRITE(GEN6_RP_UP_THRESHOLD, 7600000 / 128); /* 76ms busyness per EI, 90% */
	I915_WRITE(GEN6_RP_DOWN_THRESHOLD, 31300000 / 128); /* 313ms busyness per EI, 70%*/
	I915_WRITE(GEN6_RP_UP_EI, 66000); /* 84.48ms, XXX: random? */
	I915_WRITE(GEN6_RP_DOWN_EI, 350000); /* 448ms, XXX: random? */

	I915_WRITE(GEN6_RP_IDLE_HYSTERSIS, 10);

	/* 2: Enable RPS */
	I915_WRITE(GEN6_RP_CONTROL,
		   GEN6_RP_MEDIA_TURBO |
		   GEN6_RP_MEDIA_HW_NORMAL_MODE |
		   GEN6_RP_MEDIA_IS_GFX |
		   GEN6_RP_ENABLE |
		   GEN6_RP_UP_BUSY_AVG |
		   GEN6_RP_DOWN_IDLE_AVG);

	reset_rps(dev_priv, gen6_set_rps);

	intel_uncore_forcewake_put(&dev_priv->uncore, FORCEWAKE_ALL);
}

static void gen6_enable_rc6(struct drm_i915_private *dev_priv)
{
	struct intel_engine_cs *engine;
	enum intel_engine_id id;
	u32 rc6vids, rc6_mask;
	u32 gtfifodbg;
	int ret;

	I915_WRITE(GEN6_RC_STATE, 0);

	/* Clear the DBG now so we don't confuse earlier errors */
	gtfifodbg = I915_READ(GTFIFODBG);
	if (gtfifodbg) {
		DRM_ERROR("GT fifo had a previous error %x\n", gtfifodbg);
		I915_WRITE(GTFIFODBG, gtfifodbg);
	}

	intel_uncore_forcewake_get(&dev_priv->uncore, FORCEWAKE_ALL);

	/* disable the counters and set deterministic thresholds */
	I915_WRITE(GEN6_RC_CONTROL, 0);

	I915_WRITE(GEN6_RC1_WAKE_RATE_LIMIT, 1000 << 16);
	I915_WRITE(GEN6_RC6_WAKE_RATE_LIMIT, 40 << 16 | 30);
	I915_WRITE(GEN6_RC6pp_WAKE_RATE_LIMIT, 30);
	I915_WRITE(GEN6_RC_EVALUATION_INTERVAL, 125000);
	I915_WRITE(GEN6_RC_IDLE_HYSTERSIS, 25);

	for_each_engine(engine, dev_priv, id)
		I915_WRITE(RING_MAX_IDLE(engine->mmio_base), 10);

	I915_WRITE(GEN6_RC_SLEEP, 0);
	I915_WRITE(GEN6_RC1e_THRESHOLD, 1000);
	if (IS_IVYBRIDGE(dev_priv))
		I915_WRITE(GEN6_RC6_THRESHOLD, 125000);
	else
		I915_WRITE(GEN6_RC6_THRESHOLD, 50000);
	I915_WRITE(GEN6_RC6p_THRESHOLD, 150000);
	I915_WRITE(GEN6_RC6pp_THRESHOLD, 64000); /* unused */

	/* We don't use those on Haswell */
	rc6_mask = GEN6_RC_CTL_RC6_ENABLE;
	if (HAS_RC6p(dev_priv))
		rc6_mask |= GEN6_RC_CTL_RC6p_ENABLE;
	if (HAS_RC6pp(dev_priv))
		rc6_mask |= GEN6_RC_CTL_RC6pp_ENABLE;
	I915_WRITE(GEN6_RC_CONTROL,
		   rc6_mask |
		   GEN6_RC_CTL_EI_MODE(1) |
		   GEN6_RC_CTL_HW_ENABLE);

	rc6vids = 0;
	ret = sandybridge_pcode_read(dev_priv, GEN6_PCODE_READ_RC6VIDS, &rc6vids);
	if (IS_GEN(dev_priv, 6) && ret) {
		DRM_DEBUG_DRIVER("Couldn't check for BIOS workaround\n");
	} else if (IS_GEN(dev_priv, 6) && (GEN6_DECODE_RC6_VID(rc6vids & 0xff) < 450)) {
		DRM_DEBUG_DRIVER("You should update your BIOS. Correcting minimum rc6 voltage (%dmV->%dmV)\n",
			  GEN6_DECODE_RC6_VID(rc6vids & 0xff), 450);
		rc6vids &= 0xffff00;
		rc6vids |= GEN6_ENCODE_RC6_VID(450);
		ret = sandybridge_pcode_write(dev_priv, GEN6_PCODE_WRITE_RC6VIDS, rc6vids);
		if (ret)
			DRM_ERROR("Couldn't fix incorrect rc6 voltage\n");
	}

	intel_uncore_forcewake_put(&dev_priv->uncore, FORCEWAKE_ALL);
}

static void gen6_enable_rps(struct drm_i915_private *dev_priv)
{
	/* Here begins a magic sequence of register writes to enable
	 * auto-downclocking.
	 *
	 * Perhaps there might be some value in exposing these to
	 * userspace...
	 */
	intel_uncore_forcewake_get(&dev_priv->uncore, FORCEWAKE_ALL);

	/* Power down if completely idle for over 50ms */
	I915_WRITE(GEN6_RP_DOWN_TIMEOUT, 50000);
	I915_WRITE(GEN6_RP_IDLE_HYSTERSIS, 10);

	reset_rps(dev_priv, gen6_set_rps);

	intel_uncore_forcewake_put(&dev_priv->uncore, FORCEWAKE_ALL);
}

static void gen6_update_ring_freq(struct drm_i915_private *dev_priv)
{
	struct intel_rps *rps = &dev_priv->gt_pm.rps;
	const int min_freq = 15;
	const int scaling_factor = 180;
	unsigned int gpu_freq;
	unsigned int max_ia_freq, min_ring_freq;
	unsigned int max_gpu_freq, min_gpu_freq;
	struct cpufreq_policy *policy;

	WARN_ON(!mutex_is_locked(&dev_priv->pcu_lock));

	if (rps->max_freq <= rps->min_freq)
		return;

	policy = cpufreq_cpu_get(0);
	if (policy) {
		max_ia_freq = policy->cpuinfo.max_freq;
		cpufreq_cpu_put(policy);
	} else {
		/*
		 * Default to measured freq if none found, PCU will ensure we
		 * don't go over
		 */
		max_ia_freq = tsc_khz;
	}

	/* Convert from kHz to MHz */
	max_ia_freq /= 1000;

	min_ring_freq = I915_READ(DCLK) & 0xf;
	/* convert DDR frequency from units of 266.6MHz to bandwidth */
	min_ring_freq = mult_frac(min_ring_freq, 8, 3);

	min_gpu_freq = rps->min_freq;
	max_gpu_freq = rps->max_freq;
	if (IS_GEN9_BC(dev_priv) || INTEL_GEN(dev_priv) >= 10) {
		/* Convert GT frequency to 50 HZ units */
		min_gpu_freq /= GEN9_FREQ_SCALER;
		max_gpu_freq /= GEN9_FREQ_SCALER;
	}

	/*
	 * For each potential GPU frequency, load a ring frequency we'd like
	 * to use for memory access.  We do this by specifying the IA frequency
	 * the PCU should use as a reference to determine the ring frequency.
	 */
	for (gpu_freq = max_gpu_freq; gpu_freq >= min_gpu_freq; gpu_freq--) {
		const int diff = max_gpu_freq - gpu_freq;
		unsigned int ia_freq = 0, ring_freq = 0;

		if (IS_GEN9_BC(dev_priv) || INTEL_GEN(dev_priv) >= 10) {
			/*
			 * ring_freq = 2 * GT. ring_freq is in 100MHz units
			 * No floor required for ring frequency on SKL.
			 */
			ring_freq = gpu_freq;
		} else if (INTEL_GEN(dev_priv) >= 8) {
			/* max(2 * GT, DDR). NB: GT is 50MHz units */
			ring_freq = max(min_ring_freq, gpu_freq);
		} else if (IS_HASWELL(dev_priv)) {
			ring_freq = mult_frac(gpu_freq, 5, 4);
			ring_freq = max(min_ring_freq, ring_freq);
			/* leave ia_freq as the default, chosen by cpufreq */
		} else {
			/* On older processors, there is no separate ring
			 * clock domain, so in order to boost the bandwidth
			 * of the ring, we need to upclock the CPU (ia_freq).
			 *
			 * For GPU frequencies less than 750MHz,
			 * just use the lowest ring freq.
			 */
			if (gpu_freq < min_freq)
				ia_freq = 800;
			else
				ia_freq = max_ia_freq - ((diff * scaling_factor) / 2);
			ia_freq = DIV_ROUND_CLOSEST(ia_freq, 100);
		}

		sandybridge_pcode_write(dev_priv,
					GEN6_PCODE_WRITE_MIN_FREQ_TABLE,
					ia_freq << GEN6_PCODE_FREQ_IA_RATIO_SHIFT |
					ring_freq << GEN6_PCODE_FREQ_RING_RATIO_SHIFT |
					gpu_freq);
	}
}

static int cherryview_rps_max_freq(struct drm_i915_private *dev_priv)
{
	u32 val, rp0;

	val = vlv_punit_read(dev_priv, FB_GFX_FMAX_AT_VMAX_FUSE);

	switch (RUNTIME_INFO(dev_priv)->sseu.eu_total) {
	case 8:
		/* (2 * 4) config */
		rp0 = (val >> FB_GFX_FMAX_AT_VMAX_2SS4EU_FUSE_SHIFT);
		break;
	case 12:
		/* (2 * 6) config */
		rp0 = (val >> FB_GFX_FMAX_AT_VMAX_2SS6EU_FUSE_SHIFT);
		break;
	case 16:
		/* (2 * 8) config */
	default:
		/* Setting (2 * 8) Min RP0 for any other combination */
		rp0 = (val >> FB_GFX_FMAX_AT_VMAX_2SS8EU_FUSE_SHIFT);
		break;
	}

	rp0 = (rp0 & FB_GFX_FREQ_FUSE_MASK);

	return rp0;
}

static int cherryview_rps_rpe_freq(struct drm_i915_private *dev_priv)
{
	u32 val, rpe;

	val = vlv_punit_read(dev_priv, PUNIT_GPU_DUTYCYCLE_REG);
	rpe = (val >> PUNIT_GPU_DUTYCYCLE_RPE_FREQ_SHIFT) & PUNIT_GPU_DUTYCYCLE_RPE_FREQ_MASK;

	return rpe;
}

static int cherryview_rps_guar_freq(struct drm_i915_private *dev_priv)
{
	u32 val, rp1;

	val = vlv_punit_read(dev_priv, FB_GFX_FMAX_AT_VMAX_FUSE);
	rp1 = (val & FB_GFX_FREQ_FUSE_MASK);

	return rp1;
}

static u32 cherryview_rps_min_freq(struct drm_i915_private *dev_priv)
{
	u32 val, rpn;

	val = vlv_punit_read(dev_priv, FB_GFX_FMIN_AT_VMIN_FUSE);
	rpn = ((val >> FB_GFX_FMIN_AT_VMIN_FUSE_SHIFT) &
		       FB_GFX_FREQ_FUSE_MASK);

	return rpn;
}

static int valleyview_rps_guar_freq(struct drm_i915_private *dev_priv)
{
	u32 val, rp1;

	val = vlv_nc_read(dev_priv, IOSF_NC_FB_GFX_FREQ_FUSE);

	rp1 = (val & FB_GFX_FGUARANTEED_FREQ_FUSE_MASK) >> FB_GFX_FGUARANTEED_FREQ_FUSE_SHIFT;

	return rp1;
}

static int valleyview_rps_max_freq(struct drm_i915_private *dev_priv)
{
	u32 val, rp0;

	val = vlv_nc_read(dev_priv, IOSF_NC_FB_GFX_FREQ_FUSE);

	rp0 = (val & FB_GFX_MAX_FREQ_FUSE_MASK) >> FB_GFX_MAX_FREQ_FUSE_SHIFT;
	/* Clamp to max */
	rp0 = min_t(u32, rp0, 0xea);

	return rp0;
}

static int valleyview_rps_rpe_freq(struct drm_i915_private *dev_priv)
{
	u32 val, rpe;

	val = vlv_nc_read(dev_priv, IOSF_NC_FB_GFX_FMAX_FUSE_LO);
	rpe = (val & FB_FMAX_VMIN_FREQ_LO_MASK) >> FB_FMAX_VMIN_FREQ_LO_SHIFT;
	val = vlv_nc_read(dev_priv, IOSF_NC_FB_GFX_FMAX_FUSE_HI);
	rpe |= (val & FB_FMAX_VMIN_FREQ_HI_MASK) << 5;

	return rpe;
}

static int valleyview_rps_min_freq(struct drm_i915_private *dev_priv)
{
	u32 val;

	val = vlv_punit_read(dev_priv, PUNIT_REG_GPU_LFM) & 0xff;
	/*
	 * According to the BYT Punit GPU turbo HAS 1.1.6.3 the minimum value
	 * for the minimum frequency in GPLL mode is 0xc1. Contrary to this on
	 * a BYT-M B0 the above register contains 0xbf. Moreover when setting
	 * a frequency Punit will not allow values below 0xc0. Clamp it 0xc0
	 * to make sure it matches what Punit accepts.
	 */
	return max_t(u32, val, 0xc0);
}

/* Check that the pctx buffer wasn't move under us. */
static void valleyview_check_pctx(struct drm_i915_private *dev_priv)
{
	unsigned long pctx_addr = I915_READ(VLV_PCBR) & ~4095;

	WARN_ON(pctx_addr != dev_priv->dsm.start +
			     dev_priv->vlv_pctx->stolen->start);
}


/* Check that the pcbr address is not empty. */
static void cherryview_check_pctx(struct drm_i915_private *dev_priv)
{
	unsigned long pctx_addr = I915_READ(VLV_PCBR) & ~4095;

	WARN_ON((pctx_addr >> VLV_PCBR_ADDR_SHIFT) == 0);
}

static void cherryview_setup_pctx(struct drm_i915_private *dev_priv)
{
	resource_size_t pctx_paddr, paddr;
	resource_size_t pctx_size = 32*1024;
	u32 pcbr;

	pcbr = I915_READ(VLV_PCBR);
	if ((pcbr >> VLV_PCBR_ADDR_SHIFT) == 0) {
		DRM_DEBUG_DRIVER("BIOS didn't set up PCBR, fixing up\n");
		paddr = dev_priv->dsm.end + 1 - pctx_size;
		GEM_BUG_ON(paddr > U32_MAX);

		pctx_paddr = (paddr & (~4095));
		I915_WRITE(VLV_PCBR, pctx_paddr);
	}

	DRM_DEBUG_DRIVER("PCBR: 0x%08x\n", I915_READ(VLV_PCBR));
}

static void valleyview_setup_pctx(struct drm_i915_private *dev_priv)
{
	struct drm_i915_gem_object *pctx;
	resource_size_t pctx_paddr;
	resource_size_t pctx_size = 24*1024;
	u32 pcbr;

	pcbr = I915_READ(VLV_PCBR);
	if (pcbr) {
		/* BIOS set it up already, grab the pre-alloc'd space */
		resource_size_t pcbr_offset;

		pcbr_offset = (pcbr & (~4095)) - dev_priv->dsm.start;
		pctx = i915_gem_object_create_stolen_for_preallocated(dev_priv,
								      pcbr_offset,
								      I915_GTT_OFFSET_NONE,
								      pctx_size);
		goto out;
	}

	DRM_DEBUG_DRIVER("BIOS didn't set up PCBR, fixing up\n");

	/*
	 * From the Gunit register HAS:
	 * The Gfx driver is expected to program this register and ensure
	 * proper allocation within Gfx stolen memory.  For example, this
	 * register should be programmed such than the PCBR range does not
	 * overlap with other ranges, such as the frame buffer, protected
	 * memory, or any other relevant ranges.
	 */
	pctx = i915_gem_object_create_stolen(dev_priv, pctx_size);
	if (!pctx) {
		DRM_DEBUG("not enough stolen space for PCTX, disabling\n");
		goto out;
	}

	GEM_BUG_ON(range_overflows_t(u64,
				     dev_priv->dsm.start,
				     pctx->stolen->start,
				     U32_MAX));
	pctx_paddr = dev_priv->dsm.start + pctx->stolen->start;
	I915_WRITE(VLV_PCBR, pctx_paddr);

out:
	DRM_DEBUG_DRIVER("PCBR: 0x%08x\n", I915_READ(VLV_PCBR));
	dev_priv->vlv_pctx = pctx;
}

static void valleyview_cleanup_pctx(struct drm_i915_private *dev_priv)
{
	struct drm_i915_gem_object *pctx;

	pctx = fetch_and_zero(&dev_priv->vlv_pctx);
	if (pctx)
		i915_gem_object_put(pctx);
}

static void vlv_init_gpll_ref_freq(struct drm_i915_private *dev_priv)
{
	dev_priv->gt_pm.rps.gpll_ref_freq =
		vlv_get_cck_clock(dev_priv, "GPLL ref",
				  CCK_GPLL_CLOCK_CONTROL,
				  dev_priv->czclk_freq);

	DRM_DEBUG_DRIVER("GPLL reference freq: %d kHz\n",
			 dev_priv->gt_pm.rps.gpll_ref_freq);
}

static void valleyview_init_gt_powersave(struct drm_i915_private *dev_priv)
{
	struct intel_rps *rps = &dev_priv->gt_pm.rps;
	u32 val;

	valleyview_setup_pctx(dev_priv);

	vlv_init_gpll_ref_freq(dev_priv);

	val = vlv_punit_read(dev_priv, PUNIT_REG_GPU_FREQ_STS);
	switch ((val >> 6) & 3) {
	case 0:
	case 1:
		dev_priv->mem_freq = 800;
		break;
	case 2:
		dev_priv->mem_freq = 1066;
		break;
	case 3:
		dev_priv->mem_freq = 1333;
		break;
	}
	DRM_DEBUG_DRIVER("DDR speed: %d MHz\n", dev_priv->mem_freq);

	rps->max_freq = valleyview_rps_max_freq(dev_priv);
	rps->rp0_freq = rps->max_freq;
	DRM_DEBUG_DRIVER("max GPU freq: %d MHz (%u)\n",
			 intel_gpu_freq(dev_priv, rps->max_freq),
			 rps->max_freq);

	rps->efficient_freq = valleyview_rps_rpe_freq(dev_priv);
	DRM_DEBUG_DRIVER("RPe GPU freq: %d MHz (%u)\n",
			 intel_gpu_freq(dev_priv, rps->efficient_freq),
			 rps->efficient_freq);

	rps->rp1_freq = valleyview_rps_guar_freq(dev_priv);
	DRM_DEBUG_DRIVER("RP1(Guar Freq) GPU freq: %d MHz (%u)\n",
			 intel_gpu_freq(dev_priv, rps->rp1_freq),
			 rps->rp1_freq);

	rps->min_freq = valleyview_rps_min_freq(dev_priv);
	DRM_DEBUG_DRIVER("min GPU freq: %d MHz (%u)\n",
			 intel_gpu_freq(dev_priv, rps->min_freq),
			 rps->min_freq);
}

static void cherryview_init_gt_powersave(struct drm_i915_private *dev_priv)
{
	struct intel_rps *rps = &dev_priv->gt_pm.rps;
	u32 val;

	cherryview_setup_pctx(dev_priv);

	vlv_init_gpll_ref_freq(dev_priv);

	mutex_lock(&dev_priv->sb_lock);
	val = vlv_cck_read(dev_priv, CCK_FUSE_REG);
	mutex_unlock(&dev_priv->sb_lock);

	switch ((val >> 2) & 0x7) {
	case 3:
		dev_priv->mem_freq = 2000;
		break;
	default:
		dev_priv->mem_freq = 1600;
		break;
	}
	DRM_DEBUG_DRIVER("DDR speed: %d MHz\n", dev_priv->mem_freq);

	rps->max_freq = cherryview_rps_max_freq(dev_priv);
	rps->rp0_freq = rps->max_freq;
	DRM_DEBUG_DRIVER("max GPU freq: %d MHz (%u)\n",
			 intel_gpu_freq(dev_priv, rps->max_freq),
			 rps->max_freq);

	rps->efficient_freq = cherryview_rps_rpe_freq(dev_priv);
	DRM_DEBUG_DRIVER("RPe GPU freq: %d MHz (%u)\n",
			 intel_gpu_freq(dev_priv, rps->efficient_freq),
			 rps->efficient_freq);

	rps->rp1_freq = cherryview_rps_guar_freq(dev_priv);
	DRM_DEBUG_DRIVER("RP1(Guar) GPU freq: %d MHz (%u)\n",
			 intel_gpu_freq(dev_priv, rps->rp1_freq),
			 rps->rp1_freq);

	rps->min_freq = cherryview_rps_min_freq(dev_priv);
	DRM_DEBUG_DRIVER("min GPU freq: %d MHz (%u)\n",
			 intel_gpu_freq(dev_priv, rps->min_freq),
			 rps->min_freq);

	WARN_ONCE((rps->max_freq | rps->efficient_freq | rps->rp1_freq |
		   rps->min_freq) & 1,
		  "Odd GPU freq values\n");
}

static void valleyview_cleanup_gt_powersave(struct drm_i915_private *dev_priv)
{
	valleyview_cleanup_pctx(dev_priv);
}

static void cherryview_enable_rc6(struct drm_i915_private *dev_priv)
{
	struct intel_engine_cs *engine;
	enum intel_engine_id id;
	u32 gtfifodbg, rc6_mode, pcbr;

	gtfifodbg = I915_READ(GTFIFODBG) & ~(GT_FIFO_SBDEDICATE_FREE_ENTRY_CHV |
					     GT_FIFO_FREE_ENTRIES_CHV);
	if (gtfifodbg) {
		DRM_DEBUG_DRIVER("GT fifo had a previous error %x\n",
				 gtfifodbg);
		I915_WRITE(GTFIFODBG, gtfifodbg);
	}

	cherryview_check_pctx(dev_priv);

	/* 1a & 1b: Get forcewake during program sequence. Although the driver
	 * hasn't enabled a state yet where we need forcewake, BIOS may have.*/
	intel_uncore_forcewake_get(&dev_priv->uncore, FORCEWAKE_ALL);

	/*  Disable RC states. */
	I915_WRITE(GEN6_RC_CONTROL, 0);

	/* 2a: Program RC6 thresholds.*/
	I915_WRITE(GEN6_RC6_WAKE_RATE_LIMIT, 40 << 16);
	I915_WRITE(GEN6_RC_EVALUATION_INTERVAL, 125000); /* 12500 * 1280ns */
	I915_WRITE(GEN6_RC_IDLE_HYSTERSIS, 25); /* 25 * 1280ns */

	for_each_engine(engine, dev_priv, id)
		I915_WRITE(RING_MAX_IDLE(engine->mmio_base), 10);
	I915_WRITE(GEN6_RC_SLEEP, 0);

	/* TO threshold set to 500 us ( 0x186 * 1.28 us) */
	I915_WRITE(GEN6_RC6_THRESHOLD, 0x186);

	/* Allows RC6 residency counter to work */
	I915_WRITE(VLV_COUNTER_CONTROL,
		   _MASKED_BIT_ENABLE(VLV_COUNT_RANGE_HIGH |
				      VLV_MEDIA_RC6_COUNT_EN |
				      VLV_RENDER_RC6_COUNT_EN));

	/* For now we assume BIOS is allocating and populating the PCBR  */
	pcbr = I915_READ(VLV_PCBR);

	/* 3: Enable RC6 */
	rc6_mode = 0;
	if (pcbr >> VLV_PCBR_ADDR_SHIFT)
		rc6_mode = GEN7_RC_CTL_TO_MODE;
	I915_WRITE(GEN6_RC_CONTROL, rc6_mode);

	intel_uncore_forcewake_put(&dev_priv->uncore, FORCEWAKE_ALL);
}

static void cherryview_enable_rps(struct drm_i915_private *dev_priv)
{
	u32 val;

	intel_uncore_forcewake_get(&dev_priv->uncore, FORCEWAKE_ALL);

	/* 1: Program defaults and thresholds for RPS*/
	I915_WRITE(GEN6_RP_DOWN_TIMEOUT, 1000000);
	I915_WRITE(GEN6_RP_UP_THRESHOLD, 59400);
	I915_WRITE(GEN6_RP_DOWN_THRESHOLD, 245000);
	I915_WRITE(GEN6_RP_UP_EI, 66000);
	I915_WRITE(GEN6_RP_DOWN_EI, 350000);

	I915_WRITE(GEN6_RP_IDLE_HYSTERSIS, 10);

	/* 2: Enable RPS */
	I915_WRITE(GEN6_RP_CONTROL,
		   GEN6_RP_MEDIA_HW_NORMAL_MODE |
		   GEN6_RP_MEDIA_IS_GFX |
		   GEN6_RP_ENABLE |
		   GEN6_RP_UP_BUSY_AVG |
		   GEN6_RP_DOWN_IDLE_AVG);

	/* Setting Fixed Bias */
	val = VLV_OVERRIDE_EN |
		  VLV_SOC_TDP_EN |
		  CHV_BIAS_CPU_50_SOC_50;
	vlv_punit_write(dev_priv, VLV_TURBO_SOC_OVERRIDE, val);

	val = vlv_punit_read(dev_priv, PUNIT_REG_GPU_FREQ_STS);

	/* RPS code assumes GPLL is used */
	WARN_ONCE((val & GPLLENABLE) == 0, "GPLL not enabled\n");

	DRM_DEBUG_DRIVER("GPLL enabled? %s\n", yesno(val & GPLLENABLE));
	DRM_DEBUG_DRIVER("GPU status: 0x%08x\n", val);

	reset_rps(dev_priv, valleyview_set_rps);

	intel_uncore_forcewake_put(&dev_priv->uncore, FORCEWAKE_ALL);
}

static void valleyview_enable_rc6(struct drm_i915_private *dev_priv)
{
	struct intel_engine_cs *engine;
	enum intel_engine_id id;
	u32 gtfifodbg;

	valleyview_check_pctx(dev_priv);

	gtfifodbg = I915_READ(GTFIFODBG);
	if (gtfifodbg) {
		DRM_DEBUG_DRIVER("GT fifo had a previous error %x\n",
				 gtfifodbg);
		I915_WRITE(GTFIFODBG, gtfifodbg);
	}

	intel_uncore_forcewake_get(&dev_priv->uncore, FORCEWAKE_ALL);

	/*  Disable RC states. */
	I915_WRITE(GEN6_RC_CONTROL, 0);

	I915_WRITE(GEN6_RC6_WAKE_RATE_LIMIT, 0x00280000);
	I915_WRITE(GEN6_RC_EVALUATION_INTERVAL, 125000);
	I915_WRITE(GEN6_RC_IDLE_HYSTERSIS, 25);

	for_each_engine(engine, dev_priv, id)
		I915_WRITE(RING_MAX_IDLE(engine->mmio_base), 10);

	I915_WRITE(GEN6_RC6_THRESHOLD, 0x557);

	/* Allows RC6 residency counter to work */
	I915_WRITE(VLV_COUNTER_CONTROL,
		   _MASKED_BIT_ENABLE(VLV_COUNT_RANGE_HIGH |
				      VLV_MEDIA_RC0_COUNT_EN |
				      VLV_RENDER_RC0_COUNT_EN |
				      VLV_MEDIA_RC6_COUNT_EN |
				      VLV_RENDER_RC6_COUNT_EN));

	I915_WRITE(GEN6_RC_CONTROL,
		   GEN7_RC_CTL_TO_MODE | VLV_RC_CTL_CTX_RST_PARALLEL);

	intel_uncore_forcewake_put(&dev_priv->uncore, FORCEWAKE_ALL);
}

static void valleyview_enable_rps(struct drm_i915_private *dev_priv)
{
	u32 val;

	intel_uncore_forcewake_get(&dev_priv->uncore, FORCEWAKE_ALL);

	I915_WRITE(GEN6_RP_DOWN_TIMEOUT, 1000000);
	I915_WRITE(GEN6_RP_UP_THRESHOLD, 59400);
	I915_WRITE(GEN6_RP_DOWN_THRESHOLD, 245000);
	I915_WRITE(GEN6_RP_UP_EI, 66000);
	I915_WRITE(GEN6_RP_DOWN_EI, 350000);

	I915_WRITE(GEN6_RP_IDLE_HYSTERSIS, 10);

	I915_WRITE(GEN6_RP_CONTROL,
		   GEN6_RP_MEDIA_TURBO |
		   GEN6_RP_MEDIA_HW_NORMAL_MODE |
		   GEN6_RP_MEDIA_IS_GFX |
		   GEN6_RP_ENABLE |
		   GEN6_RP_UP_BUSY_AVG |
		   GEN6_RP_DOWN_IDLE_CONT);

	/* Setting Fixed Bias */
	val = VLV_OVERRIDE_EN |
		  VLV_SOC_TDP_EN |
		  VLV_BIAS_CPU_125_SOC_875;
	vlv_punit_write(dev_priv, VLV_TURBO_SOC_OVERRIDE, val);

	val = vlv_punit_read(dev_priv, PUNIT_REG_GPU_FREQ_STS);

	/* RPS code assumes GPLL is used */
	WARN_ONCE((val & GPLLENABLE) == 0, "GPLL not enabled\n");

	DRM_DEBUG_DRIVER("GPLL enabled? %s\n", yesno(val & GPLLENABLE));
	DRM_DEBUG_DRIVER("GPU status: 0x%08x\n", val);

	reset_rps(dev_priv, valleyview_set_rps);

	intel_uncore_forcewake_put(&dev_priv->uncore, FORCEWAKE_ALL);
}

static unsigned long intel_pxfreq(u32 vidfreq)
{
	unsigned long freq;
	int div = (vidfreq & 0x3f0000) >> 16;
	int post = (vidfreq & 0x3000) >> 12;
	int pre = (vidfreq & 0x7);

	if (!pre)
		return 0;

	freq = ((div * 133333) / ((1<<post) * pre));

	return freq;
}

static const struct cparams {
	u16 i;
	u16 t;
	u16 m;
	u16 c;
} cparams[] = {
	{ 1, 1333, 301, 28664 },
	{ 1, 1066, 294, 24460 },
	{ 1, 800, 294, 25192 },
	{ 0, 1333, 276, 27605 },
	{ 0, 1066, 276, 27605 },
	{ 0, 800, 231, 23784 },
};

static unsigned long __i915_chipset_val(struct drm_i915_private *dev_priv)
{
	u64 total_count, diff, ret;
	u32 count1, count2, count3, m = 0, c = 0;
	unsigned long now = jiffies_to_msecs(jiffies), diff1;
	int i;

	lockdep_assert_held(&mchdev_lock);

	diff1 = now - dev_priv->ips.last_time1;

	/* Prevent division-by-zero if we are asking too fast.
	 * Also, we don't get interesting results if we are polling
	 * faster than once in 10ms, so just return the saved value
	 * in such cases.
	 */
	if (diff1 <= 10)
		return dev_priv->ips.chipset_power;

	count1 = I915_READ(DMIEC);
	count2 = I915_READ(DDREC);
	count3 = I915_READ(CSIEC);

	total_count = count1 + count2 + count3;

	/* FIXME: handle per-counter overflow */
	if (total_count < dev_priv->ips.last_count1) {
		diff = ~0UL - dev_priv->ips.last_count1;
		diff += total_count;
	} else {
		diff = total_count - dev_priv->ips.last_count1;
	}

	for (i = 0; i < ARRAY_SIZE(cparams); i++) {
		if (cparams[i].i == dev_priv->ips.c_m &&
		    cparams[i].t == dev_priv->ips.r_t) {
			m = cparams[i].m;
			c = cparams[i].c;
			break;
		}
	}

	diff = div_u64(diff, diff1);
	ret = ((m * diff) + c);
	ret = div_u64(ret, 10);

	dev_priv->ips.last_count1 = total_count;
	dev_priv->ips.last_time1 = now;

	dev_priv->ips.chipset_power = ret;

	return ret;
}

unsigned long i915_chipset_val(struct drm_i915_private *dev_priv)
{
	intel_wakeref_t wakeref;
	unsigned long val = 0;

	if (!IS_GEN(dev_priv, 5))
		return 0;

	with_intel_runtime_pm(dev_priv, wakeref) {
		spin_lock_irq(&mchdev_lock);
		val = __i915_chipset_val(dev_priv);
		spin_unlock_irq(&mchdev_lock);
	}

	return val;
}

unsigned long i915_mch_val(struct drm_i915_private *dev_priv)
{
	unsigned long m, x, b;
	u32 tsfs;

	tsfs = I915_READ(TSFS);

	m = ((tsfs & TSFS_SLOPE_MASK) >> TSFS_SLOPE_SHIFT);
	x = I915_READ8(TR1);

	b = tsfs & TSFS_INTR_MASK;

	return ((m * x) / 127) - b;
}

static int _pxvid_to_vd(u8 pxvid)
{
	if (pxvid == 0)
		return 0;

	if (pxvid >= 8 && pxvid < 31)
		pxvid = 31;

	return (pxvid + 2) * 125;
}

static u32 pvid_to_extvid(struct drm_i915_private *dev_priv, u8 pxvid)
{
	const int vd = _pxvid_to_vd(pxvid);
	const int vm = vd - 1125;

	if (INTEL_INFO(dev_priv)->is_mobile)
		return vm > 0 ? vm : 0;

	return vd;
}

static void __i915_update_gfx_val(struct drm_i915_private *dev_priv)
{
	u64 now, diff, diffms;
	u32 count;

	lockdep_assert_held(&mchdev_lock);

	now = ktime_get_raw_ns();
	diffms = now - dev_priv->ips.last_time2;
	do_div(diffms, NSEC_PER_MSEC);

	/* Don't divide by 0 */
	if (!diffms)
		return;

	count = I915_READ(GFXEC);

	if (count < dev_priv->ips.last_count2) {
		diff = ~0UL - dev_priv->ips.last_count2;
		diff += count;
	} else {
		diff = count - dev_priv->ips.last_count2;
	}

	dev_priv->ips.last_count2 = count;
	dev_priv->ips.last_time2 = now;

	/* More magic constants... */
	diff = diff * 1181;
	diff = div_u64(diff, diffms * 10);
	dev_priv->ips.gfx_power = diff;
}

void i915_update_gfx_val(struct drm_i915_private *dev_priv)
{
	intel_wakeref_t wakeref;

	if (!IS_GEN(dev_priv, 5))
		return;

	with_intel_runtime_pm(dev_priv, wakeref) {
		spin_lock_irq(&mchdev_lock);
		__i915_update_gfx_val(dev_priv);
		spin_unlock_irq(&mchdev_lock);
	}
}

static unsigned long __i915_gfx_val(struct drm_i915_private *dev_priv)
{
	unsigned long t, corr, state1, corr2, state2;
	u32 pxvid, ext_v;

	lockdep_assert_held(&mchdev_lock);

	pxvid = I915_READ(PXVFREQ(dev_priv->gt_pm.rps.cur_freq));
	pxvid = (pxvid >> 24) & 0x7f;
	ext_v = pvid_to_extvid(dev_priv, pxvid);

	state1 = ext_v;

	t = i915_mch_val(dev_priv);

	/* Revel in the empirically derived constants */

	/* Correction factor in 1/100000 units */
	if (t > 80)
		corr = ((t * 2349) + 135940);
	else if (t >= 50)
		corr = ((t * 964) + 29317);
	else /* < 50 */
		corr = ((t * 301) + 1004);

	corr = corr * ((150142 * state1) / 10000 - 78642);
	corr /= 100000;
	corr2 = (corr * dev_priv->ips.corr);

	state2 = (corr2 * state1) / 10000;
	state2 /= 100; /* convert to mW */

	__i915_update_gfx_val(dev_priv);

	return dev_priv->ips.gfx_power + state2;
}

unsigned long i915_gfx_val(struct drm_i915_private *dev_priv)
{
	intel_wakeref_t wakeref;
	unsigned long val = 0;

	if (!IS_GEN(dev_priv, 5))
		return 0;

	with_intel_runtime_pm(dev_priv, wakeref) {
		spin_lock_irq(&mchdev_lock);
		val = __i915_gfx_val(dev_priv);
		spin_unlock_irq(&mchdev_lock);
	}

	return val;
}

static struct drm_i915_private *i915_mch_dev;

static struct drm_i915_private *mchdev_get(void)
{
	struct drm_i915_private *i915;

	rcu_read_lock();
	i915 = i915_mch_dev;
	if (!kref_get_unless_zero(&i915->drm.ref))
		i915 = NULL;
	rcu_read_unlock();

	return i915;
}

/**
 * i915_read_mch_val - return value for IPS use
 *
 * Calculate and return a value for the IPS driver to use when deciding whether
 * we have thermal and power headroom to increase CPU or GPU power budget.
 */
unsigned long i915_read_mch_val(void)
{
	struct drm_i915_private *i915;
	unsigned long chipset_val = 0;
	unsigned long graphics_val = 0;
	intel_wakeref_t wakeref;

	i915 = mchdev_get();
	if (!i915)
		return 0;

	with_intel_runtime_pm(i915, wakeref) {
		spin_lock_irq(&mchdev_lock);
		chipset_val = __i915_chipset_val(i915);
		graphics_val = __i915_gfx_val(i915);
		spin_unlock_irq(&mchdev_lock);
	}

	drm_dev_put(&i915->drm);
	return chipset_val + graphics_val;
}
EXPORT_SYMBOL_GPL(i915_read_mch_val);

/**
 * i915_gpu_raise - raise GPU frequency limit
 *
 * Raise the limit; IPS indicates we have thermal headroom.
 */
bool i915_gpu_raise(void)
{
	struct drm_i915_private *i915;

	i915 = mchdev_get();
	if (!i915)
		return false;

	spin_lock_irq(&mchdev_lock);
	if (i915->ips.max_delay > i915->ips.fmax)
		i915->ips.max_delay--;
	spin_unlock_irq(&mchdev_lock);

	drm_dev_put(&i915->drm);
	return true;
}
EXPORT_SYMBOL_GPL(i915_gpu_raise);

/**
 * i915_gpu_lower - lower GPU frequency limit
 *
 * IPS indicates we're close to a thermal limit, so throttle back the GPU
 * frequency maximum.
 */
bool i915_gpu_lower(void)
{
	struct drm_i915_private *i915;

	i915 = mchdev_get();
	if (!i915)
		return false;

	spin_lock_irq(&mchdev_lock);
	if (i915->ips.max_delay < i915->ips.min_delay)
		i915->ips.max_delay++;
	spin_unlock_irq(&mchdev_lock);

	drm_dev_put(&i915->drm);
	return true;
}
EXPORT_SYMBOL_GPL(i915_gpu_lower);

/**
 * i915_gpu_busy - indicate GPU business to IPS
 *
 * Tell the IPS driver whether or not the GPU is busy.
 */
bool i915_gpu_busy(void)
{
	struct drm_i915_private *i915;
	bool ret;

	i915 = mchdev_get();
	if (!i915)
		return false;

	ret = i915->gt.awake;

	drm_dev_put(&i915->drm);
	return ret;
}
EXPORT_SYMBOL_GPL(i915_gpu_busy);

/**
 * i915_gpu_turbo_disable - disable graphics turbo
 *
 * Disable graphics turbo by resetting the max frequency and setting the
 * current frequency to the default.
 */
bool i915_gpu_turbo_disable(void)
{
	struct drm_i915_private *i915;
	bool ret;

	i915 = mchdev_get();
	if (!i915)
		return false;

	spin_lock_irq(&mchdev_lock);
	i915->ips.max_delay = i915->ips.fstart;
	ret = ironlake_set_drps(i915, i915->ips.fstart);
	spin_unlock_irq(&mchdev_lock);

	drm_dev_put(&i915->drm);
	return ret;
}
EXPORT_SYMBOL_GPL(i915_gpu_turbo_disable);

/**
 * Tells the intel_ips driver that the i915 driver is now loaded, if
 * IPS got loaded first.
 *
 * This awkward dance is so that neither module has to depend on the
 * other in order for IPS to do the appropriate communication of
 * GPU turbo limits to i915.
 */
static void
ips_ping_for_i915_load(void)
{
	void (*link)(void);

	link = symbol_get(ips_link_to_i915_driver);
	if (link) {
		link();
		symbol_put(ips_link_to_i915_driver);
	}
}

void intel_gpu_ips_init(struct drm_i915_private *dev_priv)
{
	/* We only register the i915 ips part with intel-ips once everything is
	 * set up, to avoid intel-ips sneaking in and reading bogus values. */
	rcu_assign_pointer(i915_mch_dev, dev_priv);

	ips_ping_for_i915_load();
}

void intel_gpu_ips_teardown(void)
{
	rcu_assign_pointer(i915_mch_dev, NULL);
}

static void intel_init_emon(struct drm_i915_private *dev_priv)
{
	u32 lcfuse;
	u8 pxw[16];
	int i;

	/* Disable to program */
	I915_WRITE(ECR, 0);
	POSTING_READ(ECR);

	/* Program energy weights for various events */
	I915_WRITE(SDEW, 0x15040d00);
	I915_WRITE(CSIEW0, 0x007f0000);
	I915_WRITE(CSIEW1, 0x1e220004);
	I915_WRITE(CSIEW2, 0x04000004);

	for (i = 0; i < 5; i++)
		I915_WRITE(PEW(i), 0);
	for (i = 0; i < 3; i++)
		I915_WRITE(DEW(i), 0);

	/* Program P-state weights to account for frequency power adjustment */
	for (i = 0; i < 16; i++) {
		u32 pxvidfreq = I915_READ(PXVFREQ(i));
		unsigned long freq = intel_pxfreq(pxvidfreq);
		unsigned long vid = (pxvidfreq & PXVFREQ_PX_MASK) >>
			PXVFREQ_PX_SHIFT;
		unsigned long val;

		val = vid * vid;
		val *= (freq / 1000);
		val *= 255;
		val /= (127*127*900);
		if (val > 0xff)
			DRM_ERROR("bad pxval: %ld\n", val);
		pxw[i] = val;
	}
	/* Render standby states get 0 weight */
	pxw[14] = 0;
	pxw[15] = 0;

	for (i = 0; i < 4; i++) {
		u32 val = (pxw[i*4] << 24) | (pxw[(i*4)+1] << 16) |
			(pxw[(i*4)+2] << 8) | (pxw[(i*4)+3]);
		I915_WRITE(PXW(i), val);
	}

	/* Adjust magic regs to magic values (more experimental results) */
	I915_WRITE(OGW0, 0);
	I915_WRITE(OGW1, 0);
	I915_WRITE(EG0, 0x00007f00);
	I915_WRITE(EG1, 0x0000000e);
	I915_WRITE(EG2, 0x000e0000);
	I915_WRITE(EG3, 0x68000300);
	I915_WRITE(EG4, 0x42000000);
	I915_WRITE(EG5, 0x00140031);
	I915_WRITE(EG6, 0);
	I915_WRITE(EG7, 0);

	for (i = 0; i < 8; i++)
		I915_WRITE(PXWL(i), 0);

	/* Enable PMON + select events */
	I915_WRITE(ECR, 0x80000019);

	lcfuse = I915_READ(LCFUSE02);

	dev_priv->ips.corr = (lcfuse & LCFUSE_HIV_MASK);
}

void intel_init_gt_powersave(struct drm_i915_private *dev_priv)
{
	struct intel_rps *rps = &dev_priv->gt_pm.rps;

	/*
	 * RPM depends on RC6 to save restore the GT HW context, so make RC6 a
	 * requirement.
	 */
	if (!sanitize_rc6(dev_priv)) {
		DRM_INFO("RC6 disabled, disabling runtime PM support\n");
		pm_runtime_get(&dev_priv->drm.pdev->dev);
	}

	mutex_lock(&dev_priv->pcu_lock);

	/* Initialize RPS limits (for userspace) */
	if (IS_CHERRYVIEW(dev_priv))
		cherryview_init_gt_powersave(dev_priv);
	else if (IS_VALLEYVIEW(dev_priv))
		valleyview_init_gt_powersave(dev_priv);
	else if (INTEL_GEN(dev_priv) >= 6)
		gen6_init_rps_frequencies(dev_priv);

	/* Derive initial user preferences/limits from the hardware limits */
	rps->idle_freq = rps->min_freq;
	rps->cur_freq = rps->idle_freq;

	rps->max_freq_softlimit = rps->max_freq;
	rps->min_freq_softlimit = rps->min_freq;

	if (IS_HASWELL(dev_priv) || IS_BROADWELL(dev_priv))
		rps->min_freq_softlimit =
			max_t(int,
			      rps->efficient_freq,
			      intel_freq_opcode(dev_priv, 450));

	/* After setting max-softlimit, find the overclock max freq */
	if (IS_GEN(dev_priv, 6) ||
	    IS_IVYBRIDGE(dev_priv) || IS_HASWELL(dev_priv)) {
		u32 params = 0;

		sandybridge_pcode_read(dev_priv, GEN6_READ_OC_PARAMS, &params);
		if (params & BIT(31)) { /* OC supported */
			DRM_DEBUG_DRIVER("Overclocking supported, max: %dMHz, overclock: %dMHz\n",
					 (rps->max_freq & 0xff) * 50,
					 (params & 0xff) * 50);
			rps->max_freq = params & 0xff;
		}
	}

	/* Finally allow us to boost to max by default */
	rps->boost_freq = rps->max_freq;

	mutex_unlock(&dev_priv->pcu_lock);
}

void intel_cleanup_gt_powersave(struct drm_i915_private *dev_priv)
{
	if (IS_VALLEYVIEW(dev_priv))
		valleyview_cleanup_gt_powersave(dev_priv);

	if (!HAS_RC6(dev_priv))
		pm_runtime_put(&dev_priv->drm.pdev->dev);
}

void intel_sanitize_gt_powersave(struct drm_i915_private *dev_priv)
{
	dev_priv->gt_pm.rps.enabled = true; /* force RPS disabling */
	dev_priv->gt_pm.rc6.enabled = true; /* force RC6 disabling */
	intel_disable_gt_powersave(dev_priv);

	if (INTEL_GEN(dev_priv) >= 11)
		gen11_reset_rps_interrupts(dev_priv);
	else if (INTEL_GEN(dev_priv) >= 6)
		gen6_reset_rps_interrupts(dev_priv);
}

static inline void intel_disable_llc_pstate(struct drm_i915_private *i915)
{
	lockdep_assert_held(&i915->pcu_lock);

	if (!i915->gt_pm.llc_pstate.enabled)
		return;

	/* Currently there is no HW configuration to be done to disable. */

	i915->gt_pm.llc_pstate.enabled = false;
}

static void intel_disable_rc6(struct drm_i915_private *dev_priv)
{
	lockdep_assert_held(&dev_priv->pcu_lock);

	if (!dev_priv->gt_pm.rc6.enabled)
		return;

	if (INTEL_GEN(dev_priv) >= 9)
		gen9_disable_rc6(dev_priv);
	else if (IS_CHERRYVIEW(dev_priv))
		cherryview_disable_rc6(dev_priv);
	else if (IS_VALLEYVIEW(dev_priv))
		valleyview_disable_rc6(dev_priv);
	else if (INTEL_GEN(dev_priv) >= 6)
		gen6_disable_rc6(dev_priv);

	dev_priv->gt_pm.rc6.enabled = false;
}

static void intel_disable_rps(struct drm_i915_private *dev_priv)
{
	lockdep_assert_held(&dev_priv->pcu_lock);

	if (!dev_priv->gt_pm.rps.enabled)
		return;

	if (INTEL_GEN(dev_priv) >= 9)
		gen9_disable_rps(dev_priv);
	else if (IS_CHERRYVIEW(dev_priv))
		cherryview_disable_rps(dev_priv);
	else if (IS_VALLEYVIEW(dev_priv))
		valleyview_disable_rps(dev_priv);
	else if (INTEL_GEN(dev_priv) >= 6)
		gen6_disable_rps(dev_priv);
	else if (IS_IRONLAKE_M(dev_priv))
		ironlake_disable_drps(dev_priv);

	dev_priv->gt_pm.rps.enabled = false;
}

void intel_disable_gt_powersave(struct drm_i915_private *dev_priv)
{
	mutex_lock(&dev_priv->pcu_lock);

	intel_disable_rc6(dev_priv);
	intel_disable_rps(dev_priv);
	if (HAS_LLC(dev_priv))
		intel_disable_llc_pstate(dev_priv);

	mutex_unlock(&dev_priv->pcu_lock);
}

static inline void intel_enable_llc_pstate(struct drm_i915_private *i915)
{
	lockdep_assert_held(&i915->pcu_lock);

	if (i915->gt_pm.llc_pstate.enabled)
		return;

	gen6_update_ring_freq(i915);

	i915->gt_pm.llc_pstate.enabled = true;
}

static void intel_enable_rc6(struct drm_i915_private *dev_priv)
{
	lockdep_assert_held(&dev_priv->pcu_lock);

	if (dev_priv->gt_pm.rc6.enabled)
		return;

	if (IS_CHERRYVIEW(dev_priv))
		cherryview_enable_rc6(dev_priv);
	else if (IS_VALLEYVIEW(dev_priv))
		valleyview_enable_rc6(dev_priv);
	else if (INTEL_GEN(dev_priv) >= 9)
		gen9_enable_rc6(dev_priv);
	else if (IS_BROADWELL(dev_priv))
		gen8_enable_rc6(dev_priv);
	else if (INTEL_GEN(dev_priv) >= 6)
		gen6_enable_rc6(dev_priv);

	dev_priv->gt_pm.rc6.enabled = true;
}

static void intel_enable_rps(struct drm_i915_private *dev_priv)
{
	struct intel_rps *rps = &dev_priv->gt_pm.rps;

	lockdep_assert_held(&dev_priv->pcu_lock);

	if (rps->enabled)
		return;

	if (IS_CHERRYVIEW(dev_priv)) {
		cherryview_enable_rps(dev_priv);
	} else if (IS_VALLEYVIEW(dev_priv)) {
		valleyview_enable_rps(dev_priv);
	} else if (INTEL_GEN(dev_priv) >= 9) {
		gen9_enable_rps(dev_priv);
	} else if (IS_BROADWELL(dev_priv)) {
		gen8_enable_rps(dev_priv);
	} else if (INTEL_GEN(dev_priv) >= 6) {
		gen6_enable_rps(dev_priv);
	} else if (IS_IRONLAKE_M(dev_priv)) {
		ironlake_enable_drps(dev_priv);
		intel_init_emon(dev_priv);
	}

	WARN_ON(rps->max_freq < rps->min_freq);
	WARN_ON(rps->idle_freq > rps->max_freq);

	WARN_ON(rps->efficient_freq < rps->min_freq);
	WARN_ON(rps->efficient_freq > rps->max_freq);

	rps->enabled = true;
}

void intel_enable_gt_powersave(struct drm_i915_private *dev_priv)
{
	/* Powersaving is controlled by the host when inside a VM */
	if (intel_vgpu_active(dev_priv))
		return;

	mutex_lock(&dev_priv->pcu_lock);

	if (HAS_RC6(dev_priv))
		intel_enable_rc6(dev_priv);
	intel_enable_rps(dev_priv);
	if (HAS_LLC(dev_priv))
		intel_enable_llc_pstate(dev_priv);

	mutex_unlock(&dev_priv->pcu_lock);
}

static void ibx_init_clock_gating(struct drm_i915_private *dev_priv)
{
	/*
	 * On Ibex Peak and Cougar Point, we need to disable clock
	 * gating for the panel power sequencer or it will fail to
	 * start up when no ports are active.
	 */
	I915_WRITE(SOUTH_DSPCLK_GATE_D, PCH_DPLSUNIT_CLOCK_GATE_DISABLE);
}

static void g4x_disable_trickle_feed(struct drm_i915_private *dev_priv)
{
	enum pipe pipe;

	for_each_pipe(dev_priv, pipe) {
		I915_WRITE(DSPCNTR(pipe),
			   I915_READ(DSPCNTR(pipe)) |
			   DISPPLANE_TRICKLE_FEED_DISABLE);

		I915_WRITE(DSPSURF(pipe), I915_READ(DSPSURF(pipe)));
		POSTING_READ(DSPSURF(pipe));
	}
}

static void ilk_init_clock_gating(struct drm_i915_private *dev_priv)
{
	u32 dspclk_gate = ILK_VRHUNIT_CLOCK_GATE_DISABLE;

	/*
	 * Required for FBC
	 * WaFbcDisableDpfcClockGating:ilk
	 */
	dspclk_gate |= ILK_DPFCRUNIT_CLOCK_GATE_DISABLE |
		   ILK_DPFCUNIT_CLOCK_GATE_DISABLE |
		   ILK_DPFDUNIT_CLOCK_GATE_ENABLE;

	I915_WRITE(PCH_3DCGDIS0,
		   MARIUNIT_CLOCK_GATE_DISABLE |
		   SVSMUNIT_CLOCK_GATE_DISABLE);
	I915_WRITE(PCH_3DCGDIS1,
		   VFMUNIT_CLOCK_GATE_DISABLE);

	/*
	 * According to the spec the following bits should be set in
	 * order to enable memory self-refresh
	 * The bit 22/21 of 0x42004
	 * The bit 5 of 0x42020
	 * The bit 15 of 0x45000
	 */
	I915_WRITE(ILK_DISPLAY_CHICKEN2,
		   (I915_READ(ILK_DISPLAY_CHICKEN2) |
		    ILK_DPARB_GATE | ILK_VSDPFD_FULL));
	dspclk_gate |= ILK_DPARBUNIT_CLOCK_GATE_ENABLE;
	I915_WRITE(DISP_ARB_CTL,
		   (I915_READ(DISP_ARB_CTL) |
		    DISP_FBC_WM_DIS));

	/*
	 * Based on the document from hardware guys the following bits
	 * should be set unconditionally in order to enable FBC.
	 * The bit 22 of 0x42000
	 * The bit 22 of 0x42004
	 * The bit 7,8,9 of 0x42020.
	 */
	if (IS_IRONLAKE_M(dev_priv)) {
		/* WaFbcAsynchFlipDisableFbcQueue:ilk */
		I915_WRITE(ILK_DISPLAY_CHICKEN1,
			   I915_READ(ILK_DISPLAY_CHICKEN1) |
			   ILK_FBCQ_DIS);
		I915_WRITE(ILK_DISPLAY_CHICKEN2,
			   I915_READ(ILK_DISPLAY_CHICKEN2) |
			   ILK_DPARB_GATE);
	}

	I915_WRITE(ILK_DSPCLK_GATE_D, dspclk_gate);

	I915_WRITE(ILK_DISPLAY_CHICKEN2,
		   I915_READ(ILK_DISPLAY_CHICKEN2) |
		   ILK_ELPIN_409_SELECT);
	I915_WRITE(_3D_CHICKEN2,
		   _3D_CHICKEN2_WM_READ_PIPELINED << 16 |
		   _3D_CHICKEN2_WM_READ_PIPELINED);

	/* WaDisableRenderCachePipelinedFlush:ilk */
	I915_WRITE(CACHE_MODE_0,
		   _MASKED_BIT_ENABLE(CM0_PIPELINED_RENDER_FLUSH_DISABLE));

	/* WaDisable_RenderCache_OperationalFlush:ilk */
	I915_WRITE(CACHE_MODE_0, _MASKED_BIT_DISABLE(RC_OP_FLUSH_ENABLE));

	g4x_disable_trickle_feed(dev_priv);

	ibx_init_clock_gating(dev_priv);
}

static void cpt_init_clock_gating(struct drm_i915_private *dev_priv)
{
	int pipe;
	u32 val;

	/*
	 * On Ibex Peak and Cougar Point, we need to disable clock
	 * gating for the panel power sequencer or it will fail to
	 * start up when no ports are active.
	 */
	I915_WRITE(SOUTH_DSPCLK_GATE_D, PCH_DPLSUNIT_CLOCK_GATE_DISABLE |
		   PCH_DPLUNIT_CLOCK_GATE_DISABLE |
		   PCH_CPUNIT_CLOCK_GATE_DISABLE);
	I915_WRITE(SOUTH_CHICKEN2, I915_READ(SOUTH_CHICKEN2) |
		   DPLS_EDP_PPS_FIX_DIS);
	/* The below fixes the weird display corruption, a few pixels shifted
	 * downward, on (only) LVDS of some HP laptops with IVY.
	 */
	for_each_pipe(dev_priv, pipe) {
		val = I915_READ(TRANS_CHICKEN2(pipe));
		val |= TRANS_CHICKEN2_TIMING_OVERRIDE;
		val &= ~TRANS_CHICKEN2_FDI_POLARITY_REVERSED;
		if (dev_priv->vbt.fdi_rx_polarity_inverted)
			val |= TRANS_CHICKEN2_FDI_POLARITY_REVERSED;
		val &= ~TRANS_CHICKEN2_FRAME_START_DELAY_MASK;
		val &= ~TRANS_CHICKEN2_DISABLE_DEEP_COLOR_COUNTER;
		val &= ~TRANS_CHICKEN2_DISABLE_DEEP_COLOR_MODESWITCH;
		I915_WRITE(TRANS_CHICKEN2(pipe), val);
	}
	/* WADP0ClockGatingDisable */
	for_each_pipe(dev_priv, pipe) {
		I915_WRITE(TRANS_CHICKEN1(pipe),
			   TRANS_CHICKEN1_DP0UNIT_GC_DISABLE);
	}
}

static void gen6_check_mch_setup(struct drm_i915_private *dev_priv)
{
	u32 tmp;

	tmp = I915_READ(MCH_SSKPD);
	if ((tmp & MCH_SSKPD_WM0_MASK) != MCH_SSKPD_WM0_VAL)
		DRM_DEBUG_KMS("Wrong MCH_SSKPD value: 0x%08x This can cause underruns.\n",
			      tmp);
}

static void gen6_init_clock_gating(struct drm_i915_private *dev_priv)
{
	u32 dspclk_gate = ILK_VRHUNIT_CLOCK_GATE_DISABLE;

	I915_WRITE(ILK_DSPCLK_GATE_D, dspclk_gate);

	I915_WRITE(ILK_DISPLAY_CHICKEN2,
		   I915_READ(ILK_DISPLAY_CHICKEN2) |
		   ILK_ELPIN_409_SELECT);

	/* WaDisableHiZPlanesWhenMSAAEnabled:snb */
	I915_WRITE(_3D_CHICKEN,
		   _MASKED_BIT_ENABLE(_3D_CHICKEN_HIZ_PLANE_DISABLE_MSAA_4X_SNB));

	/* WaDisable_RenderCache_OperationalFlush:snb */
	I915_WRITE(CACHE_MODE_0, _MASKED_BIT_DISABLE(RC_OP_FLUSH_ENABLE));

	/*
	 * BSpec recoomends 8x4 when MSAA is used,
	 * however in practice 16x4 seems fastest.
	 *
	 * Note that PS/WM thread counts depend on the WIZ hashing
	 * disable bit, which we don't touch here, but it's good
	 * to keep in mind (see 3DSTATE_PS and 3DSTATE_WM).
	 */
	I915_WRITE(GEN6_GT_MODE,
		   _MASKED_FIELD(GEN6_WIZ_HASHING_MASK, GEN6_WIZ_HASHING_16x4));

	I915_WRITE(CACHE_MODE_0,
		   _MASKED_BIT_DISABLE(CM0_STC_EVICT_DISABLE_LRA_SNB));

	I915_WRITE(GEN6_UCGCTL1,
		   I915_READ(GEN6_UCGCTL1) |
		   GEN6_BLBUNIT_CLOCK_GATE_DISABLE |
		   GEN6_CSUNIT_CLOCK_GATE_DISABLE);

	/* According to the BSpec vol1g, bit 12 (RCPBUNIT) clock
	 * gating disable must be set.  Failure to set it results in
	 * flickering pixels due to Z write ordering failures after
	 * some amount of runtime in the Mesa "fire" demo, and Unigine
	 * Sanctuary and Tropics, and apparently anything else with
	 * alpha test or pixel discard.
	 *
	 * According to the spec, bit 11 (RCCUNIT) must also be set,
	 * but we didn't debug actual testcases to find it out.
	 *
	 * WaDisableRCCUnitClockGating:snb
	 * WaDisableRCPBUnitClockGating:snb
	 */
	I915_WRITE(GEN6_UCGCTL2,
		   GEN6_RCPBUNIT_CLOCK_GATE_DISABLE |
		   GEN6_RCCUNIT_CLOCK_GATE_DISABLE);

	/* WaStripsFansDisableFastClipPerformanceFix:snb */
	I915_WRITE(_3D_CHICKEN3,
		   _MASKED_BIT_ENABLE(_3D_CHICKEN3_SF_DISABLE_FASTCLIP_CULL));

	/*
	 * Bspec says:
	 * "This bit must be set if 3DSTATE_CLIP clip mode is set to normal and
	 * 3DSTATE_SF number of SF output attributes is more than 16."
	 */
	I915_WRITE(_3D_CHICKEN3,
		   _MASKED_BIT_ENABLE(_3D_CHICKEN3_SF_DISABLE_PIPELINED_ATTR_FETCH));

	/*
	 * According to the spec the following bits should be
	 * set in order to enable memory self-refresh and fbc:
	 * The bit21 and bit22 of 0x42000
	 * The bit21 and bit22 of 0x42004
	 * The bit5 and bit7 of 0x42020
	 * The bit14 of 0x70180
	 * The bit14 of 0x71180
	 *
	 * WaFbcAsynchFlipDisableFbcQueue:snb
	 */
	I915_WRITE(ILK_DISPLAY_CHICKEN1,
		   I915_READ(ILK_DISPLAY_CHICKEN1) |
		   ILK_FBCQ_DIS | ILK_PABSTRETCH_DIS);
	I915_WRITE(ILK_DISPLAY_CHICKEN2,
		   I915_READ(ILK_DISPLAY_CHICKEN2) |
		   ILK_DPARB_GATE | ILK_VSDPFD_FULL);
	I915_WRITE(ILK_DSPCLK_GATE_D,
		   I915_READ(ILK_DSPCLK_GATE_D) |
		   ILK_DPARBUNIT_CLOCK_GATE_ENABLE  |
		   ILK_DPFDUNIT_CLOCK_GATE_ENABLE);

	g4x_disable_trickle_feed(dev_priv);

	cpt_init_clock_gating(dev_priv);

	gen6_check_mch_setup(dev_priv);
}

static void gen7_setup_fixed_func_scheduler(struct drm_i915_private *dev_priv)
{
	u32 reg = I915_READ(GEN7_FF_THREAD_MODE);

	/*
	 * WaVSThreadDispatchOverride:ivb,vlv
	 *
	 * This actually overrides the dispatch
	 * mode for all thread types.
	 */
	reg &= ~GEN7_FF_SCHED_MASK;
	reg |= GEN7_FF_TS_SCHED_HW;
	reg |= GEN7_FF_VS_SCHED_HW;
	reg |= GEN7_FF_DS_SCHED_HW;

	I915_WRITE(GEN7_FF_THREAD_MODE, reg);
}

static void lpt_init_clock_gating(struct drm_i915_private *dev_priv)
{
	/*
	 * TODO: this bit should only be enabled when really needed, then
	 * disabled when not needed anymore in order to save power.
	 */
	if (HAS_PCH_LPT_LP(dev_priv))
		I915_WRITE(SOUTH_DSPCLK_GATE_D,
			   I915_READ(SOUTH_DSPCLK_GATE_D) |
			   PCH_LP_PARTITION_LEVEL_DISABLE);

	/* WADPOClockGatingDisable:hsw */
	I915_WRITE(TRANS_CHICKEN1(PIPE_A),
		   I915_READ(TRANS_CHICKEN1(PIPE_A)) |
		   TRANS_CHICKEN1_DP0UNIT_GC_DISABLE);
}

static void lpt_suspend_hw(struct drm_i915_private *dev_priv)
{
	if (HAS_PCH_LPT_LP(dev_priv)) {
		u32 val = I915_READ(SOUTH_DSPCLK_GATE_D);

		val &= ~PCH_LP_PARTITION_LEVEL_DISABLE;
		I915_WRITE(SOUTH_DSPCLK_GATE_D, val);
	}
}

static void gen8_set_l3sqc_credits(struct drm_i915_private *dev_priv,
				   int general_prio_credits,
				   int high_prio_credits)
{
	u32 misccpctl;
	u32 val;

	/* WaTempDisableDOPClkGating:bdw */
	misccpctl = I915_READ(GEN7_MISCCPCTL);
	I915_WRITE(GEN7_MISCCPCTL, misccpctl & ~GEN7_DOP_CLOCK_GATE_ENABLE);

	val = I915_READ(GEN8_L3SQCREG1);
	val &= ~L3_PRIO_CREDITS_MASK;
	val |= L3_GENERAL_PRIO_CREDITS(general_prio_credits);
	val |= L3_HIGH_PRIO_CREDITS(high_prio_credits);
	I915_WRITE(GEN8_L3SQCREG1, val);

	/*
	 * Wait at least 100 clocks before re-enabling clock gating.
	 * See the definition of L3SQCREG1 in BSpec.
	 */
	POSTING_READ(GEN8_L3SQCREG1);
	udelay(1);
	I915_WRITE(GEN7_MISCCPCTL, misccpctl);
}

static void icl_init_clock_gating(struct drm_i915_private *dev_priv)
{
	/* This is not an Wa. Enable to reduce Sampler power */
	I915_WRITE(GEN10_DFR_RATIO_EN_AND_CHICKEN,
		   I915_READ(GEN10_DFR_RATIO_EN_AND_CHICKEN) & ~DFR_DISABLE);

	/* WaEnable32PlaneMode:icl */
	I915_WRITE(GEN9_CSFE_CHICKEN1_RCS,
		   _MASKED_BIT_ENABLE(GEN11_ENABLE_32_PLANE_MODE));
}

static void cnp_init_clock_gating(struct drm_i915_private *dev_priv)
{
	if (!HAS_PCH_CNP(dev_priv))
		return;

	/* Display WA #1181 WaSouthDisplayDisablePWMCGEGating: cnp */
	I915_WRITE(SOUTH_DSPCLK_GATE_D, I915_READ(SOUTH_DSPCLK_GATE_D) |
		   CNP_PWM_CGE_GATING_DISABLE);
}

static void cnl_init_clock_gating(struct drm_i915_private *dev_priv)
{
	u32 val;
	cnp_init_clock_gating(dev_priv);

	/* This is not an Wa. Enable for better image quality */
	I915_WRITE(_3D_CHICKEN3,
		   _MASKED_BIT_ENABLE(_3D_CHICKEN3_AA_LINE_QUALITY_FIX_ENABLE));

	/* WaEnableChickenDCPR:cnl */
	I915_WRITE(GEN8_CHICKEN_DCPR_1,
		   I915_READ(GEN8_CHICKEN_DCPR_1) | MASK_WAKEMEM);

	/* WaFbcWakeMemOn:cnl */
	I915_WRITE(DISP_ARB_CTL, I915_READ(DISP_ARB_CTL) |
		   DISP_FBC_MEMORY_WAKE);

	val = I915_READ(SLICE_UNIT_LEVEL_CLKGATE);
	/* ReadHitWriteOnlyDisable:cnl */
	val |= RCCUNIT_CLKGATE_DIS;
	/* WaSarbUnitClockGatingDisable:cnl (pre-prod) */
	if (IS_CNL_REVID(dev_priv, CNL_REVID_A0, CNL_REVID_B0))
		val |= SARBUNIT_CLKGATE_DIS;
	I915_WRITE(SLICE_UNIT_LEVEL_CLKGATE, val);

	/* Wa_2201832410:cnl */
	val = I915_READ(SUBSLICE_UNIT_LEVEL_CLKGATE);
	val |= GWUNIT_CLKGATE_DIS;
	I915_WRITE(SUBSLICE_UNIT_LEVEL_CLKGATE, val);

	/* WaDisableVFclkgate:cnl */
	/* WaVFUnitClockGatingDisable:cnl */
	val = I915_READ(UNSLICE_UNIT_LEVEL_CLKGATE);
	val |= VFUNIT_CLKGATE_DIS;
	I915_WRITE(UNSLICE_UNIT_LEVEL_CLKGATE, val);
}

static void cfl_init_clock_gating(struct drm_i915_private *dev_priv)
{
	cnp_init_clock_gating(dev_priv);
	gen9_init_clock_gating(dev_priv);

	/* WaFbcNukeOnHostModify:cfl */
	I915_WRITE(ILK_DPFC_CHICKEN, I915_READ(ILK_DPFC_CHICKEN) |
		   ILK_DPFC_NUKE_ON_ANY_MODIFICATION);
}

static void kbl_init_clock_gating(struct drm_i915_private *dev_priv)
{
	gen9_init_clock_gating(dev_priv);

	/* WaDisableSDEUnitClockGating:kbl */
	if (IS_KBL_REVID(dev_priv, 0, KBL_REVID_B0))
		I915_WRITE(GEN8_UCGCTL6, I915_READ(GEN8_UCGCTL6) |
			   GEN8_SDEUNIT_CLOCK_GATE_DISABLE);

	/* WaDisableGamClockGating:kbl */
	if (IS_KBL_REVID(dev_priv, 0, KBL_REVID_B0))
		I915_WRITE(GEN6_UCGCTL1, I915_READ(GEN6_UCGCTL1) |
			   GEN6_GAMUNIT_CLOCK_GATE_DISABLE);

	/* WaFbcNukeOnHostModify:kbl */
	I915_WRITE(ILK_DPFC_CHICKEN, I915_READ(ILK_DPFC_CHICKEN) |
		   ILK_DPFC_NUKE_ON_ANY_MODIFICATION);
}

static void skl_init_clock_gating(struct drm_i915_private *dev_priv)
{
	gen9_init_clock_gating(dev_priv);

	/* WAC6entrylatency:skl */
	I915_WRITE(FBC_LLC_READ_CTRL, I915_READ(FBC_LLC_READ_CTRL) |
		   FBC_LLC_FULLY_OPEN);

	/* WaFbcNukeOnHostModify:skl */
	I915_WRITE(ILK_DPFC_CHICKEN, I915_READ(ILK_DPFC_CHICKEN) |
		   ILK_DPFC_NUKE_ON_ANY_MODIFICATION);
}

static void bdw_init_clock_gating(struct drm_i915_private *dev_priv)
{
	/* The GTT cache must be disabled if the system is using 2M pages. */
	bool can_use_gtt_cache = !HAS_PAGE_SIZES(dev_priv,
						 I915_GTT_PAGE_SIZE_2M);
	enum pipe pipe;

	/* WaSwitchSolVfFArbitrationPriority:bdw */
	I915_WRITE(GAM_ECOCHK, I915_READ(GAM_ECOCHK) | HSW_ECOCHK_ARB_PRIO_SOL);

	/* WaPsrDPAMaskVBlankInSRD:bdw */
	I915_WRITE(CHICKEN_PAR1_1,
		   I915_READ(CHICKEN_PAR1_1) | DPA_MASK_VBLANK_SRD);

	/* WaPsrDPRSUnmaskVBlankInSRD:bdw */
	for_each_pipe(dev_priv, pipe) {
		I915_WRITE(CHICKEN_PIPESL_1(pipe),
			   I915_READ(CHICKEN_PIPESL_1(pipe)) |
			   BDW_DPRS_MASK_VBLANK_SRD);
	}

	/* WaVSRefCountFullforceMissDisable:bdw */
	/* WaDSRefCountFullforceMissDisable:bdw */
	I915_WRITE(GEN7_FF_THREAD_MODE,
		   I915_READ(GEN7_FF_THREAD_MODE) &
		   ~(GEN8_FF_DS_REF_CNT_FFME | GEN7_FF_VS_REF_CNT_FFME));

	I915_WRITE(GEN6_RC_SLEEP_PSMI_CONTROL,
		   _MASKED_BIT_ENABLE(GEN8_RC_SEMA_IDLE_MSG_DISABLE));

	/* WaDisableSDEUnitClockGating:bdw */
	I915_WRITE(GEN8_UCGCTL6, I915_READ(GEN8_UCGCTL6) |
		   GEN8_SDEUNIT_CLOCK_GATE_DISABLE);

	/* WaProgramL3SqcReg1Default:bdw */
	gen8_set_l3sqc_credits(dev_priv, 30, 2);

	/* WaGttCachingOffByDefault:bdw */
	I915_WRITE(HSW_GTT_CACHE_EN, can_use_gtt_cache ? GTT_CACHE_EN_ALL : 0);

	/* WaKVMNotificationOnConfigChange:bdw */
	I915_WRITE(CHICKEN_PAR2_1, I915_READ(CHICKEN_PAR2_1)
		   | KVM_CONFIG_CHANGE_NOTIFICATION_SELECT);

	lpt_init_clock_gating(dev_priv);

	/* WaDisableDopClockGating:bdw
	 *
	 * Also see the CHICKEN2 write in bdw_init_workarounds() to disable DOP
	 * clock gating.
	 */
	I915_WRITE(GEN6_UCGCTL1,
		   I915_READ(GEN6_UCGCTL1) | GEN6_EU_TCUNIT_CLOCK_GATE_DISABLE);
}

static void hsw_init_clock_gating(struct drm_i915_private *dev_priv)
{
	/* L3 caching of data atomics doesn't work -- disable it. */
	I915_WRITE(HSW_SCRATCH1, HSW_SCRATCH1_L3_DATA_ATOMICS_DISABLE);
	I915_WRITE(HSW_ROW_CHICKEN3,
		   _MASKED_BIT_ENABLE(HSW_ROW_CHICKEN3_L3_GLOBAL_ATOMICS_DISABLE));

	/* This is required by WaCatErrorRejectionIssue:hsw */
	I915_WRITE(GEN7_SQ_CHICKEN_MBCUNIT_CONFIG,
			I915_READ(GEN7_SQ_CHICKEN_MBCUNIT_CONFIG) |
			GEN7_SQ_CHICKEN_MBCUNIT_SQINTMOB);

	/* WaVSRefCountFullforceMissDisable:hsw */
	I915_WRITE(GEN7_FF_THREAD_MODE,
		   I915_READ(GEN7_FF_THREAD_MODE) & ~GEN7_FF_VS_REF_CNT_FFME);

	/* WaDisable_RenderCache_OperationalFlush:hsw */
	I915_WRITE(CACHE_MODE_0_GEN7, _MASKED_BIT_DISABLE(RC_OP_FLUSH_ENABLE));

	/* enable HiZ Raw Stall Optimization */
	I915_WRITE(CACHE_MODE_0_GEN7,
		   _MASKED_BIT_DISABLE(HIZ_RAW_STALL_OPT_DISABLE));

	/* WaDisable4x2SubspanOptimization:hsw */
	I915_WRITE(CACHE_MODE_1,
		   _MASKED_BIT_ENABLE(PIXEL_SUBSPAN_COLLECT_OPT_DISABLE));

	/*
	 * BSpec recommends 8x4 when MSAA is used,
	 * however in practice 16x4 seems fastest.
	 *
	 * Note that PS/WM thread counts depend on the WIZ hashing
	 * disable bit, which we don't touch here, but it's good
	 * to keep in mind (see 3DSTATE_PS and 3DSTATE_WM).
	 */
	I915_WRITE(GEN7_GT_MODE,
		   _MASKED_FIELD(GEN6_WIZ_HASHING_MASK, GEN6_WIZ_HASHING_16x4));

	/* WaSampleCChickenBitEnable:hsw */
	I915_WRITE(HALF_SLICE_CHICKEN3,
		   _MASKED_BIT_ENABLE(HSW_SAMPLE_C_PERFORMANCE));

	/* WaSwitchSolVfFArbitrationPriority:hsw */
	I915_WRITE(GAM_ECOCHK, I915_READ(GAM_ECOCHK) | HSW_ECOCHK_ARB_PRIO_SOL);

	lpt_init_clock_gating(dev_priv);
}

static void ivb_init_clock_gating(struct drm_i915_private *dev_priv)
{
	u32 snpcr;

	I915_WRITE(ILK_DSPCLK_GATE_D, ILK_VRHUNIT_CLOCK_GATE_DISABLE);

	/* WaDisableEarlyCull:ivb */
	I915_WRITE(_3D_CHICKEN3,
		   _MASKED_BIT_ENABLE(_3D_CHICKEN_SF_DISABLE_OBJEND_CULL));

	/* WaDisableBackToBackFlipFix:ivb */
	I915_WRITE(IVB_CHICKEN3,
		   CHICKEN3_DGMG_REQ_OUT_FIX_DISABLE |
		   CHICKEN3_DGMG_DONE_FIX_DISABLE);

	/* WaDisablePSDDualDispatchEnable:ivb */
	if (IS_IVB_GT1(dev_priv))
		I915_WRITE(GEN7_HALF_SLICE_CHICKEN1,
			   _MASKED_BIT_ENABLE(GEN7_PSD_SINGLE_PORT_DISPATCH_ENABLE));

	/* WaDisable_RenderCache_OperationalFlush:ivb */
	I915_WRITE(CACHE_MODE_0_GEN7, _MASKED_BIT_DISABLE(RC_OP_FLUSH_ENABLE));

	/* Apply the WaDisableRHWOOptimizationForRenderHang:ivb workaround. */
	I915_WRITE(GEN7_COMMON_SLICE_CHICKEN1,
		   GEN7_CSC1_RHWO_OPT_DISABLE_IN_RCC);

	/* WaApplyL3ControlAndL3ChickenMode:ivb */
	I915_WRITE(GEN7_L3CNTLREG1,
			GEN7_WA_FOR_GEN7_L3_CONTROL);
	I915_WRITE(GEN7_L3_CHICKEN_MODE_REGISTER,
		   GEN7_WA_L3_CHICKEN_MODE);
	if (IS_IVB_GT1(dev_priv))
		I915_WRITE(GEN7_ROW_CHICKEN2,
			   _MASKED_BIT_ENABLE(DOP_CLOCK_GATING_DISABLE));
	else {
		/* must write both registers */
		I915_WRITE(GEN7_ROW_CHICKEN2,
			   _MASKED_BIT_ENABLE(DOP_CLOCK_GATING_DISABLE));
		I915_WRITE(GEN7_ROW_CHICKEN2_GT2,
			   _MASKED_BIT_ENABLE(DOP_CLOCK_GATING_DISABLE));
	}

	/* WaForceL3Serialization:ivb */
	I915_WRITE(GEN7_L3SQCREG4, I915_READ(GEN7_L3SQCREG4) &
		   ~L3SQ_URB_READ_CAM_MATCH_DISABLE);

	/*
	 * According to the spec, bit 13 (RCZUNIT) must be set on IVB.
	 * This implements the WaDisableRCZUnitClockGating:ivb workaround.
	 */
	I915_WRITE(GEN6_UCGCTL2,
		   GEN6_RCZUNIT_CLOCK_GATE_DISABLE);

	/* This is required by WaCatErrorRejectionIssue:ivb */
	I915_WRITE(GEN7_SQ_CHICKEN_MBCUNIT_CONFIG,
			I915_READ(GEN7_SQ_CHICKEN_MBCUNIT_CONFIG) |
			GEN7_SQ_CHICKEN_MBCUNIT_SQINTMOB);

	g4x_disable_trickle_feed(dev_priv);

	gen7_setup_fixed_func_scheduler(dev_priv);

	if (0) { /* causes HiZ corruption on ivb:gt1 */
		/* enable HiZ Raw Stall Optimization */
		I915_WRITE(CACHE_MODE_0_GEN7,
			   _MASKED_BIT_DISABLE(HIZ_RAW_STALL_OPT_DISABLE));
	}

	/* WaDisable4x2SubspanOptimization:ivb */
	I915_WRITE(CACHE_MODE_1,
		   _MASKED_BIT_ENABLE(PIXEL_SUBSPAN_COLLECT_OPT_DISABLE));

	/*
	 * BSpec recommends 8x4 when MSAA is used,
	 * however in practice 16x4 seems fastest.
	 *
	 * Note that PS/WM thread counts depend on the WIZ hashing
	 * disable bit, which we don't touch here, but it's good
	 * to keep in mind (see 3DSTATE_PS and 3DSTATE_WM).
	 */
	I915_WRITE(GEN7_GT_MODE,
		   _MASKED_FIELD(GEN6_WIZ_HASHING_MASK, GEN6_WIZ_HASHING_16x4));

	snpcr = I915_READ(GEN6_MBCUNIT_SNPCR);
	snpcr &= ~GEN6_MBC_SNPCR_MASK;
	snpcr |= GEN6_MBC_SNPCR_MED;
	I915_WRITE(GEN6_MBCUNIT_SNPCR, snpcr);

	if (!HAS_PCH_NOP(dev_priv))
		cpt_init_clock_gating(dev_priv);

	gen6_check_mch_setup(dev_priv);
}

static void vlv_init_clock_gating(struct drm_i915_private *dev_priv)
{
	/* WaDisableEarlyCull:vlv */
	I915_WRITE(_3D_CHICKEN3,
		   _MASKED_BIT_ENABLE(_3D_CHICKEN_SF_DISABLE_OBJEND_CULL));

	/* WaDisableBackToBackFlipFix:vlv */
	I915_WRITE(IVB_CHICKEN3,
		   CHICKEN3_DGMG_REQ_OUT_FIX_DISABLE |
		   CHICKEN3_DGMG_DONE_FIX_DISABLE);

	/* WaPsdDispatchEnable:vlv */
	/* WaDisablePSDDualDispatchEnable:vlv */
	I915_WRITE(GEN7_HALF_SLICE_CHICKEN1,
		   _MASKED_BIT_ENABLE(GEN7_MAX_PS_THREAD_DEP |
				      GEN7_PSD_SINGLE_PORT_DISPATCH_ENABLE));

	/* WaDisable_RenderCache_OperationalFlush:vlv */
	I915_WRITE(CACHE_MODE_0_GEN7, _MASKED_BIT_DISABLE(RC_OP_FLUSH_ENABLE));

	/* WaForceL3Serialization:vlv */
	I915_WRITE(GEN7_L3SQCREG4, I915_READ(GEN7_L3SQCREG4) &
		   ~L3SQ_URB_READ_CAM_MATCH_DISABLE);

	/* WaDisableDopClockGating:vlv */
	I915_WRITE(GEN7_ROW_CHICKEN2,
		   _MASKED_BIT_ENABLE(DOP_CLOCK_GATING_DISABLE));

	/* This is required by WaCatErrorRejectionIssue:vlv */
	I915_WRITE(GEN7_SQ_CHICKEN_MBCUNIT_CONFIG,
		   I915_READ(GEN7_SQ_CHICKEN_MBCUNIT_CONFIG) |
		   GEN7_SQ_CHICKEN_MBCUNIT_SQINTMOB);

	gen7_setup_fixed_func_scheduler(dev_priv);

	/*
	 * According to the spec, bit 13 (RCZUNIT) must be set on IVB.
	 * This implements the WaDisableRCZUnitClockGating:vlv workaround.
	 */
	I915_WRITE(GEN6_UCGCTL2,
		   GEN6_RCZUNIT_CLOCK_GATE_DISABLE);

	/* WaDisableL3Bank2xClockGate:vlv
	 * Disabling L3 clock gating- MMIO 940c[25] = 1
	 * Set bit 25, to disable L3_BANK_2x_CLK_GATING */
	I915_WRITE(GEN7_UCGCTL4,
		   I915_READ(GEN7_UCGCTL4) | GEN7_L3BANK2X_CLOCK_GATE_DISABLE);

	/*
	 * BSpec says this must be set, even though
	 * WaDisable4x2SubspanOptimization isn't listed for VLV.
	 */
	I915_WRITE(CACHE_MODE_1,
		   _MASKED_BIT_ENABLE(PIXEL_SUBSPAN_COLLECT_OPT_DISABLE));

	/*
	 * BSpec recommends 8x4 when MSAA is used,
	 * however in practice 16x4 seems fastest.
	 *
	 * Note that PS/WM thread counts depend on the WIZ hashing
	 * disable bit, which we don't touch here, but it's good
	 * to keep in mind (see 3DSTATE_PS and 3DSTATE_WM).
	 */
	I915_WRITE(GEN7_GT_MODE,
		   _MASKED_FIELD(GEN6_WIZ_HASHING_MASK, GEN6_WIZ_HASHING_16x4));

	/*
	 * WaIncreaseL3CreditsForVLVB0:vlv
	 * This is the hardware default actually.
	 */
	I915_WRITE(GEN7_L3SQCREG1, VLV_B0_WA_L3SQCREG1_VALUE);

	/*
	 * WaDisableVLVClockGating_VBIIssue:vlv
	 * Disable clock gating on th GCFG unit to prevent a delay
	 * in the reporting of vblank events.
	 */
	I915_WRITE(VLV_GUNIT_CLOCK_GATE, GCFG_DIS);
}

static void chv_init_clock_gating(struct drm_i915_private *dev_priv)
{
	/* WaVSRefCountFullforceMissDisable:chv */
	/* WaDSRefCountFullforceMissDisable:chv */
	I915_WRITE(GEN7_FF_THREAD_MODE,
		   I915_READ(GEN7_FF_THREAD_MODE) &
		   ~(GEN8_FF_DS_REF_CNT_FFME | GEN7_FF_VS_REF_CNT_FFME));

	/* WaDisableSemaphoreAndSyncFlipWait:chv */
	I915_WRITE(GEN6_RC_SLEEP_PSMI_CONTROL,
		   _MASKED_BIT_ENABLE(GEN8_RC_SEMA_IDLE_MSG_DISABLE));

	/* WaDisableCSUnitClockGating:chv */
	I915_WRITE(GEN6_UCGCTL1, I915_READ(GEN6_UCGCTL1) |
		   GEN6_CSUNIT_CLOCK_GATE_DISABLE);

	/* WaDisableSDEUnitClockGating:chv */
	I915_WRITE(GEN8_UCGCTL6, I915_READ(GEN8_UCGCTL6) |
		   GEN8_SDEUNIT_CLOCK_GATE_DISABLE);

	/*
	 * WaProgramL3SqcReg1Default:chv
	 * See gfxspecs/Related Documents/Performance Guide/
	 * LSQC Setting Recommendations.
	 */
	gen8_set_l3sqc_credits(dev_priv, 38, 2);

	/*
	 * GTT cache may not work with big pages, so if those
	 * are ever enabled GTT cache may need to be disabled.
	 */
	I915_WRITE(HSW_GTT_CACHE_EN, GTT_CACHE_EN_ALL);
}

static void g4x_init_clock_gating(struct drm_i915_private *dev_priv)
{
	u32 dspclk_gate;

	I915_WRITE(RENCLK_GATE_D1, 0);
	I915_WRITE(RENCLK_GATE_D2, VF_UNIT_CLOCK_GATE_DISABLE |
		   GS_UNIT_CLOCK_GATE_DISABLE |
		   CL_UNIT_CLOCK_GATE_DISABLE);
	I915_WRITE(RAMCLK_GATE_D, 0);
	dspclk_gate = VRHUNIT_CLOCK_GATE_DISABLE |
		OVRUNIT_CLOCK_GATE_DISABLE |
		OVCUNIT_CLOCK_GATE_DISABLE;
	if (IS_GM45(dev_priv))
		dspclk_gate |= DSSUNIT_CLOCK_GATE_DISABLE;
	I915_WRITE(DSPCLK_GATE_D, dspclk_gate);

	/* WaDisableRenderCachePipelinedFlush */
	I915_WRITE(CACHE_MODE_0,
		   _MASKED_BIT_ENABLE(CM0_PIPELINED_RENDER_FLUSH_DISABLE));

	/* WaDisable_RenderCache_OperationalFlush:g4x */
	I915_WRITE(CACHE_MODE_0, _MASKED_BIT_DISABLE(RC_OP_FLUSH_ENABLE));

	g4x_disable_trickle_feed(dev_priv);
}

static void i965gm_init_clock_gating(struct drm_i915_private *dev_priv)
{
	I915_WRITE(RENCLK_GATE_D1, I965_RCC_CLOCK_GATE_DISABLE);
	I915_WRITE(RENCLK_GATE_D2, 0);
	I915_WRITE(DSPCLK_GATE_D, 0);
	I915_WRITE(RAMCLK_GATE_D, 0);
	I915_WRITE16(DEUC, 0);
	I915_WRITE(MI_ARB_STATE,
		   _MASKED_BIT_ENABLE(MI_ARB_DISPLAY_TRICKLE_FEED_DISABLE));

	/* WaDisable_RenderCache_OperationalFlush:gen4 */
	I915_WRITE(CACHE_MODE_0, _MASKED_BIT_DISABLE(RC_OP_FLUSH_ENABLE));
}

static void i965g_init_clock_gating(struct drm_i915_private *dev_priv)
{
	I915_WRITE(RENCLK_GATE_D1, I965_RCZ_CLOCK_GATE_DISABLE |
		   I965_RCC_CLOCK_GATE_DISABLE |
		   I965_RCPB_CLOCK_GATE_DISABLE |
		   I965_ISC_CLOCK_GATE_DISABLE |
		   I965_FBC_CLOCK_GATE_DISABLE);
	I915_WRITE(RENCLK_GATE_D2, 0);
	I915_WRITE(MI_ARB_STATE,
		   _MASKED_BIT_ENABLE(MI_ARB_DISPLAY_TRICKLE_FEED_DISABLE));

	/* WaDisable_RenderCache_OperationalFlush:gen4 */
	I915_WRITE(CACHE_MODE_0, _MASKED_BIT_DISABLE(RC_OP_FLUSH_ENABLE));
}

static void gen3_init_clock_gating(struct drm_i915_private *dev_priv)
{
	u32 dstate = I915_READ(D_STATE);

	dstate |= DSTATE_PLL_D3_OFF | DSTATE_GFX_CLOCK_GATING |
		DSTATE_DOT_CLOCK_GATING;
	I915_WRITE(D_STATE, dstate);

	if (IS_PINEVIEW(dev_priv))
		I915_WRITE(ECOSKPD, _MASKED_BIT_ENABLE(ECO_GATING_CX_ONLY));

	/* IIR "flip pending" means done if this bit is set */
	I915_WRITE(ECOSKPD, _MASKED_BIT_DISABLE(ECO_FLIP_DONE));

	/* interrupts should cause a wake up from C3 */
	I915_WRITE(INSTPM, _MASKED_BIT_ENABLE(INSTPM_AGPBUSY_INT_EN));

	/* On GEN3 we really need to make sure the ARB C3 LP bit is set */
	I915_WRITE(MI_ARB_STATE, _MASKED_BIT_ENABLE(MI_ARB_C3_LP_WRITE_ENABLE));

	I915_WRITE(MI_ARB_STATE,
		   _MASKED_BIT_ENABLE(MI_ARB_DISPLAY_TRICKLE_FEED_DISABLE));
}

static void i85x_init_clock_gating(struct drm_i915_private *dev_priv)
{
	I915_WRITE(RENCLK_GATE_D1, SV_CLOCK_GATE_DISABLE);

	/* interrupts should cause a wake up from C3 */
	I915_WRITE(MI_STATE, _MASKED_BIT_ENABLE(MI_AGPBUSY_INT_EN) |
		   _MASKED_BIT_DISABLE(MI_AGPBUSY_830_MODE));

	I915_WRITE(MEM_MODE,
		   _MASKED_BIT_ENABLE(MEM_DISPLAY_TRICKLE_FEED_DISABLE));
}

static void i830_init_clock_gating(struct drm_i915_private *dev_priv)
{
	I915_WRITE(MEM_MODE,
		   _MASKED_BIT_ENABLE(MEM_DISPLAY_A_TRICKLE_FEED_DISABLE) |
		   _MASKED_BIT_ENABLE(MEM_DISPLAY_B_TRICKLE_FEED_DISABLE));
}

void intel_init_clock_gating(struct drm_i915_private *dev_priv)
{
	dev_priv->display.init_clock_gating(dev_priv);
}

void intel_suspend_hw(struct drm_i915_private *dev_priv)
{
	if (HAS_PCH_LPT(dev_priv))
		lpt_suspend_hw(dev_priv);
}

static void nop_init_clock_gating(struct drm_i915_private *dev_priv)
{
	DRM_DEBUG_KMS("No clock gating settings or workarounds applied.\n");
}

/**
 * intel_init_clock_gating_hooks - setup the clock gating hooks
 * @dev_priv: device private
 *
 * Setup the hooks that configure which clocks of a given platform can be
 * gated and also apply various GT and display specific workarounds for these
 * platforms. Note that some GT specific workarounds are applied separately
 * when GPU contexts or batchbuffers start their execution.
 */
void intel_init_clock_gating_hooks(struct drm_i915_private *dev_priv)
{
	if (IS_ICELAKE(dev_priv))
		dev_priv->display.init_clock_gating = icl_init_clock_gating;
	else if (IS_CANNONLAKE(dev_priv))
		dev_priv->display.init_clock_gating = cnl_init_clock_gating;
	else if (IS_COFFEELAKE(dev_priv))
		dev_priv->display.init_clock_gating = cfl_init_clock_gating;
	else if (IS_SKYLAKE(dev_priv))
		dev_priv->display.init_clock_gating = skl_init_clock_gating;
	else if (IS_KABYLAKE(dev_priv))
		dev_priv->display.init_clock_gating = kbl_init_clock_gating;
	else if (IS_BROXTON(dev_priv))
		dev_priv->display.init_clock_gating = bxt_init_clock_gating;
	else if (IS_GEMINILAKE(dev_priv))
		dev_priv->display.init_clock_gating = glk_init_clock_gating;
	else if (IS_BROADWELL(dev_priv))
		dev_priv->display.init_clock_gating = bdw_init_clock_gating;
	else if (IS_CHERRYVIEW(dev_priv))
		dev_priv->display.init_clock_gating = chv_init_clock_gating;
	else if (IS_HASWELL(dev_priv))
		dev_priv->display.init_clock_gating = hsw_init_clock_gating;
	else if (IS_IVYBRIDGE(dev_priv))
		dev_priv->display.init_clock_gating = ivb_init_clock_gating;
	else if (IS_VALLEYVIEW(dev_priv))
		dev_priv->display.init_clock_gating = vlv_init_clock_gating;
	else if (IS_GEN(dev_priv, 6))
		dev_priv->display.init_clock_gating = gen6_init_clock_gating;
	else if (IS_GEN(dev_priv, 5))
		dev_priv->display.init_clock_gating = ilk_init_clock_gating;
	else if (IS_G4X(dev_priv))
		dev_priv->display.init_clock_gating = g4x_init_clock_gating;
	else if (IS_I965GM(dev_priv))
		dev_priv->display.init_clock_gating = i965gm_init_clock_gating;
	else if (IS_I965G(dev_priv))
		dev_priv->display.init_clock_gating = i965g_init_clock_gating;
	else if (IS_GEN(dev_priv, 3))
		dev_priv->display.init_clock_gating = gen3_init_clock_gating;
	else if (IS_I85X(dev_priv) || IS_I865G(dev_priv))
		dev_priv->display.init_clock_gating = i85x_init_clock_gating;
	else if (IS_GEN(dev_priv, 2))
		dev_priv->display.init_clock_gating = i830_init_clock_gating;
	else {
		MISSING_CASE(INTEL_DEVID(dev_priv));
		dev_priv->display.init_clock_gating = nop_init_clock_gating;
	}
}

/* Set up chip specific power management-related functions */
void intel_init_pm(struct drm_i915_private *dev_priv)
{
	/* For cxsr */
	if (IS_PINEVIEW(dev_priv))
		i915_pineview_get_mem_freq(dev_priv);
	else if (IS_GEN(dev_priv, 5))
		i915_ironlake_get_mem_freq(dev_priv);

	/* For FIFO watermark updates */
	if (INTEL_GEN(dev_priv) >= 9) {
		skl_setup_wm_latency(dev_priv);
		dev_priv->display.initial_watermarks = skl_initial_wm;
		dev_priv->display.atomic_update_watermarks = skl_atomic_update_crtc_wm;
		dev_priv->display.compute_global_watermarks = skl_compute_wm;
	} else if (HAS_PCH_SPLIT(dev_priv)) {
		ilk_setup_wm_latency(dev_priv);

		if ((IS_GEN(dev_priv, 5) && dev_priv->wm.pri_latency[1] &&
		     dev_priv->wm.spr_latency[1] && dev_priv->wm.cur_latency[1]) ||
		    (!IS_GEN(dev_priv, 5) && dev_priv->wm.pri_latency[0] &&
		     dev_priv->wm.spr_latency[0] && dev_priv->wm.cur_latency[0])) {
			dev_priv->display.compute_pipe_wm = ilk_compute_pipe_wm;
			dev_priv->display.compute_intermediate_wm =
				ilk_compute_intermediate_wm;
			dev_priv->display.initial_watermarks =
				ilk_initial_watermarks;
			dev_priv->display.optimize_watermarks =
				ilk_optimize_watermarks;
		} else {
			DRM_DEBUG_KMS("Failed to read display plane latency. "
				      "Disable CxSR\n");
		}
	} else if (IS_VALLEYVIEW(dev_priv) || IS_CHERRYVIEW(dev_priv)) {
		vlv_setup_wm_latency(dev_priv);
		dev_priv->display.compute_pipe_wm = vlv_compute_pipe_wm;
		dev_priv->display.compute_intermediate_wm = vlv_compute_intermediate_wm;
		dev_priv->display.initial_watermarks = vlv_initial_watermarks;
		dev_priv->display.optimize_watermarks = vlv_optimize_watermarks;
		dev_priv->display.atomic_update_watermarks = vlv_atomic_update_fifo;
	} else if (IS_G4X(dev_priv)) {
		g4x_setup_wm_latency(dev_priv);
		dev_priv->display.compute_pipe_wm = g4x_compute_pipe_wm;
		dev_priv->display.compute_intermediate_wm = g4x_compute_intermediate_wm;
		dev_priv->display.initial_watermarks = g4x_initial_watermarks;
		dev_priv->display.optimize_watermarks = g4x_optimize_watermarks;
	} else if (IS_PINEVIEW(dev_priv)) {
		if (!intel_get_cxsr_latency(IS_PINEVIEW_G(dev_priv),
					    dev_priv->is_ddr3,
					    dev_priv->fsb_freq,
					    dev_priv->mem_freq)) {
			DRM_INFO("failed to find known CxSR latency "
				 "(found ddr%s fsb freq %d, mem freq %d), "
				 "disabling CxSR\n",
				 (dev_priv->is_ddr3 == 1) ? "3" : "2",
				 dev_priv->fsb_freq, dev_priv->mem_freq);
			/* Disable CxSR and never update its watermark again */
			intel_set_memory_cxsr(dev_priv, false);
			dev_priv->display.update_wm = NULL;
		} else
			dev_priv->display.update_wm = pineview_update_wm;
	} else if (IS_GEN(dev_priv, 4)) {
		dev_priv->display.update_wm = i965_update_wm;
	} else if (IS_GEN(dev_priv, 3)) {
		dev_priv->display.update_wm = i9xx_update_wm;
		dev_priv->display.get_fifo_size = i9xx_get_fifo_size;
	} else if (IS_GEN(dev_priv, 2)) {
		if (INTEL_INFO(dev_priv)->num_pipes == 1) {
			dev_priv->display.update_wm = i845_update_wm;
			dev_priv->display.get_fifo_size = i845_get_fifo_size;
		} else {
			dev_priv->display.update_wm = i9xx_update_wm;
			dev_priv->display.get_fifo_size = i830_get_fifo_size;
		}
	} else {
		DRM_ERROR("unexpected fall-through in intel_init_pm\n");
	}
}

static inline int gen6_check_mailbox_status(struct drm_i915_private *dev_priv)
{
	u32 flags =
		I915_READ_FW(GEN6_PCODE_MAILBOX) & GEN6_PCODE_ERROR_MASK;

	switch (flags) {
	case GEN6_PCODE_SUCCESS:
		return 0;
	case GEN6_PCODE_UNIMPLEMENTED_CMD:
		return -ENODEV;
	case GEN6_PCODE_ILLEGAL_CMD:
		return -ENXIO;
	case GEN6_PCODE_MIN_FREQ_TABLE_GT_RATIO_OUT_OF_RANGE:
	case GEN7_PCODE_MIN_FREQ_TABLE_GT_RATIO_OUT_OF_RANGE:
		return -EOVERFLOW;
	case GEN6_PCODE_TIMEOUT:
		return -ETIMEDOUT;
	default:
		MISSING_CASE(flags);
		return 0;
	}
}

static inline int gen7_check_mailbox_status(struct drm_i915_private *dev_priv)
{
	u32 flags =
		I915_READ_FW(GEN6_PCODE_MAILBOX) & GEN6_PCODE_ERROR_MASK;

	switch (flags) {
	case GEN6_PCODE_SUCCESS:
		return 0;
	case GEN6_PCODE_ILLEGAL_CMD:
		return -ENXIO;
	case GEN7_PCODE_TIMEOUT:
		return -ETIMEDOUT;
	case GEN7_PCODE_ILLEGAL_DATA:
		return -EINVAL;
	case GEN7_PCODE_MIN_FREQ_TABLE_GT_RATIO_OUT_OF_RANGE:
		return -EOVERFLOW;
	default:
		MISSING_CASE(flags);
		return 0;
	}
}

int sandybridge_pcode_read(struct drm_i915_private *dev_priv, u32 mbox, u32 *val)
{
	int status;

	WARN_ON(!mutex_is_locked(&dev_priv->pcu_lock));

	/* GEN6_PCODE_* are outside of the forcewake domain, we can
	 * use te fw I915_READ variants to reduce the amount of work
	 * required when reading/writing.
	 */

	if (I915_READ_FW(GEN6_PCODE_MAILBOX) & GEN6_PCODE_READY) {
		DRM_DEBUG_DRIVER("warning: pcode (read from mbox %x) mailbox access failed for %ps\n",
				 mbox, __builtin_return_address(0));
		return -EAGAIN;
	}

	I915_WRITE_FW(GEN6_PCODE_DATA, *val);
	I915_WRITE_FW(GEN6_PCODE_DATA1, 0);
	I915_WRITE_FW(GEN6_PCODE_MAILBOX, GEN6_PCODE_READY | mbox);

	if (__intel_wait_for_register_fw(&dev_priv->uncore,
					 GEN6_PCODE_MAILBOX, GEN6_PCODE_READY, 0,
					 500, 0, NULL)) {
		DRM_ERROR("timeout waiting for pcode read (from mbox %x) to finish for %ps\n",
			  mbox, __builtin_return_address(0));
		return -ETIMEDOUT;
	}

	*val = I915_READ_FW(GEN6_PCODE_DATA);
	I915_WRITE_FW(GEN6_PCODE_DATA, 0);

	if (INTEL_GEN(dev_priv) > 6)
		status = gen7_check_mailbox_status(dev_priv);
	else
		status = gen6_check_mailbox_status(dev_priv);

	if (status) {
		DRM_DEBUG_DRIVER("warning: pcode (read from mbox %x) mailbox access failed for %ps: %d\n",
				 mbox, __builtin_return_address(0), status);
		return status;
	}

	return 0;
}

int sandybridge_pcode_write_timeout(struct drm_i915_private *dev_priv,
				    u32 mbox, u32 val,
				    int fast_timeout_us, int slow_timeout_ms)
{
	int status;

	WARN_ON(!mutex_is_locked(&dev_priv->pcu_lock));

	/* GEN6_PCODE_* are outside of the forcewake domain, we can
	 * use te fw I915_READ variants to reduce the amount of work
	 * required when reading/writing.
	 */

	if (I915_READ_FW(GEN6_PCODE_MAILBOX) & GEN6_PCODE_READY) {
		DRM_DEBUG_DRIVER("warning: pcode (write of 0x%08x to mbox %x) mailbox access failed for %ps\n",
				 val, mbox, __builtin_return_address(0));
		return -EAGAIN;
	}

	I915_WRITE_FW(GEN6_PCODE_DATA, val);
	I915_WRITE_FW(GEN6_PCODE_DATA1, 0);
	I915_WRITE_FW(GEN6_PCODE_MAILBOX, GEN6_PCODE_READY | mbox);

	if (__intel_wait_for_register_fw(&dev_priv->uncore,
					 GEN6_PCODE_MAILBOX, GEN6_PCODE_READY, 0,
					 fast_timeout_us, slow_timeout_ms,
					 NULL)) {
		DRM_ERROR("timeout waiting for pcode write of 0x%08x to mbox %x to finish for %ps\n",
			  val, mbox, __builtin_return_address(0));
		return -ETIMEDOUT;
	}

	I915_WRITE_FW(GEN6_PCODE_DATA, 0);

	if (INTEL_GEN(dev_priv) > 6)
		status = gen7_check_mailbox_status(dev_priv);
	else
		status = gen6_check_mailbox_status(dev_priv);

	if (status) {
		DRM_DEBUG_DRIVER("warning: pcode (write of 0x%08x to mbox %x) mailbox access failed for %ps: %d\n",
				 val, mbox, __builtin_return_address(0), status);
		return status;
	}

	return 0;
}

static bool skl_pcode_try_request(struct drm_i915_private *dev_priv, u32 mbox,
				  u32 request, u32 reply_mask, u32 reply,
				  u32 *status)
{
	u32 val = request;

	*status = sandybridge_pcode_read(dev_priv, mbox, &val);

	return *status || ((val & reply_mask) == reply);
}

/**
 * skl_pcode_request - send PCODE request until acknowledgment
 * @dev_priv: device private
 * @mbox: PCODE mailbox ID the request is targeted for
 * @request: request ID
 * @reply_mask: mask used to check for request acknowledgment
 * @reply: value used to check for request acknowledgment
 * @timeout_base_ms: timeout for polling with preemption enabled
 *
 * Keep resending the @request to @mbox until PCODE acknowledges it, PCODE
 * reports an error or an overall timeout of @timeout_base_ms+50 ms expires.
 * The request is acknowledged once the PCODE reply dword equals @reply after
 * applying @reply_mask. Polling is first attempted with preemption enabled
 * for @timeout_base_ms and if this times out for another 50 ms with
 * preemption disabled.
 *
 * Returns 0 on success, %-ETIMEDOUT in case of a timeout, <0 in case of some
 * other error as reported by PCODE.
 */
int skl_pcode_request(struct drm_i915_private *dev_priv, u32 mbox, u32 request,
		      u32 reply_mask, u32 reply, int timeout_base_ms)
{
	u32 status;
	int ret;

	WARN_ON(!mutex_is_locked(&dev_priv->pcu_lock));

#define COND skl_pcode_try_request(dev_priv, mbox, request, reply_mask, reply, \
				   &status)

	/*
	 * Prime the PCODE by doing a request first. Normally it guarantees
	 * that a subsequent request, at most @timeout_base_ms later, succeeds.
	 * _wait_for() doesn't guarantee when its passed condition is evaluated
	 * first, so send the first request explicitly.
	 */
	if (COND) {
		ret = 0;
		goto out;
	}
	ret = _wait_for(COND, timeout_base_ms * 1000, 10, 10);
	if (!ret)
		goto out;

	/*
	 * The above can time out if the number of requests was low (2 in the
	 * worst case) _and_ PCODE was busy for some reason even after a
	 * (queued) request and @timeout_base_ms delay. As a workaround retry
	 * the poll with preemption disabled to maximize the number of
	 * requests. Increase the timeout from @timeout_base_ms to 50ms to
	 * account for interrupts that could reduce the number of these
	 * requests, and for any quirks of the PCODE firmware that delays
	 * the request completion.
	 */
	DRM_DEBUG_KMS("PCODE timeout, retrying with preemption disabled\n");
	WARN_ON_ONCE(timeout_base_ms > 3);
	preempt_disable();
	ret = wait_for_atomic(COND, 50);
	preempt_enable();

out:
	return ret ? ret : status;
#undef COND
}

static int byt_gpu_freq(struct drm_i915_private *dev_priv, int val)
{
	struct intel_rps *rps = &dev_priv->gt_pm.rps;

	/*
	 * N = val - 0xb7
	 * Slow = Fast = GPLL ref * N
	 */
	return DIV_ROUND_CLOSEST(rps->gpll_ref_freq * (val - 0xb7), 1000);
}

static int byt_freq_opcode(struct drm_i915_private *dev_priv, int val)
{
	struct intel_rps *rps = &dev_priv->gt_pm.rps;

	return DIV_ROUND_CLOSEST(1000 * val, rps->gpll_ref_freq) + 0xb7;
}

static int chv_gpu_freq(struct drm_i915_private *dev_priv, int val)
{
	struct intel_rps *rps = &dev_priv->gt_pm.rps;

	/*
	 * N = val / 2
	 * CU (slow) = CU2x (fast) / 2 = GPLL ref * N / 2
	 */
	return DIV_ROUND_CLOSEST(rps->gpll_ref_freq * val, 2 * 2 * 1000);
}

static int chv_freq_opcode(struct drm_i915_private *dev_priv, int val)
{
	struct intel_rps *rps = &dev_priv->gt_pm.rps;

	/* CHV needs even values */
	return DIV_ROUND_CLOSEST(2 * 1000 * val, rps->gpll_ref_freq) * 2;
}

int intel_gpu_freq(struct drm_i915_private *dev_priv, int val)
{
	if (INTEL_GEN(dev_priv) >= 9)
		return DIV_ROUND_CLOSEST(val * GT_FREQUENCY_MULTIPLIER,
					 GEN9_FREQ_SCALER);
	else if (IS_CHERRYVIEW(dev_priv))
		return chv_gpu_freq(dev_priv, val);
	else if (IS_VALLEYVIEW(dev_priv))
		return byt_gpu_freq(dev_priv, val);
	else
		return val * GT_FREQUENCY_MULTIPLIER;
}

int intel_freq_opcode(struct drm_i915_private *dev_priv, int val)
{
	if (INTEL_GEN(dev_priv) >= 9)
		return DIV_ROUND_CLOSEST(val * GEN9_FREQ_SCALER,
					 GT_FREQUENCY_MULTIPLIER);
	else if (IS_CHERRYVIEW(dev_priv))
		return chv_freq_opcode(dev_priv, val);
	else if (IS_VALLEYVIEW(dev_priv))
		return byt_freq_opcode(dev_priv, val);
	else
		return DIV_ROUND_CLOSEST(val, GT_FREQUENCY_MULTIPLIER);
}

void intel_pm_setup(struct drm_i915_private *dev_priv)
{
	mutex_init(&dev_priv->pcu_lock);
	mutex_init(&dev_priv->gt_pm.rps.power.mutex);

	atomic_set(&dev_priv->gt_pm.rps.num_waiters, 0);

	dev_priv->runtime_pm.suspended = false;
	atomic_set(&dev_priv->runtime_pm.wakeref_count, 0);
}

static u64 vlv_residency_raw(struct drm_i915_private *dev_priv,
			     const i915_reg_t reg)
{
	u32 lower, upper, tmp;
	int loop = 2;

	/*
	 * The register accessed do not need forcewake. We borrow
	 * uncore lock to prevent concurrent access to range reg.
	 */
	lockdep_assert_held(&dev_priv->uncore.lock);

	/*
	 * vlv and chv residency counters are 40 bits in width.
	 * With a control bit, we can choose between upper or lower
	 * 32bit window into this counter.
	 *
	 * Although we always use the counter in high-range mode elsewhere,
	 * userspace may attempt to read the value before rc6 is initialised,
	 * before we have set the default VLV_COUNTER_CONTROL value. So always
	 * set the high bit to be safe.
	 */
	I915_WRITE_FW(VLV_COUNTER_CONTROL,
		      _MASKED_BIT_ENABLE(VLV_COUNT_RANGE_HIGH));
	upper = I915_READ_FW(reg);
	do {
		tmp = upper;

		I915_WRITE_FW(VLV_COUNTER_CONTROL,
			      _MASKED_BIT_DISABLE(VLV_COUNT_RANGE_HIGH));
		lower = I915_READ_FW(reg);

		I915_WRITE_FW(VLV_COUNTER_CONTROL,
			      _MASKED_BIT_ENABLE(VLV_COUNT_RANGE_HIGH));
		upper = I915_READ_FW(reg);
	} while (upper != tmp && --loop);

	/*
	 * Everywhere else we always use VLV_COUNTER_CONTROL with the
	 * VLV_COUNT_RANGE_HIGH bit set - so it is safe to leave it set
	 * now.
	 */

	return lower | (u64)upper << 8;
}

u64 intel_rc6_residency_ns(struct drm_i915_private *dev_priv,
			   const i915_reg_t reg)
{
	struct intel_uncore *uncore = &dev_priv->uncore;
	u64 time_hw, prev_hw, overflow_hw;
	unsigned int fw_domains;
	unsigned long flags;
	unsigned int i;
	u32 mul, div;

	if (!HAS_RC6(dev_priv))
		return 0;

	/*
	 * Store previous hw counter values for counter wrap-around handling.
	 *
	 * There are only four interesting registers and they live next to each
	 * other so we can use the relative address, compared to the smallest
	 * one as the index into driver storage.
	 */
	i = (i915_mmio_reg_offset(reg) -
	     i915_mmio_reg_offset(GEN6_GT_GFX_RC6_LOCKED)) / sizeof(u32);
	if (WARN_ON_ONCE(i >= ARRAY_SIZE(dev_priv->gt_pm.rc6.cur_residency)))
		return 0;

	fw_domains = intel_uncore_forcewake_for_reg(uncore, reg, FW_REG_READ);

	spin_lock_irqsave(&uncore->lock, flags);
	intel_uncore_forcewake_get__locked(uncore, fw_domains);

	/* On VLV and CHV, residency time is in CZ units rather than 1.28us */
	if (IS_VALLEYVIEW(dev_priv) || IS_CHERRYVIEW(dev_priv)) {
		mul = 1000000;
		div = dev_priv->czclk_freq;
		overflow_hw = BIT_ULL(40);
		time_hw = vlv_residency_raw(dev_priv, reg);
	} else {
		/* 833.33ns units on Gen9LP, 1.28us elsewhere. */
		if (IS_GEN9_LP(dev_priv)) {
			mul = 10000;
			div = 12;
		} else {
			mul = 1280;
			div = 1;
		}

		overflow_hw = BIT_ULL(32);
		time_hw = intel_uncore_read_fw(uncore, reg);
	}

	/*
	 * Counter wrap handling.
	 *
	 * But relying on a sufficient frequency of queries otherwise counters
	 * can still wrap.
	 */
	prev_hw = dev_priv->gt_pm.rc6.prev_hw_residency[i];
	dev_priv->gt_pm.rc6.prev_hw_residency[i] = time_hw;

	/* RC6 delta from last sample. */
	if (time_hw >= prev_hw)
		time_hw -= prev_hw;
	else
		time_hw += overflow_hw - prev_hw;

	/* Add delta to RC6 extended raw driver copy. */
	time_hw += dev_priv->gt_pm.rc6.cur_residency[i];
	dev_priv->gt_pm.rc6.cur_residency[i] = time_hw;

	intel_uncore_forcewake_put__locked(uncore, fw_domains);
	spin_unlock_irqrestore(&uncore->lock, flags);

	return mul_u64_u32_div(time_hw, mul, div);
}

u32 intel_get_cagf(struct drm_i915_private *dev_priv, u32 rpstat)
{
	u32 cagf;

	if (INTEL_GEN(dev_priv) >= 9)
		cagf = (rpstat & GEN9_CAGF_MASK) >> GEN9_CAGF_SHIFT;
	else if (IS_HASWELL(dev_priv) || IS_BROADWELL(dev_priv))
		cagf = (rpstat & HSW_CAGF_MASK) >> HSW_CAGF_SHIFT;
	else
		cagf = (rpstat & GEN6_CAGF_MASK) >> GEN6_CAGF_SHIFT;

	return  cagf;
}<|MERGE_RESOLUTION|>--- conflicted
+++ resolved
@@ -4507,10 +4507,6 @@
 	 */
 	for (level++; level <= ilk_wm_max_level(dev_priv); level++) {
 		for_each_plane_id_on_crtc(intel_crtc, plane_id) {
-<<<<<<< HEAD
-			wm = &cstate->wm.skl.optimal.planes[plane_id];
-			memset(&wm->wm[level], 0, sizeof(wm->wm[level]));
-=======
 			struct skl_plane_wm *wm =
 				&cstate->wm.skl.optimal.planes[plane_id];
 
@@ -4529,7 +4525,6 @@
 			if (wm->wm[level].min_ddb_alloc > total[plane_id] ||
 			    wm->uv_wm[level].min_ddb_alloc > uv_total[plane_id])
 				memset(&wm->wm[level], 0, sizeof(wm->wm[level]));
->>>>>>> a01b2c6f
 
 			/*
 			 * Wa_1408961008:icl
@@ -5429,7 +5424,6 @@
 
 			DRM_DEBUG_KMS("[PLANE:%d:%s]  blocks %4d,%4d,%4d,%4d,%4d,%4d,%4d,%4d,%4d"
 				      " -> %4d,%4d,%4d,%4d,%4d,%4d,%4d,%4d,%4d\n",
-<<<<<<< HEAD
 				      plane->base.base.id, plane->base.name,
 				      old_wm->wm[0].plane_res_b, old_wm->wm[1].plane_res_b,
 				      old_wm->wm[2].plane_res_b, old_wm->wm[3].plane_res_b,
@@ -5445,23 +5439,6 @@
 			DRM_DEBUG_KMS("[PLANE:%d:%s] min_ddb %4d,%4d,%4d,%4d,%4d,%4d,%4d,%4d,%4d"
 				      " -> %4d,%4d,%4d,%4d,%4d,%4d,%4d,%4d,%4d\n",
 				      plane->base.base.id, plane->base.name,
-=======
-				      plane->base.base.id, plane->base.name,
-				      old_wm->wm[0].plane_res_b, old_wm->wm[1].plane_res_b,
-				      old_wm->wm[2].plane_res_b, old_wm->wm[3].plane_res_b,
-				      old_wm->wm[4].plane_res_b, old_wm->wm[5].plane_res_b,
-				      old_wm->wm[6].plane_res_b, old_wm->wm[7].plane_res_b,
-				      old_wm->trans_wm.plane_res_b,
-				      new_wm->wm[0].plane_res_b, new_wm->wm[1].plane_res_b,
-				      new_wm->wm[2].plane_res_b, new_wm->wm[3].plane_res_b,
-				      new_wm->wm[4].plane_res_b, new_wm->wm[5].plane_res_b,
-				      new_wm->wm[6].plane_res_b, new_wm->wm[7].plane_res_b,
-				      new_wm->trans_wm.plane_res_b);
-
-			DRM_DEBUG_KMS("[PLANE:%d:%s] min_ddb %4d,%4d,%4d,%4d,%4d,%4d,%4d,%4d,%4d"
-				      " -> %4d,%4d,%4d,%4d,%4d,%4d,%4d,%4d,%4d\n",
-				      plane->base.base.id, plane->base.name,
->>>>>>> a01b2c6f
 				      old_wm->wm[0].min_ddb_alloc, old_wm->wm[1].min_ddb_alloc,
 				      old_wm->wm[2].min_ddb_alloc, old_wm->wm[3].min_ddb_alloc,
 				      old_wm->wm[4].min_ddb_alloc, old_wm->wm[5].min_ddb_alloc,
