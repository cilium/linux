--- conflicted
+++ resolved
@@ -304,10 +304,7 @@
 	tristate "Layerscape SFP (Security Fuse Processor) support"
 	depends on ARCH_LAYERSCAPE || COMPILE_TEST
 	depends on HAS_IOMEM
-<<<<<<< HEAD
-=======
 	select REGMAP_MMIO
->>>>>>> 88084a3d
 	help
 	  This driver provides support to read the eFuses on Freescale
 	  Layerscape SoC's. For example, the vendor provides a per part
@@ -328,8 +325,6 @@
 	  This driver can also be built as a module. If so, the module
 	  will be called nvmem-sunplus-ocotp.
 
-<<<<<<< HEAD
-=======
 config NVMEM_APPLE_EFUSES
 	tristate "Apple eFuse support"
 	depends on ARCH_APPLE || COMPILE_TEST
@@ -342,5 +337,4 @@
 	  This driver can also be built as a module. If so, the module will
 	  be called nvmem-apple-efuses.
 
->>>>>>> 88084a3d
 endif