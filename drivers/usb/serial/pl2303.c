// SPDX-License-Identifier: GPL-2.0
/*
 * Prolific PL2303 USB to serial adaptor driver
 *
 * Copyright (C) 2001-2007 Greg Kroah-Hartman (greg@kroah.com)
 * Copyright (C) 2003 IBM Corp.
 *
 * Original driver for 2.2.x by anonymous
 *
 * See Documentation/usb/usb-serial.rst for more information on using this
 * driver
 */

#include <linux/kernel.h>
#include <linux/errno.h>
#include <linux/slab.h>
#include <linux/tty.h>
#include <linux/tty_driver.h>
#include <linux/tty_flip.h>
#include <linux/serial.h>
#include <linux/module.h>
#include <linux/moduleparam.h>
#include <linux/spinlock.h>
#include <linux/uaccess.h>
#include <linux/usb.h>
#include <linux/usb/serial.h>
#include <asm/unaligned.h>
#include "pl2303.h"


#define PL2303_QUIRK_UART_STATE_IDX0		BIT(0)
#define PL2303_QUIRK_LEGACY			BIT(1)
#define PL2303_QUIRK_ENDPOINT_HACK		BIT(2)

static const struct usb_device_id id_table[] = {
	{ USB_DEVICE(PL2303_VENDOR_ID, PL2303_PRODUCT_ID),
		.driver_info = PL2303_QUIRK_ENDPOINT_HACK },
	{ USB_DEVICE(PL2303_VENDOR_ID, PL2303_PRODUCT_ID_RSAQ2) },
	{ USB_DEVICE(PL2303_VENDOR_ID, PL2303_PRODUCT_ID_DCU11) },
	{ USB_DEVICE(PL2303_VENDOR_ID, PL2303_PRODUCT_ID_RSAQ3) },
	{ USB_DEVICE(PL2303_VENDOR_ID, PL2303_PRODUCT_ID_CHILITAG) },
	{ USB_DEVICE(PL2303_VENDOR_ID, PL2303_PRODUCT_ID_PHAROS) },
	{ USB_DEVICE(PL2303_VENDOR_ID, PL2303_PRODUCT_ID_ALDIGA) },
	{ USB_DEVICE(PL2303_VENDOR_ID, PL2303_PRODUCT_ID_MMX) },
	{ USB_DEVICE(PL2303_VENDOR_ID, PL2303_PRODUCT_ID_GPRS) },
	{ USB_DEVICE(PL2303_VENDOR_ID, PL2303_PRODUCT_ID_HCR331) },
	{ USB_DEVICE(PL2303_VENDOR_ID, PL2303_PRODUCT_ID_MOTOROLA) },
	{ USB_DEVICE(PL2303_VENDOR_ID, PL2303_PRODUCT_ID_ZTEK) },
	{ USB_DEVICE(PL2303_VENDOR_ID, PL2303_PRODUCT_ID_TB) },
	{ USB_DEVICE(PL2303_VENDOR_ID, PL2303_PRODUCT_ID_GC) },
	{ USB_DEVICE(PL2303_VENDOR_ID, PL2303_PRODUCT_ID_GB) },
	{ USB_DEVICE(PL2303_VENDOR_ID, PL2303_PRODUCT_ID_GT) },
	{ USB_DEVICE(PL2303_VENDOR_ID, PL2303_PRODUCT_ID_GL) },
	{ USB_DEVICE(PL2303_VENDOR_ID, PL2303_PRODUCT_ID_GE) },
	{ USB_DEVICE(PL2303_VENDOR_ID, PL2303_PRODUCT_ID_GS) },
	{ USB_DEVICE(IODATA_VENDOR_ID, IODATA_PRODUCT_ID) },
	{ USB_DEVICE(IODATA_VENDOR_ID, IODATA_PRODUCT_ID_RSAQ5) },
	{ USB_DEVICE(ATEN_VENDOR_ID, ATEN_PRODUCT_ID),
		.driver_info = PL2303_QUIRK_ENDPOINT_HACK },
	{ USB_DEVICE(ATEN_VENDOR_ID, ATEN_PRODUCT_UC485),
		.driver_info = PL2303_QUIRK_ENDPOINT_HACK },
	{ USB_DEVICE(ATEN_VENDOR_ID, ATEN_PRODUCT_UC232B),
		.driver_info = PL2303_QUIRK_ENDPOINT_HACK },
	{ USB_DEVICE(ATEN_VENDOR_ID, ATEN_PRODUCT_ID2) },
	{ USB_DEVICE(ATEN_VENDOR_ID2, ATEN_PRODUCT_ID) },
	{ USB_DEVICE(ELCOM_VENDOR_ID, ELCOM_PRODUCT_ID) },
	{ USB_DEVICE(ELCOM_VENDOR_ID, ELCOM_PRODUCT_ID_UCSGT) },
	{ USB_DEVICE(ITEGNO_VENDOR_ID, ITEGNO_PRODUCT_ID) },
	{ USB_DEVICE(ITEGNO_VENDOR_ID, ITEGNO_PRODUCT_ID_2080) },
	{ USB_DEVICE(MA620_VENDOR_ID, MA620_PRODUCT_ID) },
	{ USB_DEVICE(RATOC_VENDOR_ID, RATOC_PRODUCT_ID) },
	{ USB_DEVICE(TRIPP_VENDOR_ID, TRIPP_PRODUCT_ID) },
	{ USB_DEVICE(RADIOSHACK_VENDOR_ID, RADIOSHACK_PRODUCT_ID) },
	{ USB_DEVICE(DCU10_VENDOR_ID, DCU10_PRODUCT_ID) },
	{ USB_DEVICE(SITECOM_VENDOR_ID, SITECOM_PRODUCT_ID) },
	{ USB_DEVICE(ALCATEL_VENDOR_ID, ALCATEL_PRODUCT_ID) },
	{ USB_DEVICE(SIEMENS_VENDOR_ID, SIEMENS_PRODUCT_ID_SX1),
		.driver_info = PL2303_QUIRK_UART_STATE_IDX0 },
	{ USB_DEVICE(SIEMENS_VENDOR_ID, SIEMENS_PRODUCT_ID_X65),
		.driver_info = PL2303_QUIRK_UART_STATE_IDX0 },
	{ USB_DEVICE(SIEMENS_VENDOR_ID, SIEMENS_PRODUCT_ID_X75),
		.driver_info = PL2303_QUIRK_UART_STATE_IDX0 },
	{ USB_DEVICE(SIEMENS_VENDOR_ID, SIEMENS_PRODUCT_ID_EF81),
		.driver_info = PL2303_QUIRK_ENDPOINT_HACK },
	{ USB_DEVICE(BENQ_VENDOR_ID, BENQ_PRODUCT_ID_S81) }, /* Benq/Siemens S81 */
	{ USB_DEVICE(SYNTECH_VENDOR_ID, SYNTECH_PRODUCT_ID) },
	{ USB_DEVICE(NOKIA_CA42_VENDOR_ID, NOKIA_CA42_PRODUCT_ID) },
	{ USB_DEVICE(CA_42_CA42_VENDOR_ID, CA_42_CA42_PRODUCT_ID) },
	{ USB_DEVICE(SAGEM_VENDOR_ID, SAGEM_PRODUCT_ID) },
	{ USB_DEVICE(LEADTEK_VENDOR_ID, LEADTEK_9531_PRODUCT_ID) },
	{ USB_DEVICE(SPEEDDRAGON_VENDOR_ID, SPEEDDRAGON_PRODUCT_ID) },
	{ USB_DEVICE(DATAPILOT_U2_VENDOR_ID, DATAPILOT_U2_PRODUCT_ID) },
	{ USB_DEVICE(BELKIN_VENDOR_ID, BELKIN_PRODUCT_ID) },
	{ USB_DEVICE(ALCOR_VENDOR_ID, ALCOR_PRODUCT_ID),
		.driver_info = PL2303_QUIRK_ENDPOINT_HACK },
	{ USB_DEVICE(WS002IN_VENDOR_ID, WS002IN_PRODUCT_ID) },
	{ USB_DEVICE(COREGA_VENDOR_ID, COREGA_PRODUCT_ID) },
	{ USB_DEVICE(YCCABLE_VENDOR_ID, YCCABLE_PRODUCT_ID) },
	{ USB_DEVICE(SUPERIAL_VENDOR_ID, SUPERIAL_PRODUCT_ID) },
	{ USB_DEVICE(HP_VENDOR_ID, HP_LD220_PRODUCT_ID) },
	{ USB_DEVICE(HP_VENDOR_ID, HP_LD220TA_PRODUCT_ID) },
	{ USB_DEVICE(HP_VENDOR_ID, HP_LD381_PRODUCT_ID) },
	{ USB_DEVICE(HP_VENDOR_ID, HP_LD381GC_PRODUCT_ID) },
	{ USB_DEVICE(HP_VENDOR_ID, HP_LD960_PRODUCT_ID) },
	{ USB_DEVICE(HP_VENDOR_ID, HP_LD960TA_PRODUCT_ID) },
	{ USB_DEVICE(HP_VENDOR_ID, HP_LCM220_PRODUCT_ID) },
	{ USB_DEVICE(HP_VENDOR_ID, HP_LCM960_PRODUCT_ID) },
	{ USB_DEVICE(HP_VENDOR_ID, HP_LM920_PRODUCT_ID) },
	{ USB_DEVICE(HP_VENDOR_ID, HP_LM930_PRODUCT_ID) },
	{ USB_DEVICE(HP_VENDOR_ID, HP_LM940_PRODUCT_ID) },
	{ USB_DEVICE(HP_VENDOR_ID, HP_TD620_PRODUCT_ID) },
	{ USB_DEVICE(CRESSI_VENDOR_ID, CRESSI_EDY_PRODUCT_ID) },
	{ USB_DEVICE(ZEAGLE_VENDOR_ID, ZEAGLE_N2ITION3_PRODUCT_ID) },
	{ USB_DEVICE(SONY_VENDOR_ID, SONY_QN3USB_PRODUCT_ID) },
	{ USB_DEVICE(SANWA_VENDOR_ID, SANWA_PRODUCT_ID) },
	{ USB_DEVICE(ADLINK_VENDOR_ID, ADLINK_ND6530_PRODUCT_ID) },
	{ USB_DEVICE(ADLINK_VENDOR_ID, ADLINK_ND6530GC_PRODUCT_ID) },
	{ USB_DEVICE(SMART_VENDOR_ID, SMART_PRODUCT_ID) },
	{ USB_DEVICE(AT_VENDOR_ID, AT_VTKIT3_PRODUCT_ID) },
	{ USB_DEVICE(IBM_VENDOR_ID, IBM_PRODUCT_ID) },
	{ }					/* Terminating entry */
};

MODULE_DEVICE_TABLE(usb, id_table);

#define SET_LINE_REQUEST_TYPE		0x21
#define SET_LINE_REQUEST		0x20

#define SET_CONTROL_REQUEST_TYPE	0x21
#define SET_CONTROL_REQUEST		0x22
#define CONTROL_DTR			0x01
#define CONTROL_RTS			0x02

#define BREAK_REQUEST_TYPE		0x21
#define BREAK_REQUEST			0x23
#define BREAK_ON			0xffff
#define BREAK_OFF			0x0000

#define GET_LINE_REQUEST_TYPE		0xa1
#define GET_LINE_REQUEST		0x21

#define VENDOR_WRITE_REQUEST_TYPE	0x40
#define VENDOR_WRITE_REQUEST		0x01
#define VENDOR_WRITE_NREQUEST		0x80

#define VENDOR_READ_REQUEST_TYPE	0xc0
#define VENDOR_READ_REQUEST		0x01
#define VENDOR_READ_NREQUEST		0x81

#define UART_STATE_INDEX		8
#define UART_STATE_MSR_MASK		0x8b
#define UART_STATE_TRANSIENT_MASK	0x74
#define UART_DCD			0x01
#define UART_DSR			0x02
#define UART_BREAK_ERROR		0x04
#define UART_RING			0x08
#define UART_FRAME_ERROR		0x10
#define UART_PARITY_ERROR		0x20
#define UART_OVERRUN_ERROR		0x40
#define UART_CTS			0x80

#define PL2303_FLOWCTRL_MASK		0xf0

#define PL2303_READ_TYPE_HX_STATUS	0x8080

#define PL2303_HXN_RESET_REG		0x07
#define PL2303_HXN_RESET_UPSTREAM_PIPE	0x02
#define PL2303_HXN_RESET_DOWNSTREAM_PIPE	0x01

#define PL2303_HXN_FLOWCTRL_REG		0x0a
#define PL2303_HXN_FLOWCTRL_MASK	0x1c
#define PL2303_HXN_FLOWCTRL_NONE	0x1c
#define PL2303_HXN_FLOWCTRL_RTS_CTS	0x18
#define PL2303_HXN_FLOWCTRL_XON_XOFF	0x0c

static void pl2303_set_break(struct usb_serial_port *port, bool enable);

enum pl2303_type {
	TYPE_H,
	TYPE_HX,
	TYPE_TA,
	TYPE_TB,
	TYPE_HXD,
	TYPE_HXN,
	TYPE_COUNT
};

struct pl2303_type_data {
	const char *name;
	speed_t max_baud_rate;
	unsigned long quirks;
	unsigned int no_autoxonxoff:1;
	unsigned int no_divisors:1;
	unsigned int alt_divisors:1;
};

struct pl2303_serial_private {
	const struct pl2303_type_data *type;
	unsigned long quirks;
};

struct pl2303_private {
	spinlock_t lock;
	u8 line_control;
	u8 line_status;

	u8 line_settings[7];
};

static const struct pl2303_type_data pl2303_type_data[TYPE_COUNT] = {
	[TYPE_H] = {
		.name			= "H",
		.max_baud_rate		= 1228800,
		.quirks			= PL2303_QUIRK_LEGACY,
		.no_autoxonxoff		= true,
	},
	[TYPE_HX] = {
		.name			= "HX",
		.max_baud_rate		= 6000000,
	},
	[TYPE_TA] = {
		.name			= "TA",
		.max_baud_rate		= 6000000,
		.alt_divisors		= true,
	},
	[TYPE_TB] = {
		.name			= "TB",
		.max_baud_rate		= 12000000,
		.alt_divisors		= true,
	},
	[TYPE_HXD] = {
		.name			= "HXD",
		.max_baud_rate		= 12000000,
	},
	[TYPE_HXN] = {
		.name			= "G",
		.max_baud_rate		= 12000000,
		.no_divisors		= true,
	},
};

static int pl2303_vendor_read(struct usb_serial *serial, u16 value,
							unsigned char buf[1])
{
	struct pl2303_serial_private *spriv = usb_get_serial_data(serial);
	struct device *dev = &serial->interface->dev;
	u8 request;
	int res;

	if (spriv->type == &pl2303_type_data[TYPE_HXN])
		request = VENDOR_READ_NREQUEST;
	else
		request = VENDOR_READ_REQUEST;

	res = usb_control_msg(serial->dev, usb_rcvctrlpipe(serial->dev, 0),
			request, VENDOR_READ_REQUEST_TYPE,
			value, 0, buf, 1, 100);
	if (res != 1) {
		dev_err(dev, "%s - failed to read [%04x]: %d\n", __func__,
								value, res);
		if (res >= 0)
			res = -EIO;

		return res;
	}

	dev_dbg(dev, "%s - [%04x] = %02x\n", __func__, value, buf[0]);

	return 0;
}

static int pl2303_vendor_write(struct usb_serial *serial, u16 value, u16 index)
{
	struct pl2303_serial_private *spriv = usb_get_serial_data(serial);
	struct device *dev = &serial->interface->dev;
	u8 request;
	int res;

	dev_dbg(dev, "%s - [%04x] = %02x\n", __func__, value, index);

	if (spriv->type == &pl2303_type_data[TYPE_HXN])
		request = VENDOR_WRITE_NREQUEST;
	else
		request = VENDOR_WRITE_REQUEST;

	res = usb_control_msg(serial->dev, usb_sndctrlpipe(serial->dev, 0),
			request, VENDOR_WRITE_REQUEST_TYPE,
			value, index, NULL, 0, 100);
	if (res) {
		dev_err(dev, "%s - failed to write [%04x]: %d\n", __func__,
								value, res);
		return res;
	}

	return 0;
}

static int pl2303_update_reg(struct usb_serial *serial, u8 reg, u8 mask, u8 val)
{
	struct pl2303_serial_private *spriv = usb_get_serial_data(serial);
	int ret = 0;
	u8 *buf;

	buf = kmalloc(1, GFP_KERNEL);
	if (!buf)
		return -ENOMEM;

	if (spriv->type == &pl2303_type_data[TYPE_HXN])
		ret = pl2303_vendor_read(serial, reg, buf);
	else
		ret = pl2303_vendor_read(serial, reg | 0x80, buf);

	if (ret)
		goto out_free;

	*buf &= ~mask;
	*buf |= val & mask;

	ret = pl2303_vendor_write(serial, reg, *buf);
out_free:
	kfree(buf);

	return ret;
}

static int pl2303_probe(struct usb_serial *serial,
					const struct usb_device_id *id)
{
	usb_set_serial_data(serial, (void *)id->driver_info);

	return 0;
}

/*
 * Use interrupt endpoint from first interface if available.
 *
 * This is needed due to the looney way its endpoints are set up.
 */
static int pl2303_endpoint_hack(struct usb_serial *serial,
					struct usb_serial_endpoints *epds)
{
	struct usb_interface *interface = serial->interface;
	struct usb_device *dev = serial->dev;
	struct device *ddev = &interface->dev;
	struct usb_host_interface *iface_desc;
	struct usb_endpoint_descriptor *endpoint;
	unsigned int i;

	if (interface == dev->actconfig->interface[0])
		return 0;

	/* check out the endpoints of the other interface */
	iface_desc = dev->actconfig->interface[0]->cur_altsetting;

	for (i = 0; i < iface_desc->desc.bNumEndpoints; ++i) {
		endpoint = &iface_desc->endpoint[i].desc;

		if (!usb_endpoint_is_int_in(endpoint))
			continue;

		dev_dbg(ddev, "found interrupt in on separate interface\n");
		if (epds->num_interrupt_in < ARRAY_SIZE(epds->interrupt_in))
			epds->interrupt_in[epds->num_interrupt_in++] = endpoint;
	}

	return 0;
}

static int pl2303_calc_num_ports(struct usb_serial *serial,
					struct usb_serial_endpoints *epds)
{
	unsigned long quirks = (unsigned long)usb_get_serial_data(serial);
	struct device *dev = &serial->interface->dev;
	int ret;

	if (quirks & PL2303_QUIRK_ENDPOINT_HACK) {
		ret = pl2303_endpoint_hack(serial, epds);
		if (ret)
			return ret;
	}

	if (epds->num_interrupt_in < 1) {
		dev_err(dev, "required interrupt-in endpoint missing\n");
		return -ENODEV;
	}

	return 1;
}

static bool pl2303_supports_hx_status(struct usb_serial *serial)
{
	int ret;
	u8 buf;

	ret = usb_control_msg_recv(serial->dev, 0, VENDOR_READ_REQUEST,
			VENDOR_READ_REQUEST_TYPE, PL2303_READ_TYPE_HX_STATUS,
			0, &buf, 1, 100, GFP_KERNEL);

	return ret == 0;
}

static int pl2303_detect_type(struct usb_serial *serial)
{
	struct usb_device_descriptor *desc = &serial->dev->descriptor;
	u16 bcdDevice, bcdUSB;

	/*
	 * Legacy PL2303H, variants 0 and 1 (difference unknown).
	 */
	if (desc->bDeviceClass == 0x02)
		return TYPE_H;		/* variant 0 */

	if (desc->bMaxPacketSize0 != 0x40) {
		if (desc->bDeviceClass == 0x00 || desc->bDeviceClass == 0xff)
			return TYPE_H;	/* variant 1 */

		return TYPE_H;		/* variant 0 */
	}

	bcdDevice = le16_to_cpu(desc->bcdDevice);
	bcdUSB = le16_to_cpu(desc->bcdUSB);

	switch (bcdUSB) {
	case 0x101:
		/* USB 1.0.1? Let's assume they meant 1.1... */
		fallthrough;
	case 0x110:
		switch (bcdDevice) {
		case 0x300:
			return TYPE_HX;
		case 0x400:
			return TYPE_HXD;
		default:
			return TYPE_HX;
		}
		break;
	case 0x200:
		switch (bcdDevice) {
		case 0x100:	/* GC */
		case 0x105:
			return TYPE_HXN;
		case 0x300:	/* GT / TA */
			if (pl2303_supports_hx_status(serial))
				return TYPE_TA;
			fallthrough;
		case 0x305:
		case 0x400:	/* GL */
		case 0x405:
<<<<<<< HEAD
		case 0x605:
			/*
			 * Assume it's an HXN-type if the device doesn't
			 * support the old read request value.
			 */
			if (!pl2303_supports_hx_status(serial))
				return TYPE_HXN;
			break;
		case 0x300:
			return TYPE_TA;
		case 0x500:
			return TYPE_TB;
=======
			return TYPE_HXN;
		case 0x500:	/* GE / TB */
			if (pl2303_supports_hx_status(serial))
				return TYPE_TB;
			fallthrough;
		case 0x505:
		case 0x600:	/* GS */
		case 0x605:
		case 0x700:	/* GR */
		case 0x705:
			return TYPE_HXN;
>>>>>>> 88084a3d
		}
		break;
	}

	dev_err(&serial->interface->dev,
			"unknown device type, please report to linux-usb@vger.kernel.org\n");
	return -ENODEV;
}

static int pl2303_startup(struct usb_serial *serial)
{
	struct pl2303_serial_private *spriv;
	enum pl2303_type type;
	unsigned char *buf;
	int ret;

	ret = pl2303_detect_type(serial);
	if (ret < 0)
		return ret;

	type = ret;
	dev_dbg(&serial->interface->dev, "device type: %s\n", pl2303_type_data[type].name);

	spriv = kzalloc(sizeof(*spriv), GFP_KERNEL);
	if (!spriv)
		return -ENOMEM;

	spriv->type = &pl2303_type_data[type];
	spriv->quirks = (unsigned long)usb_get_serial_data(serial);
	spriv->quirks |= spriv->type->quirks;

	usb_set_serial_data(serial, spriv);

	if (type != TYPE_HXN) {
		buf = kmalloc(1, GFP_KERNEL);
		if (!buf) {
			kfree(spriv);
			return -ENOMEM;
		}

		pl2303_vendor_read(serial, 0x8484, buf);
		pl2303_vendor_write(serial, 0x0404, 0);
		pl2303_vendor_read(serial, 0x8484, buf);
		pl2303_vendor_read(serial, 0x8383, buf);
		pl2303_vendor_read(serial, 0x8484, buf);
		pl2303_vendor_write(serial, 0x0404, 1);
		pl2303_vendor_read(serial, 0x8484, buf);
		pl2303_vendor_read(serial, 0x8383, buf);
		pl2303_vendor_write(serial, 0, 1);
		pl2303_vendor_write(serial, 1, 0);
		if (spriv->quirks & PL2303_QUIRK_LEGACY)
			pl2303_vendor_write(serial, 2, 0x24);
		else
			pl2303_vendor_write(serial, 2, 0x44);

		kfree(buf);
	}

	return 0;
}

static void pl2303_release(struct usb_serial *serial)
{
	struct pl2303_serial_private *spriv = usb_get_serial_data(serial);

	kfree(spriv);
}

static int pl2303_port_probe(struct usb_serial_port *port)
{
	struct pl2303_private *priv;

	priv = kzalloc(sizeof(*priv), GFP_KERNEL);
	if (!priv)
		return -ENOMEM;

	spin_lock_init(&priv->lock);

	usb_set_serial_port_data(port, priv);

	port->port.drain_delay = 256;

	return 0;
}

static void pl2303_port_remove(struct usb_serial_port *port)
{
	struct pl2303_private *priv = usb_get_serial_port_data(port);

	kfree(priv);
}

static int pl2303_set_control_lines(struct usb_serial_port *port, u8 value)
{
	struct usb_device *dev = port->serial->dev;
	int retval;

	dev_dbg(&port->dev, "%s - %02x\n", __func__, value);

	retval = usb_control_msg(dev, usb_sndctrlpipe(dev, 0),
				 SET_CONTROL_REQUEST, SET_CONTROL_REQUEST_TYPE,
				 value, 0, NULL, 0, 100);
	if (retval)
		dev_err(&port->dev, "%s - failed: %d\n", __func__, retval);

	return retval;
}

/*
 * Returns the nearest supported baud rate that can be set directly without
 * using divisors.
 */
static speed_t pl2303_get_supported_baud_rate(speed_t baud)
{
	static const speed_t baud_sup[] = {
		75, 150, 300, 600, 1200, 1800, 2400, 3600, 4800, 7200, 9600,
		14400, 19200, 28800, 38400, 57600, 115200, 230400, 460800,
		614400, 921600, 1228800, 2457600, 3000000, 6000000
	};

	unsigned i;

	for (i = 0; i < ARRAY_SIZE(baud_sup); ++i) {
		if (baud_sup[i] > baud)
			break;
	}

	if (i == ARRAY_SIZE(baud_sup))
		baud = baud_sup[i - 1];
	else if (i > 0 && (baud_sup[i] - baud) > (baud - baud_sup[i - 1]))
		baud = baud_sup[i - 1];
	else
		baud = baud_sup[i];

	return baud;
}

/*
 * NOTE: If unsupported baud rates are set directly, the PL2303 seems to
 *       use 9600 baud.
 */
static speed_t pl2303_encode_baud_rate_direct(unsigned char buf[4],
								speed_t baud)
{
	put_unaligned_le32(baud, buf);

	return baud;
}

static speed_t pl2303_encode_baud_rate_divisor(unsigned char buf[4],
								speed_t baud)
{
	unsigned int baseline, mantissa, exponent;

	/*
	 * Apparently the formula is:
	 *   baudrate = 12M * 32 / (mantissa * 4^exponent)
	 * where
	 *   mantissa = buf[8:0]
	 *   exponent = buf[11:9]
	 */
	baseline = 12000000 * 32;
	mantissa = baseline / baud;
	if (mantissa == 0)
		mantissa = 1;	/* Avoid dividing by zero if baud > 32*12M. */
	exponent = 0;
	while (mantissa >= 512) {
		if (exponent < 7) {
			mantissa >>= 2;	/* divide by 4 */
			exponent++;
		} else {
			/* Exponent is maxed. Trim mantissa and leave. */
			mantissa = 511;
			break;
		}
	}

	buf[3] = 0x80;
	buf[2] = 0;
	buf[1] = exponent << 1 | mantissa >> 8;
	buf[0] = mantissa & 0xff;

	/* Calculate and return the exact baud rate. */
	baud = (baseline / mantissa) >> (exponent << 1);

	return baud;
}

static speed_t pl2303_encode_baud_rate_divisor_alt(unsigned char buf[4],
								speed_t baud)
{
	unsigned int baseline, mantissa, exponent;

	/*
	 * Apparently, for the TA version the formula is:
	 *   baudrate = 12M * 32 / (mantissa * 2^exponent)
	 * where
	 *   mantissa = buf[10:0]
	 *   exponent = buf[15:13 16]
	 */
	baseline = 12000000 * 32;
	mantissa = baseline / baud;
	if (mantissa == 0)
		mantissa = 1;   /* Avoid dividing by zero if baud > 32*12M. */
	exponent = 0;
	while (mantissa >= 2048) {
		if (exponent < 15) {
			mantissa >>= 1; /* divide by 2 */
			exponent++;
		} else {
			/* Exponent is maxed. Trim mantissa and leave. */
			mantissa = 2047;
			break;
		}
	}

	buf[3] = 0x80;
	buf[2] = exponent & 0x01;
	buf[1] = (exponent & ~0x01) << 4 | mantissa >> 8;
	buf[0] = mantissa & 0xff;

	/* Calculate and return the exact baud rate. */
	baud = (baseline / mantissa) >> exponent;

	return baud;
}

static void pl2303_encode_baud_rate(struct tty_struct *tty,
					struct usb_serial_port *port,
					u8 buf[4])
{
	struct usb_serial *serial = port->serial;
	struct pl2303_serial_private *spriv = usb_get_serial_data(serial);
	speed_t	baud_sup;
	speed_t baud;

	baud = tty_get_baud_rate(tty);
	dev_dbg(&port->dev, "baud requested = %u\n", baud);
	if (!baud)
		return;

	if (spriv->type->max_baud_rate)
		baud = min_t(speed_t, baud, spriv->type->max_baud_rate);
	/*
	 * Use direct method for supported baud rates, otherwise use divisors.
	 * Newer chip types do not support divisor encoding.
	 */
	if (spriv->type->no_divisors)
		baud_sup = baud;
	else
		baud_sup = pl2303_get_supported_baud_rate(baud);

	if (baud == baud_sup)
		baud = pl2303_encode_baud_rate_direct(buf, baud);
	else if (spriv->type->alt_divisors)
		baud = pl2303_encode_baud_rate_divisor_alt(buf, baud);
	else
		baud = pl2303_encode_baud_rate_divisor(buf, baud);

	/* Save resulting baud rate */
	tty_encode_baud_rate(tty, baud, baud);
	dev_dbg(&port->dev, "baud set = %u\n", baud);
}

static int pl2303_get_line_request(struct usb_serial_port *port,
							unsigned char buf[7])
{
	struct usb_device *udev = port->serial->dev;
	int ret;

	ret = usb_control_msg(udev, usb_rcvctrlpipe(udev, 0),
				GET_LINE_REQUEST, GET_LINE_REQUEST_TYPE,
				0, 0, buf, 7, 100);
	if (ret != 7) {
		dev_err(&port->dev, "%s - failed: %d\n", __func__, ret);

		if (ret >= 0)
			ret = -EIO;

		return ret;
	}

	dev_dbg(&port->dev, "%s - %7ph\n", __func__, buf);

	return 0;
}

static int pl2303_set_line_request(struct usb_serial_port *port,
							unsigned char buf[7])
{
	struct usb_device *udev = port->serial->dev;
	int ret;

	ret = usb_control_msg(udev, usb_sndctrlpipe(udev, 0),
				SET_LINE_REQUEST, SET_LINE_REQUEST_TYPE,
				0, 0, buf, 7, 100);
	if (ret < 0) {
		dev_err(&port->dev, "%s - failed: %d\n", __func__, ret);
		return ret;
	}

	dev_dbg(&port->dev, "%s - %7ph\n", __func__, buf);

	return 0;
}

static bool pl2303_termios_change(const struct ktermios *a, const struct ktermios *b)
{
	bool ixon_change;

	ixon_change = ((a->c_iflag ^ b->c_iflag) & (IXON | IXANY)) ||
			a->c_cc[VSTART] != b->c_cc[VSTART] ||
			a->c_cc[VSTOP] != b->c_cc[VSTOP];

	return tty_termios_hw_change(a, b) || ixon_change;
}

static bool pl2303_enable_xonxoff(struct tty_struct *tty, const struct pl2303_type_data *type)
{
	if (!I_IXON(tty) || I_IXANY(tty))
		return false;

	if (START_CHAR(tty) != 0x11 || STOP_CHAR(tty) != 0x13)
		return false;

	if (type->no_autoxonxoff)
		return false;

	return true;
}

static void pl2303_set_termios(struct tty_struct *tty,
		struct usb_serial_port *port, struct ktermios *old_termios)
{
	struct usb_serial *serial = port->serial;
	struct pl2303_serial_private *spriv = usb_get_serial_data(serial);
	struct pl2303_private *priv = usb_get_serial_port_data(port);
	unsigned long flags;
	unsigned char *buf;
	int ret;
	u8 control;

	if (old_termios && !pl2303_termios_change(&tty->termios, old_termios))
		return;

	buf = kzalloc(7, GFP_KERNEL);
	if (!buf) {
		/* Report back no change occurred */
		if (old_termios)
			tty->termios = *old_termios;
		return;
	}

	pl2303_get_line_request(port, buf);

	buf[6] = tty_get_char_size(tty->termios.c_cflag);
	dev_dbg(&port->dev, "data bits = %d\n", buf[6]);

	/* For reference buf[0]:buf[3] baud rate value */
	pl2303_encode_baud_rate(tty, port, &buf[0]);

	/* For reference buf[4]=0 is 1 stop bits */
	/* For reference buf[4]=1 is 1.5 stop bits */
	/* For reference buf[4]=2 is 2 stop bits */
	if (C_CSTOPB(tty)) {
		/*
		 * NOTE: Comply with "real" UARTs / RS232:
		 *       use 1.5 instead of 2 stop bits with 5 data bits
		 */
		if (C_CSIZE(tty) == CS5) {
			buf[4] = 1;
			dev_dbg(&port->dev, "stop bits = 1.5\n");
		} else {
			buf[4] = 2;
			dev_dbg(&port->dev, "stop bits = 2\n");
		}
	} else {
		buf[4] = 0;
		dev_dbg(&port->dev, "stop bits = 1\n");
	}

	if (C_PARENB(tty)) {
		/* For reference buf[5]=0 is none parity */
		/* For reference buf[5]=1 is odd parity */
		/* For reference buf[5]=2 is even parity */
		/* For reference buf[5]=3 is mark parity */
		/* For reference buf[5]=4 is space parity */
		if (C_PARODD(tty)) {
			if (C_CMSPAR(tty)) {
				buf[5] = 3;
				dev_dbg(&port->dev, "parity = mark\n");
			} else {
				buf[5] = 1;
				dev_dbg(&port->dev, "parity = odd\n");
			}
		} else {
			if (C_CMSPAR(tty)) {
				buf[5] = 4;
				dev_dbg(&port->dev, "parity = space\n");
			} else {
				buf[5] = 2;
				dev_dbg(&port->dev, "parity = even\n");
			}
		}
	} else {
		buf[5] = 0;
		dev_dbg(&port->dev, "parity = none\n");
	}

	/*
	 * Some PL2303 are known to lose bytes if you change serial settings
	 * even to the same values as before. Thus we actually need to filter
	 * in this specific case.
	 *
	 * Note that the tty_termios_hw_change check above is not sufficient
	 * as a previously requested baud rate may differ from the one
	 * actually used (and stored in old_termios).
	 *
	 * NOTE: No additional locking needed for line_settings as it is
	 *       only used in set_termios, which is serialised against itself.
	 */
	if (!old_termios || memcmp(buf, priv->line_settings, 7)) {
		ret = pl2303_set_line_request(port, buf);
		if (!ret)
			memcpy(priv->line_settings, buf, 7);
	}

	/* change control lines if we are switching to or from B0 */
	spin_lock_irqsave(&priv->lock, flags);
	control = priv->line_control;
	if (C_BAUD(tty) == B0)
		priv->line_control &= ~(CONTROL_DTR | CONTROL_RTS);
	else if (old_termios && (old_termios->c_cflag & CBAUD) == B0)
		priv->line_control |= (CONTROL_DTR | CONTROL_RTS);
	if (control != priv->line_control) {
		control = priv->line_control;
		spin_unlock_irqrestore(&priv->lock, flags);
		pl2303_set_control_lines(port, control);
	} else {
		spin_unlock_irqrestore(&priv->lock, flags);
	}

	if (C_CRTSCTS(tty)) {
		if (spriv->quirks & PL2303_QUIRK_LEGACY) {
			pl2303_update_reg(serial, 0, PL2303_FLOWCTRL_MASK, 0x40);
		} else if (spriv->type == &pl2303_type_data[TYPE_HXN]) {
			pl2303_update_reg(serial, PL2303_HXN_FLOWCTRL_REG,
					PL2303_HXN_FLOWCTRL_MASK,
					PL2303_HXN_FLOWCTRL_RTS_CTS);
		} else {
			pl2303_update_reg(serial, 0, PL2303_FLOWCTRL_MASK, 0x60);
		}
	} else if (pl2303_enable_xonxoff(tty, spriv->type)) {
		if (spriv->type == &pl2303_type_data[TYPE_HXN]) {
			pl2303_update_reg(serial, PL2303_HXN_FLOWCTRL_REG,
					PL2303_HXN_FLOWCTRL_MASK,
					PL2303_HXN_FLOWCTRL_XON_XOFF);
		} else {
			pl2303_update_reg(serial, 0, PL2303_FLOWCTRL_MASK, 0xc0);
		}
	} else {
		if (spriv->type == &pl2303_type_data[TYPE_HXN]) {
			pl2303_update_reg(serial, PL2303_HXN_FLOWCTRL_REG,
					PL2303_HXN_FLOWCTRL_MASK,
					PL2303_HXN_FLOWCTRL_NONE);
		} else {
			pl2303_update_reg(serial, 0, PL2303_FLOWCTRL_MASK, 0);
		}
	}

	kfree(buf);
}

static void pl2303_dtr_rts(struct usb_serial_port *port, int on)
{
	struct pl2303_private *priv = usb_get_serial_port_data(port);
	unsigned long flags;
	u8 control;

	spin_lock_irqsave(&priv->lock, flags);
	if (on)
		priv->line_control |= (CONTROL_DTR | CONTROL_RTS);
	else
		priv->line_control &= ~(CONTROL_DTR | CONTROL_RTS);
	control = priv->line_control;
	spin_unlock_irqrestore(&priv->lock, flags);

	pl2303_set_control_lines(port, control);
}

static void pl2303_close(struct usb_serial_port *port)
{
	usb_serial_generic_close(port);
	usb_kill_urb(port->interrupt_in_urb);
	pl2303_set_break(port, false);
}

static int pl2303_open(struct tty_struct *tty, struct usb_serial_port *port)
{
	struct usb_serial *serial = port->serial;
	struct pl2303_serial_private *spriv = usb_get_serial_data(serial);
	int result;

	if (spriv->quirks & PL2303_QUIRK_LEGACY) {
		usb_clear_halt(serial->dev, port->write_urb->pipe);
		usb_clear_halt(serial->dev, port->read_urb->pipe);
	} else {
		/* reset upstream data pipes */
		if (spriv->type == &pl2303_type_data[TYPE_HXN]) {
			pl2303_vendor_write(serial, PL2303_HXN_RESET_REG,
					PL2303_HXN_RESET_UPSTREAM_PIPE |
					PL2303_HXN_RESET_DOWNSTREAM_PIPE);
		} else {
			pl2303_vendor_write(serial, 8, 0);
			pl2303_vendor_write(serial, 9, 0);
		}
	}

	/* Setup termios */
	if (tty)
		pl2303_set_termios(tty, port, NULL);

	result = usb_submit_urb(port->interrupt_in_urb, GFP_KERNEL);
	if (result) {
		dev_err(&port->dev, "failed to submit interrupt urb: %d\n",
			result);
		return result;
	}

	result = usb_serial_generic_open(tty, port);
	if (result) {
		usb_kill_urb(port->interrupt_in_urb);
		return result;
	}

	return 0;
}

static int pl2303_tiocmset(struct tty_struct *tty,
			   unsigned int set, unsigned int clear)
{
	struct usb_serial_port *port = tty->driver_data;
	struct pl2303_private *priv = usb_get_serial_port_data(port);
	unsigned long flags;
	u8 control;
	int ret;

	spin_lock_irqsave(&priv->lock, flags);
	if (set & TIOCM_RTS)
		priv->line_control |= CONTROL_RTS;
	if (set & TIOCM_DTR)
		priv->line_control |= CONTROL_DTR;
	if (clear & TIOCM_RTS)
		priv->line_control &= ~CONTROL_RTS;
	if (clear & TIOCM_DTR)
		priv->line_control &= ~CONTROL_DTR;
	control = priv->line_control;
	spin_unlock_irqrestore(&priv->lock, flags);

	ret = pl2303_set_control_lines(port, control);
	if (ret)
		return usb_translate_errors(ret);

	return 0;
}

static int pl2303_tiocmget(struct tty_struct *tty)
{
	struct usb_serial_port *port = tty->driver_data;
	struct pl2303_private *priv = usb_get_serial_port_data(port);
	unsigned long flags;
	unsigned int mcr;
	unsigned int status;
	unsigned int result;

	spin_lock_irqsave(&priv->lock, flags);
	mcr = priv->line_control;
	status = priv->line_status;
	spin_unlock_irqrestore(&priv->lock, flags);

	result = ((mcr & CONTROL_DTR)		? TIOCM_DTR : 0)
		  | ((mcr & CONTROL_RTS)	? TIOCM_RTS : 0)
		  | ((status & UART_CTS)	? TIOCM_CTS : 0)
		  | ((status & UART_DSR)	? TIOCM_DSR : 0)
		  | ((status & UART_RING)	? TIOCM_RI  : 0)
		  | ((status & UART_DCD)	? TIOCM_CD  : 0);

	dev_dbg(&port->dev, "%s - result = %x\n", __func__, result);

	return result;
}

static int pl2303_carrier_raised(struct usb_serial_port *port)
{
	struct pl2303_private *priv = usb_get_serial_port_data(port);

	if (priv->line_status & UART_DCD)
		return 1;

	return 0;
}

static void pl2303_set_break(struct usb_serial_port *port, bool enable)
{
	struct usb_serial *serial = port->serial;
	u16 state;
	int result;

	if (enable)
		state = BREAK_ON;
	else
		state = BREAK_OFF;

	dev_dbg(&port->dev, "%s - turning break %s\n", __func__,
			state == BREAK_OFF ? "off" : "on");

	result = usb_control_msg(serial->dev, usb_sndctrlpipe(serial->dev, 0),
				 BREAK_REQUEST, BREAK_REQUEST_TYPE, state,
				 0, NULL, 0, 100);
	if (result)
		dev_err(&port->dev, "error sending break = %d\n", result);
}

static void pl2303_break_ctl(struct tty_struct *tty, int state)
{
	struct usb_serial_port *port = tty->driver_data;

	pl2303_set_break(port, state);
}

static void pl2303_update_line_status(struct usb_serial_port *port,
				      unsigned char *data,
				      unsigned int actual_length)
{
	struct usb_serial *serial = port->serial;
	struct pl2303_serial_private *spriv = usb_get_serial_data(serial);
	struct pl2303_private *priv = usb_get_serial_port_data(port);
	struct tty_struct *tty;
	unsigned long flags;
	unsigned int status_idx = UART_STATE_INDEX;
	u8 status;
	u8 delta;

	if (spriv->quirks & PL2303_QUIRK_UART_STATE_IDX0)
		status_idx = 0;

	if (actual_length < status_idx + 1)
		return;

	status = data[status_idx];

	/* Save off the uart status for others to look at */
	spin_lock_irqsave(&priv->lock, flags);
	delta = priv->line_status ^ status;
	priv->line_status = status;
	spin_unlock_irqrestore(&priv->lock, flags);

	if (status & UART_BREAK_ERROR)
		usb_serial_handle_break(port);

	if (delta & UART_STATE_MSR_MASK) {
		if (delta & UART_CTS)
			port->icount.cts++;
		if (delta & UART_DSR)
			port->icount.dsr++;
		if (delta & UART_RING)
			port->icount.rng++;
		if (delta & UART_DCD) {
			port->icount.dcd++;
			tty = tty_port_tty_get(&port->port);
			if (tty) {
				usb_serial_handle_dcd_change(port, tty,
							status & UART_DCD);
				tty_kref_put(tty);
			}
		}

		wake_up_interruptible(&port->port.delta_msr_wait);
	}
}

static void pl2303_read_int_callback(struct urb *urb)
{
	struct usb_serial_port *port =  urb->context;
	unsigned char *data = urb->transfer_buffer;
	unsigned int actual_length = urb->actual_length;
	int status = urb->status;
	int retval;

	switch (status) {
	case 0:
		/* success */
		break;
	case -ECONNRESET:
	case -ENOENT:
	case -ESHUTDOWN:
		/* this urb is terminated, clean up */
		dev_dbg(&port->dev, "%s - urb shutting down with status: %d\n",
			__func__, status);
		return;
	default:
		dev_dbg(&port->dev, "%s - nonzero urb status received: %d\n",
			__func__, status);
		goto exit;
	}

	usb_serial_debug_data(&port->dev, __func__,
			      urb->actual_length, urb->transfer_buffer);

	pl2303_update_line_status(port, data, actual_length);

exit:
	retval = usb_submit_urb(urb, GFP_ATOMIC);
	if (retval) {
		dev_err(&port->dev,
			"%s - usb_submit_urb failed with result %d\n",
			__func__, retval);
	}
}

static void pl2303_process_read_urb(struct urb *urb)
{
	struct usb_serial_port *port = urb->context;
	struct pl2303_private *priv = usb_get_serial_port_data(port);
	unsigned char *data = urb->transfer_buffer;
	char tty_flag = TTY_NORMAL;
	unsigned long flags;
	u8 line_status;
	int i;

	/* update line status */
	spin_lock_irqsave(&priv->lock, flags);
	line_status = priv->line_status;
	priv->line_status &= ~UART_STATE_TRANSIENT_MASK;
	spin_unlock_irqrestore(&priv->lock, flags);

	if (!urb->actual_length)
		return;

	/*
	 * Break takes precedence over parity, which takes precedence over
	 * framing errors.
	 */
	if (line_status & UART_BREAK_ERROR)
		tty_flag = TTY_BREAK;
	else if (line_status & UART_PARITY_ERROR)
		tty_flag = TTY_PARITY;
	else if (line_status & UART_FRAME_ERROR)
		tty_flag = TTY_FRAME;

	if (tty_flag != TTY_NORMAL)
		dev_dbg(&port->dev, "%s - tty_flag = %d\n", __func__,
								tty_flag);
	/* overrun is special, not associated with a char */
	if (line_status & UART_OVERRUN_ERROR)
		tty_insert_flip_char(&port->port, 0, TTY_OVERRUN);

	if (port->sysrq) {
		for (i = 0; i < urb->actual_length; ++i)
			if (!usb_serial_handle_sysrq_char(port, data[i]))
				tty_insert_flip_char(&port->port, data[i],
						tty_flag);
	} else {
		tty_insert_flip_string_fixed_flag(&port->port, data, tty_flag,
							urb->actual_length);
	}

	tty_flip_buffer_push(&port->port);
}

static struct usb_serial_driver pl2303_device = {
	.driver = {
		.owner =	THIS_MODULE,
		.name =		"pl2303",
	},
	.id_table =		id_table,
	.num_bulk_in =		1,
	.num_bulk_out =		1,
	.num_interrupt_in =	0,	/* see pl2303_calc_num_ports */
	.bulk_in_size =		256,
	.bulk_out_size =	256,
	.open =			pl2303_open,
	.close =		pl2303_close,
	.dtr_rts =		pl2303_dtr_rts,
	.carrier_raised =	pl2303_carrier_raised,
	.break_ctl =		pl2303_break_ctl,
	.set_termios =		pl2303_set_termios,
	.tiocmget =		pl2303_tiocmget,
	.tiocmset =		pl2303_tiocmset,
	.tiocmiwait =		usb_serial_generic_tiocmiwait,
	.process_read_urb =	pl2303_process_read_urb,
	.read_int_callback =	pl2303_read_int_callback,
	.probe =		pl2303_probe,
	.calc_num_ports =	pl2303_calc_num_ports,
	.attach =		pl2303_startup,
	.release =		pl2303_release,
	.port_probe =		pl2303_port_probe,
	.port_remove =		pl2303_port_remove,
};

static struct usb_serial_driver * const serial_drivers[] = {
	&pl2303_device, NULL
};

module_usb_serial_driver(serial_drivers, id_table);

MODULE_DESCRIPTION("Prolific PL2303 USB to serial adaptor driver");
MODULE_LICENSE("GPL v2");<|MERGE_RESOLUTION|>--- conflicted
+++ resolved
@@ -446,20 +446,6 @@
 		case 0x305:
 		case 0x400:	/* GL */
 		case 0x405:
-<<<<<<< HEAD
-		case 0x605:
-			/*
-			 * Assume it's an HXN-type if the device doesn't
-			 * support the old read request value.
-			 */
-			if (!pl2303_supports_hx_status(serial))
-				return TYPE_HXN;
-			break;
-		case 0x300:
-			return TYPE_TA;
-		case 0x500:
-			return TYPE_TB;
-=======
 			return TYPE_HXN;
 		case 0x500:	/* GE / TB */
 			if (pl2303_supports_hx_status(serial))
@@ -471,7 +457,6 @@
 		case 0x700:	/* GR */
 		case 0x705:
 			return TYPE_HXN;
->>>>>>> 88084a3d
 		}
 		break;
 	}
