/* SPDX-License-Identifier: GPL-2.0 WITH Linux-syscall-note */
#ifndef __LINUX_KVM_H
#define __LINUX_KVM_H

/*
 * Userspace interface for /dev/kvm - kernel based virtual machine
 *
 * Note: you must update KVM_API_VERSION if you change this interface.
 */

#include <linux/const.h>
#include <linux/types.h>
#include <linux/compiler.h>
#include <linux/ioctl.h>
#include <asm/kvm.h>

#define KVM_API_VERSION 12

/* *** Deprecated interfaces *** */

#define KVM_TRC_SHIFT           16

#define KVM_TRC_ENTRYEXIT       (1 << KVM_TRC_SHIFT)
#define KVM_TRC_HANDLER         (1 << (KVM_TRC_SHIFT + 1))

#define KVM_TRC_VMENTRY         (KVM_TRC_ENTRYEXIT + 0x01)
#define KVM_TRC_VMEXIT          (KVM_TRC_ENTRYEXIT + 0x02)
#define KVM_TRC_PAGE_FAULT      (KVM_TRC_HANDLER + 0x01)

#define KVM_TRC_HEAD_SIZE       12
#define KVM_TRC_CYCLE_SIZE      8
#define KVM_TRC_EXTRA_MAX       7

#define KVM_TRC_INJ_VIRQ         (KVM_TRC_HANDLER + 0x02)
#define KVM_TRC_REDELIVER_EVT    (KVM_TRC_HANDLER + 0x03)
#define KVM_TRC_PEND_INTR        (KVM_TRC_HANDLER + 0x04)
#define KVM_TRC_IO_READ          (KVM_TRC_HANDLER + 0x05)
#define KVM_TRC_IO_WRITE         (KVM_TRC_HANDLER + 0x06)
#define KVM_TRC_CR_READ          (KVM_TRC_HANDLER + 0x07)
#define KVM_TRC_CR_WRITE         (KVM_TRC_HANDLER + 0x08)
#define KVM_TRC_DR_READ          (KVM_TRC_HANDLER + 0x09)
#define KVM_TRC_DR_WRITE         (KVM_TRC_HANDLER + 0x0A)
#define KVM_TRC_MSR_READ         (KVM_TRC_HANDLER + 0x0B)
#define KVM_TRC_MSR_WRITE        (KVM_TRC_HANDLER + 0x0C)
#define KVM_TRC_CPUID            (KVM_TRC_HANDLER + 0x0D)
#define KVM_TRC_INTR             (KVM_TRC_HANDLER + 0x0E)
#define KVM_TRC_NMI              (KVM_TRC_HANDLER + 0x0F)
#define KVM_TRC_VMMCALL          (KVM_TRC_HANDLER + 0x10)
#define KVM_TRC_HLT              (KVM_TRC_HANDLER + 0x11)
#define KVM_TRC_CLTS             (KVM_TRC_HANDLER + 0x12)
#define KVM_TRC_LMSW             (KVM_TRC_HANDLER + 0x13)
#define KVM_TRC_APIC_ACCESS      (KVM_TRC_HANDLER + 0x14)
#define KVM_TRC_TDP_FAULT        (KVM_TRC_HANDLER + 0x15)
#define KVM_TRC_GTLB_WRITE       (KVM_TRC_HANDLER + 0x16)
#define KVM_TRC_STLB_WRITE       (KVM_TRC_HANDLER + 0x17)
#define KVM_TRC_STLB_INVAL       (KVM_TRC_HANDLER + 0x18)
#define KVM_TRC_PPC_INSTR        (KVM_TRC_HANDLER + 0x19)

struct kvm_user_trace_setup {
	__u32 buf_size;
	__u32 buf_nr;
};

#define __KVM_DEPRECATED_MAIN_W_0x06 \
	_IOW(KVMIO, 0x06, struct kvm_user_trace_setup)
#define __KVM_DEPRECATED_MAIN_0x07 _IO(KVMIO, 0x07)
#define __KVM_DEPRECATED_MAIN_0x08 _IO(KVMIO, 0x08)

#define __KVM_DEPRECATED_VM_R_0x70 _IOR(KVMIO, 0x70, struct kvm_assigned_irq)

struct kvm_breakpoint {
	__u32 enabled;
	__u32 padding;
	__u64 address;
};

struct kvm_debug_guest {
	__u32 enabled;
	__u32 pad;
	struct kvm_breakpoint breakpoints[4];
	__u32 singlestep;
};

#define __KVM_DEPRECATED_VCPU_W_0x87 _IOW(KVMIO, 0x87, struct kvm_debug_guest)

/* *** End of deprecated interfaces *** */


/* for KVM_CREATE_MEMORY_REGION */
struct kvm_memory_region {
	__u32 slot;
	__u32 flags;
	__u64 guest_phys_addr;
	__u64 memory_size; /* bytes */
};

/* for KVM_SET_USER_MEMORY_REGION */
struct kvm_userspace_memory_region {
	__u32 slot;
	__u32 flags;
	__u64 guest_phys_addr;
	__u64 memory_size; /* bytes */
	__u64 userspace_addr; /* start of the userspace allocated memory */
};

/*
 * The bit 0 ~ bit 15 of kvm_memory_region::flags are visible for userspace,
 * other bits are reserved for kvm internal use which are defined in
 * include/linux/kvm_host.h.
 */
#define KVM_MEM_LOG_DIRTY_PAGES	(1UL << 0)
#define KVM_MEM_READONLY	(1UL << 1)

/* for KVM_IRQ_LINE */
struct kvm_irq_level {
	/*
	 * ACPI gsi notion of irq.
	 * For IA-64 (APIC model) IOAPIC0: irq 0-23; IOAPIC1: irq 24-47..
	 * For X86 (standard AT mode) PIC0/1: irq 0-15. IOAPIC0: 0-23..
	 * For ARM: See Documentation/virt/kvm/api.rst
	 */
	union {
		__u32 irq;
		__s32 status;
	};
	__u32 level;
};


struct kvm_irqchip {
	__u32 chip_id;
	__u32 pad;
        union {
		char dummy[512];  /* reserving space */
#ifdef __KVM_HAVE_PIT
		struct kvm_pic_state pic;
#endif
#ifdef __KVM_HAVE_IOAPIC
		struct kvm_ioapic_state ioapic;
#endif
	} chip;
};

/* for KVM_CREATE_PIT2 */
struct kvm_pit_config {
	__u32 flags;
	__u32 pad[15];
};

#define KVM_PIT_SPEAKER_DUMMY     1

struct kvm_s390_skeys {
	__u64 start_gfn;
	__u64 count;
	__u64 skeydata_addr;
	__u32 flags;
	__u32 reserved[9];
};

#define KVM_S390_CMMA_PEEK (1 << 0)

/**
 * kvm_s390_cmma_log - Used for CMMA migration.
 *
 * Used both for input and output.
 *
 * @start_gfn: Guest page number to start from.
 * @count: Size of the result buffer.
 * @flags: Control operation mode via KVM_S390_CMMA_* flags
 * @remaining: Used with KVM_S390_GET_CMMA_BITS. Indicates how many dirty
 *             pages are still remaining.
 * @mask: Used with KVM_S390_SET_CMMA_BITS. Bitmap of bits to actually set
 *        in the PGSTE.
 * @values: Pointer to the values buffer.
 *
 * Used in KVM_S390_{G,S}ET_CMMA_BITS ioctls.
 */
struct kvm_s390_cmma_log {
	__u64 start_gfn;
	__u32 count;
	__u32 flags;
	union {
		__u64 remaining;
		__u64 mask;
	};
	__u64 values;
};

struct kvm_hyperv_exit {
#define KVM_EXIT_HYPERV_SYNIC          1
#define KVM_EXIT_HYPERV_HCALL          2
#define KVM_EXIT_HYPERV_SYNDBG         3
	__u32 type;
	__u32 pad1;
	union {
		struct {
			__u32 msr;
			__u32 pad2;
			__u64 control;
			__u64 evt_page;
			__u64 msg_page;
		} synic;
		struct {
			__u64 input;
			__u64 result;
			__u64 params[2];
		} hcall;
		struct {
			__u32 msr;
			__u32 pad2;
			__u64 control;
			__u64 status;
			__u64 send_page;
			__u64 recv_page;
			__u64 pending_page;
		} syndbg;
	} u;
};

struct kvm_xen_exit {
#define KVM_EXIT_XEN_HCALL          1
	__u32 type;
	union {
		struct {
			__u32 longmode;
			__u32 cpl;
			__u64 input;
			__u64 result;
			__u64 params[6];
		} hcall;
	} u;
};

#define KVM_S390_GET_SKEYS_NONE   1
#define KVM_S390_SKEYS_MAX        1048576

#define KVM_EXIT_UNKNOWN          0
#define KVM_EXIT_EXCEPTION        1
#define KVM_EXIT_IO               2
#define KVM_EXIT_HYPERCALL        3
#define KVM_EXIT_DEBUG            4
#define KVM_EXIT_HLT              5
#define KVM_EXIT_MMIO             6
#define KVM_EXIT_IRQ_WINDOW_OPEN  7
#define KVM_EXIT_SHUTDOWN         8
#define KVM_EXIT_FAIL_ENTRY       9
#define KVM_EXIT_INTR             10
#define KVM_EXIT_SET_TPR          11
#define KVM_EXIT_TPR_ACCESS       12
#define KVM_EXIT_S390_SIEIC       13
#define KVM_EXIT_S390_RESET       14
#define KVM_EXIT_DCR              15 /* deprecated */
#define KVM_EXIT_NMI              16
#define KVM_EXIT_INTERNAL_ERROR   17
#define KVM_EXIT_OSI              18
#define KVM_EXIT_PAPR_HCALL	  19
#define KVM_EXIT_S390_UCONTROL	  20
#define KVM_EXIT_WATCHDOG         21
#define KVM_EXIT_S390_TSCH        22
#define KVM_EXIT_EPR              23
#define KVM_EXIT_SYSTEM_EVENT     24
#define KVM_EXIT_S390_STSI        25
#define KVM_EXIT_IOAPIC_EOI       26
#define KVM_EXIT_HYPERV           27
#define KVM_EXIT_ARM_NISV         28
#define KVM_EXIT_X86_RDMSR        29
#define KVM_EXIT_X86_WRMSR        30
#define KVM_EXIT_DIRTY_RING_FULL  31
#define KVM_EXIT_AP_RESET_HOLD    32
#define KVM_EXIT_X86_BUS_LOCK     33
#define KVM_EXIT_XEN              34
#define KVM_EXIT_RISCV_SBI        35

/* For KVM_EXIT_INTERNAL_ERROR */
/* Emulate instruction failed. */
#define KVM_INTERNAL_ERROR_EMULATION	1
/* Encounter unexpected simultaneous exceptions. */
#define KVM_INTERNAL_ERROR_SIMUL_EX	2
/* Encounter unexpected vm-exit due to delivery event. */
#define KVM_INTERNAL_ERROR_DELIVERY_EV	3
/* Encounter unexpected vm-exit reason */
#define KVM_INTERNAL_ERROR_UNEXPECTED_EXIT_REASON	4

/* Flags that describe what fields in emulation_failure hold valid data. */
#define KVM_INTERNAL_ERROR_EMULATION_FLAG_INSTRUCTION_BYTES (1ULL << 0)

/* for KVM_RUN, returned by mmap(vcpu_fd, offset=0) */
struct kvm_run {
	/* in */
	__u8 request_interrupt_window;
	__u8 immediate_exit;
	__u8 padding1[6];

	/* out */
	__u32 exit_reason;
	__u8 ready_for_interrupt_injection;
	__u8 if_flag;
	__u16 flags;

	/* in (pre_kvm_run), out (post_kvm_run) */
	__u64 cr8;
	__u64 apic_base;

#ifdef __KVM_S390
	/* the processor status word for s390 */
	__u64 psw_mask; /* psw upper half */
	__u64 psw_addr; /* psw lower half */
#endif
	union {
		/* KVM_EXIT_UNKNOWN */
		struct {
			__u64 hardware_exit_reason;
		} hw;
		/* KVM_EXIT_FAIL_ENTRY */
		struct {
			__u64 hardware_entry_failure_reason;
			__u32 cpu;
		} fail_entry;
		/* KVM_EXIT_EXCEPTION */
		struct {
			__u32 exception;
			__u32 error_code;
		} ex;
		/* KVM_EXIT_IO */
		struct {
#define KVM_EXIT_IO_IN  0
#define KVM_EXIT_IO_OUT 1
			__u8 direction;
			__u8 size; /* bytes */
			__u16 port;
			__u32 count;
			__u64 data_offset; /* relative to kvm_run start */
		} io;
		/* KVM_EXIT_DEBUG */
		struct {
			struct kvm_debug_exit_arch arch;
		} debug;
		/* KVM_EXIT_MMIO */
		struct {
			__u64 phys_addr;
			__u8  data[8];
			__u32 len;
			__u8  is_write;
		} mmio;
		/* KVM_EXIT_HYPERCALL */
		struct {
			__u64 nr;
			__u64 args[6];
			__u64 ret;
			__u32 longmode;
			__u32 pad;
		} hypercall;
		/* KVM_EXIT_TPR_ACCESS */
		struct {
			__u64 rip;
			__u32 is_write;
			__u32 pad;
		} tpr_access;
		/* KVM_EXIT_S390_SIEIC */
		struct {
			__u8 icptcode;
			__u16 ipa;
			__u32 ipb;
		} s390_sieic;
		/* KVM_EXIT_S390_RESET */
#define KVM_S390_RESET_POR       1
#define KVM_S390_RESET_CLEAR     2
#define KVM_S390_RESET_SUBSYSTEM 4
#define KVM_S390_RESET_CPU_INIT  8
#define KVM_S390_RESET_IPL       16
		__u64 s390_reset_flags;
		/* KVM_EXIT_S390_UCONTROL */
		struct {
			__u64 trans_exc_code;
			__u32 pgm_code;
		} s390_ucontrol;
		/* KVM_EXIT_DCR (deprecated) */
		struct {
			__u32 dcrn;
			__u32 data;
			__u8  is_write;
		} dcr;
		/* KVM_EXIT_INTERNAL_ERROR */
		struct {
			__u32 suberror;
			/* Available with KVM_CAP_INTERNAL_ERROR_DATA: */
			__u32 ndata;
			__u64 data[16];
		} internal;
		/*
		 * KVM_INTERNAL_ERROR_EMULATION
		 *
		 * "struct emulation_failure" is an overlay of "struct internal"
		 * that is used for the KVM_INTERNAL_ERROR_EMULATION sub-type of
		 * KVM_EXIT_INTERNAL_ERROR.  Note, unlike other internal error
		 * sub-types, this struct is ABI!  It also needs to be backwards
		 * compatible with "struct internal".  Take special care that
		 * "ndata" is correct, that new fields are enumerated in "flags",
		 * and that each flag enumerates fields that are 64-bit aligned
		 * and sized (so that ndata+internal.data[] is valid/accurate).
		 *
		 * Space beyond the defined fields may be used to store arbitrary
		 * debug information relating to the emulation failure. It is
		 * accounted for in "ndata" but the format is unspecified and is
		 * not represented in "flags". Any such information is *not* ABI!
		 */
		struct {
			__u32 suberror;
			__u32 ndata;
			__u64 flags;
			union {
				struct {
					__u8  insn_size;
					__u8  insn_bytes[15];
				};
			};
			/* Arbitrary debug data may follow. */
		} emulation_failure;
		/* KVM_EXIT_OSI */
		struct {
			__u64 gprs[32];
		} osi;
		/* KVM_EXIT_PAPR_HCALL */
		struct {
			__u64 nr;
			__u64 ret;
			__u64 args[9];
		} papr_hcall;
		/* KVM_EXIT_S390_TSCH */
		struct {
			__u16 subchannel_id;
			__u16 subchannel_nr;
			__u32 io_int_parm;
			__u32 io_int_word;
			__u32 ipb;
			__u8 dequeued;
		} s390_tsch;
		/* KVM_EXIT_EPR */
		struct {
			__u32 epr;
		} epr;
		/* KVM_EXIT_SYSTEM_EVENT */
		struct {
#define KVM_SYSTEM_EVENT_SHUTDOWN       1
#define KVM_SYSTEM_EVENT_RESET          2
#define KVM_SYSTEM_EVENT_CRASH          3
#define KVM_SYSTEM_EVENT_SEV_TERM       4
#define KVM_SYSTEM_EVENT_NDATA_VALID    (1u << 31)
			__u32 type;
			__u32 ndata;
<<<<<<< HEAD
			__u64 data[16];
=======
			union {
#ifndef __KERNEL__
				__u64 flags;
#endif
				__u64 data[16];
			};
>>>>>>> 44187235
		} system_event;
		/* KVM_EXIT_S390_STSI */
		struct {
			__u64 addr;
			__u8 ar;
			__u8 reserved;
			__u8 fc;
			__u8 sel1;
			__u16 sel2;
		} s390_stsi;
		/* KVM_EXIT_IOAPIC_EOI */
		struct {
			__u8 vector;
		} eoi;
		/* KVM_EXIT_HYPERV */
		struct kvm_hyperv_exit hyperv;
		/* KVM_EXIT_ARM_NISV */
		struct {
			__u64 esr_iss;
			__u64 fault_ipa;
		} arm_nisv;
		/* KVM_EXIT_X86_RDMSR / KVM_EXIT_X86_WRMSR */
		struct {
			__u8 error; /* user -> kernel */
			__u8 pad[7];
#define KVM_MSR_EXIT_REASON_INVAL	(1 << 0)
#define KVM_MSR_EXIT_REASON_UNKNOWN	(1 << 1)
#define KVM_MSR_EXIT_REASON_FILTER	(1 << 2)
			__u32 reason; /* kernel -> user */
			__u32 index; /* kernel -> user */
			__u64 data; /* kernel <-> user */
		} msr;
		/* KVM_EXIT_XEN */
		struct kvm_xen_exit xen;
		/* KVM_EXIT_RISCV_SBI */
		struct {
			unsigned long extension_id;
			unsigned long function_id;
			unsigned long args[6];
			unsigned long ret[2];
		} riscv_sbi;
		/* Fix the size of the union. */
		char padding[256];
	};

	/* 2048 is the size of the char array used to bound/pad the size
	 * of the union that holds sync regs.
	 */
	#define SYNC_REGS_SIZE_BYTES 2048
	/*
	 * shared registers between kvm and userspace.
	 * kvm_valid_regs specifies the register classes set by the host
	 * kvm_dirty_regs specified the register classes dirtied by userspace
	 * struct kvm_sync_regs is architecture specific, as well as the
	 * bits for kvm_valid_regs and kvm_dirty_regs
	 */
	__u64 kvm_valid_regs;
	__u64 kvm_dirty_regs;
	union {
		struct kvm_sync_regs regs;
		char padding[SYNC_REGS_SIZE_BYTES];
	} s;
};

/* for KVM_REGISTER_COALESCED_MMIO / KVM_UNREGISTER_COALESCED_MMIO */

struct kvm_coalesced_mmio_zone {
	__u64 addr;
	__u32 size;
	union {
		__u32 pad;
		__u32 pio;
	};
};

struct kvm_coalesced_mmio {
	__u64 phys_addr;
	__u32 len;
	union {
		__u32 pad;
		__u32 pio;
	};
	__u8  data[8];
};

struct kvm_coalesced_mmio_ring {
	__u32 first, last;
	struct kvm_coalesced_mmio coalesced_mmio[0];
};

#define KVM_COALESCED_MMIO_MAX \
	((PAGE_SIZE - sizeof(struct kvm_coalesced_mmio_ring)) / \
	 sizeof(struct kvm_coalesced_mmio))

/* for KVM_TRANSLATE */
struct kvm_translation {
	/* in */
	__u64 linear_address;

	/* out */
	__u64 physical_address;
	__u8  valid;
	__u8  writeable;
	__u8  usermode;
	__u8  pad[5];
};

/* for KVM_S390_MEM_OP */
struct kvm_s390_mem_op {
	/* in */
	__u64 gaddr;		/* the guest address */
	__u64 flags;		/* flags */
	__u32 size;		/* amount of bytes */
	__u32 op;		/* type of operation */
	__u64 buf;		/* buffer in userspace */
	union {
		struct {
			__u8 ar;	/* the access register number */
			__u8 key;	/* access key, ignored if flag unset */
		};
		__u32 sida_offset; /* offset into the sida */
		__u8 reserved[32]; /* ignored */
	};
};
/* types for kvm_s390_mem_op->op */
#define KVM_S390_MEMOP_LOGICAL_READ	0
#define KVM_S390_MEMOP_LOGICAL_WRITE	1
#define KVM_S390_MEMOP_SIDA_READ	2
#define KVM_S390_MEMOP_SIDA_WRITE	3
#define KVM_S390_MEMOP_ABSOLUTE_READ	4
#define KVM_S390_MEMOP_ABSOLUTE_WRITE	5
/* flags for kvm_s390_mem_op->flags */
#define KVM_S390_MEMOP_F_CHECK_ONLY		(1ULL << 0)
#define KVM_S390_MEMOP_F_INJECT_EXCEPTION	(1ULL << 1)
#define KVM_S390_MEMOP_F_SKEY_PROTECTION	(1ULL << 2)

/* for KVM_INTERRUPT */
struct kvm_interrupt {
	/* in */
	__u32 irq;
};

/* for KVM_GET_DIRTY_LOG */
struct kvm_dirty_log {
	__u32 slot;
	__u32 padding1;
	union {
		void __user *dirty_bitmap; /* one bit per page */
		__u64 padding2;
	};
};

/* for KVM_CLEAR_DIRTY_LOG */
struct kvm_clear_dirty_log {
	__u32 slot;
	__u32 num_pages;
	__u64 first_page;
	union {
		void __user *dirty_bitmap; /* one bit per page */
		__u64 padding2;
	};
};

/* for KVM_SET_SIGNAL_MASK */
struct kvm_signal_mask {
	__u32 len;
	__u8  sigset[0];
};

/* for KVM_TPR_ACCESS_REPORTING */
struct kvm_tpr_access_ctl {
	__u32 enabled;
	__u32 flags;
	__u32 reserved[8];
};

/* for KVM_SET_VAPIC_ADDR */
struct kvm_vapic_addr {
	__u64 vapic_addr;
};

/* for KVM_SET_MP_STATE */

/* not all states are valid on all architectures */
#define KVM_MP_STATE_RUNNABLE          0
#define KVM_MP_STATE_UNINITIALIZED     1
#define KVM_MP_STATE_INIT_RECEIVED     2
#define KVM_MP_STATE_HALTED            3
#define KVM_MP_STATE_SIPI_RECEIVED     4
#define KVM_MP_STATE_STOPPED           5
#define KVM_MP_STATE_CHECK_STOP        6
#define KVM_MP_STATE_OPERATING         7
#define KVM_MP_STATE_LOAD              8
#define KVM_MP_STATE_AP_RESET_HOLD     9

struct kvm_mp_state {
	__u32 mp_state;
};

struct kvm_s390_psw {
	__u64 mask;
	__u64 addr;
};

/* valid values for type in kvm_s390_interrupt */
#define KVM_S390_SIGP_STOP		0xfffe0000u
#define KVM_S390_PROGRAM_INT		0xfffe0001u
#define KVM_S390_SIGP_SET_PREFIX	0xfffe0002u
#define KVM_S390_RESTART		0xfffe0003u
#define KVM_S390_INT_PFAULT_INIT	0xfffe0004u
#define KVM_S390_INT_PFAULT_DONE	0xfffe0005u
#define KVM_S390_MCHK			0xfffe1000u
#define KVM_S390_INT_CLOCK_COMP		0xffff1004u
#define KVM_S390_INT_CPU_TIMER		0xffff1005u
#define KVM_S390_INT_VIRTIO		0xffff2603u
#define KVM_S390_INT_SERVICE		0xffff2401u
#define KVM_S390_INT_EMERGENCY		0xffff1201u
#define KVM_S390_INT_EXTERNAL_CALL	0xffff1202u
/* Anything below 0xfffe0000u is taken by INT_IO */
#define KVM_S390_INT_IO(ai,cssid,ssid,schid)   \
	(((schid)) |			       \
	 ((ssid) << 16) |		       \
	 ((cssid) << 18) |		       \
	 ((ai) << 26))
#define KVM_S390_INT_IO_MIN		0x00000000u
#define KVM_S390_INT_IO_MAX		0xfffdffffu
#define KVM_S390_INT_IO_AI_MASK		0x04000000u


struct kvm_s390_interrupt {
	__u32 type;
	__u32 parm;
	__u64 parm64;
};

struct kvm_s390_io_info {
	__u16 subchannel_id;
	__u16 subchannel_nr;
	__u32 io_int_parm;
	__u32 io_int_word;
};

struct kvm_s390_ext_info {
	__u32 ext_params;
	__u32 pad;
	__u64 ext_params2;
};

struct kvm_s390_pgm_info {
	__u64 trans_exc_code;
	__u64 mon_code;
	__u64 per_address;
	__u32 data_exc_code;
	__u16 code;
	__u16 mon_class_nr;
	__u8 per_code;
	__u8 per_atmid;
	__u8 exc_access_id;
	__u8 per_access_id;
	__u8 op_access_id;
#define KVM_S390_PGM_FLAGS_ILC_VALID	0x01
#define KVM_S390_PGM_FLAGS_ILC_0	0x02
#define KVM_S390_PGM_FLAGS_ILC_1	0x04
#define KVM_S390_PGM_FLAGS_ILC_MASK	0x06
#define KVM_S390_PGM_FLAGS_NO_REWIND	0x08
	__u8 flags;
	__u8 pad[2];
};

struct kvm_s390_prefix_info {
	__u32 address;
};

struct kvm_s390_extcall_info {
	__u16 code;
};

struct kvm_s390_emerg_info {
	__u16 code;
};

#define KVM_S390_STOP_FLAG_STORE_STATUS	0x01
struct kvm_s390_stop_info {
	__u32 flags;
};

struct kvm_s390_mchk_info {
	__u64 cr14;
	__u64 mcic;
	__u64 failing_storage_address;
	__u32 ext_damage_code;
	__u32 pad;
	__u8 fixed_logout[16];
};

struct kvm_s390_irq {
	__u64 type;
	union {
		struct kvm_s390_io_info io;
		struct kvm_s390_ext_info ext;
		struct kvm_s390_pgm_info pgm;
		struct kvm_s390_emerg_info emerg;
		struct kvm_s390_extcall_info extcall;
		struct kvm_s390_prefix_info prefix;
		struct kvm_s390_stop_info stop;
		struct kvm_s390_mchk_info mchk;
		char reserved[64];
	} u;
};

struct kvm_s390_irq_state {
	__u64 buf;
	__u32 flags;        /* will stay unused for compatibility reasons */
	__u32 len;
	__u32 reserved[4];  /* will stay unused for compatibility reasons */
};

/* for KVM_SET_GUEST_DEBUG */

#define KVM_GUESTDBG_ENABLE		0x00000001
#define KVM_GUESTDBG_SINGLESTEP		0x00000002

struct kvm_guest_debug {
	__u32 control;
	__u32 pad;
	struct kvm_guest_debug_arch arch;
};

enum {
	kvm_ioeventfd_flag_nr_datamatch,
	kvm_ioeventfd_flag_nr_pio,
	kvm_ioeventfd_flag_nr_deassign,
	kvm_ioeventfd_flag_nr_virtio_ccw_notify,
	kvm_ioeventfd_flag_nr_fast_mmio,
	kvm_ioeventfd_flag_nr_max,
};

#define KVM_IOEVENTFD_FLAG_DATAMATCH (1 << kvm_ioeventfd_flag_nr_datamatch)
#define KVM_IOEVENTFD_FLAG_PIO       (1 << kvm_ioeventfd_flag_nr_pio)
#define KVM_IOEVENTFD_FLAG_DEASSIGN  (1 << kvm_ioeventfd_flag_nr_deassign)
#define KVM_IOEVENTFD_FLAG_VIRTIO_CCW_NOTIFY \
	(1 << kvm_ioeventfd_flag_nr_virtio_ccw_notify)

#define KVM_IOEVENTFD_VALID_FLAG_MASK  ((1 << kvm_ioeventfd_flag_nr_max) - 1)

struct kvm_ioeventfd {
	__u64 datamatch;
	__u64 addr;        /* legal pio/mmio address */
	__u32 len;         /* 1, 2, 4, or 8 bytes; or 0 to ignore length */
	__s32 fd;
	__u32 flags;
	__u8  pad[36];
};

#define KVM_X86_DISABLE_EXITS_MWAIT          (1 << 0)
#define KVM_X86_DISABLE_EXITS_HLT            (1 << 1)
#define KVM_X86_DISABLE_EXITS_PAUSE          (1 << 2)
#define KVM_X86_DISABLE_EXITS_CSTATE         (1 << 3)
#define KVM_X86_DISABLE_VALID_EXITS          (KVM_X86_DISABLE_EXITS_MWAIT | \
                                              KVM_X86_DISABLE_EXITS_HLT | \
                                              KVM_X86_DISABLE_EXITS_PAUSE | \
                                              KVM_X86_DISABLE_EXITS_CSTATE)

/* for KVM_ENABLE_CAP */
struct kvm_enable_cap {
	/* in */
	__u32 cap;
	__u32 flags;
	__u64 args[4];
	__u8  pad[64];
};

/* for KVM_PPC_GET_PVINFO */

#define KVM_PPC_PVINFO_FLAGS_EV_IDLE   (1<<0)

struct kvm_ppc_pvinfo {
	/* out */
	__u32 flags;
	__u32 hcall[4];
	__u8  pad[108];
};

/* for KVM_PPC_GET_SMMU_INFO */
#define KVM_PPC_PAGE_SIZES_MAX_SZ	8

struct kvm_ppc_one_page_size {
	__u32 page_shift;	/* Page shift (or 0) */
	__u32 pte_enc;		/* Encoding in the HPTE (>>12) */
};

struct kvm_ppc_one_seg_page_size {
	__u32 page_shift;	/* Base page shift of segment (or 0) */
	__u32 slb_enc;		/* SLB encoding for BookS */
	struct kvm_ppc_one_page_size enc[KVM_PPC_PAGE_SIZES_MAX_SZ];
};

#define KVM_PPC_PAGE_SIZES_REAL		0x00000001
#define KVM_PPC_1T_SEGMENTS		0x00000002
#define KVM_PPC_NO_HASH			0x00000004

struct kvm_ppc_smmu_info {
	__u64 flags;
	__u32 slb_size;
	__u16 data_keys;	/* # storage keys supported for data */
	__u16 instr_keys;	/* # storage keys supported for instructions */
	struct kvm_ppc_one_seg_page_size sps[KVM_PPC_PAGE_SIZES_MAX_SZ];
};

/* for KVM_PPC_RESIZE_HPT_{PREPARE,COMMIT} */
struct kvm_ppc_resize_hpt {
	__u64 flags;
	__u32 shift;
	__u32 pad;
};

#define KVMIO 0xAE

/* machine type bits, to be used as argument to KVM_CREATE_VM */
#define KVM_VM_S390_UCONTROL	1

/* on ppc, 0 indicate default, 1 should force HV and 2 PR */
#define KVM_VM_PPC_HV 1
#define KVM_VM_PPC_PR 2

/* on MIPS, 0 indicates auto, 1 forces VZ ASE, 2 forces trap & emulate */
#define KVM_VM_MIPS_AUTO	0
#define KVM_VM_MIPS_VZ		1
#define KVM_VM_MIPS_TE		2

#define KVM_S390_SIE_PAGE_OFFSET 1

/*
 * On arm64, machine type can be used to request the physical
 * address size for the VM. Bits[7-0] are reserved for the guest
 * PA size shift (i.e, log2(PA_Size)). For backward compatibility,
 * value 0 implies the default IPA size, 40bits.
 */
#define KVM_VM_TYPE_ARM_IPA_SIZE_MASK	0xffULL
#define KVM_VM_TYPE_ARM_IPA_SIZE(x)		\
	((x) & KVM_VM_TYPE_ARM_IPA_SIZE_MASK)
/*
 * ioctls for /dev/kvm fds:
 */
#define KVM_GET_API_VERSION       _IO(KVMIO,   0x00)
#define KVM_CREATE_VM             _IO(KVMIO,   0x01) /* returns a VM fd */
#define KVM_GET_MSR_INDEX_LIST    _IOWR(KVMIO, 0x02, struct kvm_msr_list)

#define KVM_S390_ENABLE_SIE       _IO(KVMIO,   0x06)
/*
 * Check if a kvm extension is available.  Argument is extension number,
 * return is 1 (yes) or 0 (no, sorry).
 */
#define KVM_CHECK_EXTENSION       _IO(KVMIO,   0x03)
/*
 * Get size for mmap(vcpu_fd)
 */
#define KVM_GET_VCPU_MMAP_SIZE    _IO(KVMIO,   0x04) /* in bytes */
#define KVM_GET_SUPPORTED_CPUID   _IOWR(KVMIO, 0x05, struct kvm_cpuid2)
#define KVM_TRACE_ENABLE          __KVM_DEPRECATED_MAIN_W_0x06
#define KVM_TRACE_PAUSE           __KVM_DEPRECATED_MAIN_0x07
#define KVM_TRACE_DISABLE         __KVM_DEPRECATED_MAIN_0x08
#define KVM_GET_EMULATED_CPUID	  _IOWR(KVMIO, 0x09, struct kvm_cpuid2)
#define KVM_GET_MSR_FEATURE_INDEX_LIST    _IOWR(KVMIO, 0x0a, struct kvm_msr_list)

/*
 * Extension capability list.
 */
#define KVM_CAP_IRQCHIP	  0
#define KVM_CAP_HLT	  1
#define KVM_CAP_MMU_SHADOW_CACHE_CONTROL 2
#define KVM_CAP_USER_MEMORY 3
#define KVM_CAP_SET_TSS_ADDR 4
#define KVM_CAP_VAPIC 6
#define KVM_CAP_EXT_CPUID 7
#define KVM_CAP_CLOCKSOURCE 8
#define KVM_CAP_NR_VCPUS 9       /* returns recommended max vcpus per vm */
#define KVM_CAP_NR_MEMSLOTS 10   /* returns max memory slots per vm */
#define KVM_CAP_PIT 11
#define KVM_CAP_NOP_IO_DELAY 12
#define KVM_CAP_PV_MMU 13
#define KVM_CAP_MP_STATE 14
#define KVM_CAP_COALESCED_MMIO 15
#define KVM_CAP_SYNC_MMU 16  /* Changes to host mmap are reflected in guest */
#define KVM_CAP_IOMMU 18
/* Bug in KVM_SET_USER_MEMORY_REGION fixed: */
#define KVM_CAP_DESTROY_MEMORY_REGION_WORKS 21
#define KVM_CAP_USER_NMI 22
#ifdef __KVM_HAVE_GUEST_DEBUG
#define KVM_CAP_SET_GUEST_DEBUG 23
#endif
#ifdef __KVM_HAVE_PIT
#define KVM_CAP_REINJECT_CONTROL 24
#endif
#define KVM_CAP_IRQ_ROUTING 25
#define KVM_CAP_IRQ_INJECT_STATUS 26
#define KVM_CAP_ASSIGN_DEV_IRQ 29
/* Another bug in KVM_SET_USER_MEMORY_REGION fixed: */
#define KVM_CAP_JOIN_MEMORY_REGIONS_WORKS 30
#ifdef __KVM_HAVE_MCE
#define KVM_CAP_MCE 31
#endif
#define KVM_CAP_IRQFD 32
#ifdef __KVM_HAVE_PIT
#define KVM_CAP_PIT2 33
#endif
#define KVM_CAP_SET_BOOT_CPU_ID 34
#ifdef __KVM_HAVE_PIT_STATE2
#define KVM_CAP_PIT_STATE2 35
#endif
#define KVM_CAP_IOEVENTFD 36
#define KVM_CAP_SET_IDENTITY_MAP_ADDR 37
#ifdef __KVM_HAVE_XEN_HVM
#define KVM_CAP_XEN_HVM 38
#endif
#define KVM_CAP_ADJUST_CLOCK 39
#define KVM_CAP_INTERNAL_ERROR_DATA 40
#ifdef __KVM_HAVE_VCPU_EVENTS
#define KVM_CAP_VCPU_EVENTS 41
#endif
#define KVM_CAP_S390_PSW 42
#define KVM_CAP_PPC_SEGSTATE 43
#define KVM_CAP_HYPERV 44
#define KVM_CAP_HYPERV_VAPIC 45
#define KVM_CAP_HYPERV_SPIN 46
#define KVM_CAP_PCI_SEGMENT 47
#define KVM_CAP_PPC_PAIRED_SINGLES 48
#define KVM_CAP_INTR_SHADOW 49
#ifdef __KVM_HAVE_DEBUGREGS
#define KVM_CAP_DEBUGREGS 50
#endif
#define KVM_CAP_X86_ROBUST_SINGLESTEP 51
#define KVM_CAP_PPC_OSI 52
#define KVM_CAP_PPC_UNSET_IRQ 53
#define KVM_CAP_ENABLE_CAP 54
#ifdef __KVM_HAVE_XSAVE
#define KVM_CAP_XSAVE 55
#endif
#ifdef __KVM_HAVE_XCRS
#define KVM_CAP_XCRS 56
#endif
#define KVM_CAP_PPC_GET_PVINFO 57
#define KVM_CAP_PPC_IRQ_LEVEL 58
#define KVM_CAP_ASYNC_PF 59
#define KVM_CAP_TSC_CONTROL 60
#define KVM_CAP_GET_TSC_KHZ 61
#define KVM_CAP_PPC_BOOKE_SREGS 62
#define KVM_CAP_SPAPR_TCE 63
#define KVM_CAP_PPC_SMT 64
#define KVM_CAP_PPC_RMA	65
#define KVM_CAP_MAX_VCPUS 66       /* returns max vcpus per vm */
#define KVM_CAP_PPC_HIOR 67
#define KVM_CAP_PPC_PAPR 68
#define KVM_CAP_SW_TLB 69
#define KVM_CAP_ONE_REG 70
#define KVM_CAP_S390_GMAP 71
#define KVM_CAP_TSC_DEADLINE_TIMER 72
#define KVM_CAP_S390_UCONTROL 73
#define KVM_CAP_SYNC_REGS 74
#define KVM_CAP_PCI_2_3 75
#define KVM_CAP_KVMCLOCK_CTRL 76
#define KVM_CAP_SIGNAL_MSI 77
#define KVM_CAP_PPC_GET_SMMU_INFO 78
#define KVM_CAP_S390_COW 79
#define KVM_CAP_PPC_ALLOC_HTAB 80
#define KVM_CAP_READONLY_MEM 81
#define KVM_CAP_IRQFD_RESAMPLE 82
#define KVM_CAP_PPC_BOOKE_WATCHDOG 83
#define KVM_CAP_PPC_HTAB_FD 84
#define KVM_CAP_S390_CSS_SUPPORT 85
#define KVM_CAP_PPC_EPR 86
#define KVM_CAP_ARM_PSCI 87
#define KVM_CAP_ARM_SET_DEVICE_ADDR 88
#define KVM_CAP_DEVICE_CTRL 89
#define KVM_CAP_IRQ_MPIC 90
#define KVM_CAP_PPC_RTAS 91
#define KVM_CAP_IRQ_XICS 92
#define KVM_CAP_ARM_EL1_32BIT 93
#define KVM_CAP_SPAPR_MULTITCE 94
#define KVM_CAP_EXT_EMUL_CPUID 95
#define KVM_CAP_HYPERV_TIME 96
#define KVM_CAP_IOAPIC_POLARITY_IGNORED 97
#define KVM_CAP_ENABLE_CAP_VM 98
#define KVM_CAP_S390_IRQCHIP 99
#define KVM_CAP_IOEVENTFD_NO_LENGTH 100
#define KVM_CAP_VM_ATTRIBUTES 101
#define KVM_CAP_ARM_PSCI_0_2 102
#define KVM_CAP_PPC_FIXUP_HCALL 103
#define KVM_CAP_PPC_ENABLE_HCALL 104
#define KVM_CAP_CHECK_EXTENSION_VM 105
#define KVM_CAP_S390_USER_SIGP 106
#define KVM_CAP_S390_VECTOR_REGISTERS 107
#define KVM_CAP_S390_MEM_OP 108
#define KVM_CAP_S390_USER_STSI 109
#define KVM_CAP_S390_SKEYS 110
#define KVM_CAP_MIPS_FPU 111
#define KVM_CAP_MIPS_MSA 112
#define KVM_CAP_S390_INJECT_IRQ 113
#define KVM_CAP_S390_IRQ_STATE 114
#define KVM_CAP_PPC_HWRNG 115
#define KVM_CAP_DISABLE_QUIRKS 116
#define KVM_CAP_X86_SMM 117
#define KVM_CAP_MULTI_ADDRESS_SPACE 118
#define KVM_CAP_GUEST_DEBUG_HW_BPS 119
#define KVM_CAP_GUEST_DEBUG_HW_WPS 120
#define KVM_CAP_SPLIT_IRQCHIP 121
#define KVM_CAP_IOEVENTFD_ANY_LENGTH 122
#define KVM_CAP_HYPERV_SYNIC 123
#define KVM_CAP_S390_RI 124
#define KVM_CAP_SPAPR_TCE_64 125
#define KVM_CAP_ARM_PMU_V3 126
#define KVM_CAP_VCPU_ATTRIBUTES 127
#define KVM_CAP_MAX_VCPU_ID 128
#define KVM_CAP_X2APIC_API 129
#define KVM_CAP_S390_USER_INSTR0 130
#define KVM_CAP_MSI_DEVID 131
#define KVM_CAP_PPC_HTM 132
#define KVM_CAP_SPAPR_RESIZE_HPT 133
#define KVM_CAP_PPC_MMU_RADIX 134
#define KVM_CAP_PPC_MMU_HASH_V3 135
#define KVM_CAP_IMMEDIATE_EXIT 136
#define KVM_CAP_MIPS_VZ 137
#define KVM_CAP_MIPS_TE 138
#define KVM_CAP_MIPS_64BIT 139
#define KVM_CAP_S390_GS 140
#define KVM_CAP_S390_AIS 141
#define KVM_CAP_SPAPR_TCE_VFIO 142
#define KVM_CAP_X86_DISABLE_EXITS 143
#define KVM_CAP_ARM_USER_IRQ 144
#define KVM_CAP_S390_CMMA_MIGRATION 145
#define KVM_CAP_PPC_FWNMI 146
#define KVM_CAP_PPC_SMT_POSSIBLE 147
#define KVM_CAP_HYPERV_SYNIC2 148
#define KVM_CAP_HYPERV_VP_INDEX 149
#define KVM_CAP_S390_AIS_MIGRATION 150
#define KVM_CAP_PPC_GET_CPU_CHAR 151
#define KVM_CAP_S390_BPB 152
#define KVM_CAP_GET_MSR_FEATURES 153
#define KVM_CAP_HYPERV_EVENTFD 154
#define KVM_CAP_HYPERV_TLBFLUSH 155
#define KVM_CAP_S390_HPAGE_1M 156
#define KVM_CAP_NESTED_STATE 157
#define KVM_CAP_ARM_INJECT_SERROR_ESR 158
#define KVM_CAP_MSR_PLATFORM_INFO 159
#define KVM_CAP_PPC_NESTED_HV 160
#define KVM_CAP_HYPERV_SEND_IPI 161
#define KVM_CAP_COALESCED_PIO 162
#define KVM_CAP_HYPERV_ENLIGHTENED_VMCS 163
#define KVM_CAP_EXCEPTION_PAYLOAD 164
#define KVM_CAP_ARM_VM_IPA_SIZE 165
#define KVM_CAP_MANUAL_DIRTY_LOG_PROTECT 166 /* Obsolete */
#define KVM_CAP_HYPERV_CPUID 167
#define KVM_CAP_MANUAL_DIRTY_LOG_PROTECT2 168
#define KVM_CAP_PPC_IRQ_XIVE 169
#define KVM_CAP_ARM_SVE 170
#define KVM_CAP_ARM_PTRAUTH_ADDRESS 171
#define KVM_CAP_ARM_PTRAUTH_GENERIC 172
#define KVM_CAP_PMU_EVENT_FILTER 173
#define KVM_CAP_ARM_IRQ_LINE_LAYOUT_2 174
#define KVM_CAP_HYPERV_DIRECT_TLBFLUSH 175
#define KVM_CAP_PPC_GUEST_DEBUG_SSTEP 176
#define KVM_CAP_ARM_NISV_TO_USER 177
#define KVM_CAP_ARM_INJECT_EXT_DABT 178
#define KVM_CAP_S390_VCPU_RESETS 179
#define KVM_CAP_S390_PROTECTED 180
#define KVM_CAP_PPC_SECURE_GUEST 181
#define KVM_CAP_HALT_POLL 182
#define KVM_CAP_ASYNC_PF_INT 183
#define KVM_CAP_LAST_CPU 184
#define KVM_CAP_SMALLER_MAXPHYADDR 185
#define KVM_CAP_S390_DIAG318 186
#define KVM_CAP_STEAL_TIME 187
#define KVM_CAP_X86_USER_SPACE_MSR 188
#define KVM_CAP_X86_MSR_FILTER 189
#define KVM_CAP_ENFORCE_PV_FEATURE_CPUID 190
#define KVM_CAP_SYS_HYPERV_CPUID 191
#define KVM_CAP_DIRTY_LOG_RING 192
#define KVM_CAP_X86_BUS_LOCK_EXIT 193
#define KVM_CAP_PPC_DAWR1 194
#define KVM_CAP_SET_GUEST_DEBUG2 195
#define KVM_CAP_SGX_ATTRIBUTE 196
#define KVM_CAP_VM_COPY_ENC_CONTEXT_FROM 197
#define KVM_CAP_PTP_KVM 198
#define KVM_CAP_HYPERV_ENFORCE_CPUID 199
#define KVM_CAP_SREGS2 200
#define KVM_CAP_EXIT_HYPERCALL 201
#define KVM_CAP_PPC_RPT_INVALIDATE 202
#define KVM_CAP_BINARY_STATS_FD 203
#define KVM_CAP_EXIT_ON_EMULATION_FAILURE 204
#define KVM_CAP_ARM_MTE 205
#define KVM_CAP_VM_MOVE_ENC_CONTEXT_FROM 206
#define KVM_CAP_VM_GPA_BITS 207
#define KVM_CAP_XSAVE2 208
#define KVM_CAP_SYS_ATTRIBUTES 209
#define KVM_CAP_PPC_AIL_MODE_3 210
#define KVM_CAP_S390_MEM_OP_EXTENSION 211
#define KVM_CAP_PMU_CAPABILITY 212
#define KVM_CAP_DISABLE_QUIRKS2 213
<<<<<<< HEAD
#define KVM_CAP_VM_TSC_CONTROL 214
=======
/* #define KVM_CAP_VM_TSC_CONTROL 214 */
#define KVM_CAP_SYSTEM_EVENT_DATA 215
>>>>>>> 44187235

#ifdef KVM_CAP_IRQ_ROUTING

struct kvm_irq_routing_irqchip {
	__u32 irqchip;
	__u32 pin;
};

struct kvm_irq_routing_msi {
	__u32 address_lo;
	__u32 address_hi;
	__u32 data;
	union {
		__u32 pad;
		__u32 devid;
	};
};

struct kvm_irq_routing_s390_adapter {
	__u64 ind_addr;
	__u64 summary_addr;
	__u64 ind_offset;
	__u32 summary_offset;
	__u32 adapter_id;
};

struct kvm_irq_routing_hv_sint {
	__u32 vcpu;
	__u32 sint;
};

struct kvm_irq_routing_xen_evtchn {
	__u32 port;
	__u32 vcpu;
	__u32 priority;
};

#define KVM_IRQ_ROUTING_XEN_EVTCHN_PRIO_2LEVEL ((__u32)(-1))

/* gsi routing entry types */
#define KVM_IRQ_ROUTING_IRQCHIP 1
#define KVM_IRQ_ROUTING_MSI 2
#define KVM_IRQ_ROUTING_S390_ADAPTER 3
#define KVM_IRQ_ROUTING_HV_SINT 4
#define KVM_IRQ_ROUTING_XEN_EVTCHN 5

struct kvm_irq_routing_entry {
	__u32 gsi;
	__u32 type;
	__u32 flags;
	__u32 pad;
	union {
		struct kvm_irq_routing_irqchip irqchip;
		struct kvm_irq_routing_msi msi;
		struct kvm_irq_routing_s390_adapter adapter;
		struct kvm_irq_routing_hv_sint hv_sint;
		struct kvm_irq_routing_xen_evtchn xen_evtchn;
		__u32 pad[8];
	} u;
};

struct kvm_irq_routing {
	__u32 nr;
	__u32 flags;
	struct kvm_irq_routing_entry entries[0];
};

#endif

#ifdef KVM_CAP_MCE
/* x86 MCE */
struct kvm_x86_mce {
	__u64 status;
	__u64 addr;
	__u64 misc;
	__u64 mcg_status;
	__u8 bank;
	__u8 pad1[7];
	__u64 pad2[3];
};
#endif

#ifdef KVM_CAP_XEN_HVM
#define KVM_XEN_HVM_CONFIG_HYPERCALL_MSR	(1 << 0)
#define KVM_XEN_HVM_CONFIG_INTERCEPT_HCALL	(1 << 1)
#define KVM_XEN_HVM_CONFIG_SHARED_INFO		(1 << 2)
#define KVM_XEN_HVM_CONFIG_RUNSTATE		(1 << 3)
#define KVM_XEN_HVM_CONFIG_EVTCHN_2LEVEL	(1 << 4)
#define KVM_XEN_HVM_CONFIG_EVTCHN_SEND		(1 << 5)

struct kvm_xen_hvm_config {
	__u32 flags;
	__u32 msr;
	__u64 blob_addr_32;
	__u64 blob_addr_64;
	__u8 blob_size_32;
	__u8 blob_size_64;
	__u8 pad2[30];
};
#endif

#define KVM_IRQFD_FLAG_DEASSIGN (1 << 0)
/*
 * Available with KVM_CAP_IRQFD_RESAMPLE
 *
 * KVM_IRQFD_FLAG_RESAMPLE indicates resamplefd is valid and specifies
 * the irqfd to operate in resampling mode for level triggered interrupt
 * emulation.  See Documentation/virt/kvm/api.rst.
 */
#define KVM_IRQFD_FLAG_RESAMPLE (1 << 1)

struct kvm_irqfd {
	__u32 fd;
	__u32 gsi;
	__u32 flags;
	__u32 resamplefd;
	__u8  pad[16];
};

/* For KVM_CAP_ADJUST_CLOCK */

/* Do not use 1, KVM_CHECK_EXTENSION returned it before we had flags.  */
#define KVM_CLOCK_TSC_STABLE		2
#define KVM_CLOCK_REALTIME		(1 << 2)
#define KVM_CLOCK_HOST_TSC		(1 << 3)

struct kvm_clock_data {
	__u64 clock;
	__u32 flags;
	__u32 pad0;
	__u64 realtime;
	__u64 host_tsc;
	__u32 pad[4];
};

/* For KVM_CAP_SW_TLB */

#define KVM_MMU_FSL_BOOKE_NOHV		0
#define KVM_MMU_FSL_BOOKE_HV		1

struct kvm_config_tlb {
	__u64 params;
	__u64 array;
	__u32 mmu_type;
	__u32 array_len;
};

struct kvm_dirty_tlb {
	__u64 bitmap;
	__u32 num_dirty;
};

/* Available with KVM_CAP_ONE_REG */

#define KVM_REG_ARCH_MASK	0xff00000000000000ULL
#define KVM_REG_GENERIC		0x0000000000000000ULL

/*
 * Architecture specific registers are to be defined in arch headers and
 * ORed with the arch identifier.
 */
#define KVM_REG_PPC		0x1000000000000000ULL
#define KVM_REG_X86		0x2000000000000000ULL
#define KVM_REG_IA64		0x3000000000000000ULL
#define KVM_REG_ARM		0x4000000000000000ULL
#define KVM_REG_S390		0x5000000000000000ULL
#define KVM_REG_ARM64		0x6000000000000000ULL
#define KVM_REG_MIPS		0x7000000000000000ULL
#define KVM_REG_RISCV		0x8000000000000000ULL

#define KVM_REG_SIZE_SHIFT	52
#define KVM_REG_SIZE_MASK	0x00f0000000000000ULL
#define KVM_REG_SIZE_U8		0x0000000000000000ULL
#define KVM_REG_SIZE_U16	0x0010000000000000ULL
#define KVM_REG_SIZE_U32	0x0020000000000000ULL
#define KVM_REG_SIZE_U64	0x0030000000000000ULL
#define KVM_REG_SIZE_U128	0x0040000000000000ULL
#define KVM_REG_SIZE_U256	0x0050000000000000ULL
#define KVM_REG_SIZE_U512	0x0060000000000000ULL
#define KVM_REG_SIZE_U1024	0x0070000000000000ULL
#define KVM_REG_SIZE_U2048	0x0080000000000000ULL

struct kvm_reg_list {
	__u64 n; /* number of regs */
	__u64 reg[0];
};

struct kvm_one_reg {
	__u64 id;
	__u64 addr;
};

#define KVM_MSI_VALID_DEVID	(1U << 0)
struct kvm_msi {
	__u32 address_lo;
	__u32 address_hi;
	__u32 data;
	__u32 flags;
	__u32 devid;
	__u8  pad[12];
};

struct kvm_arm_device_addr {
	__u64 id;
	__u64 addr;
};

/*
 * Device control API, available with KVM_CAP_DEVICE_CTRL
 */
#define KVM_CREATE_DEVICE_TEST		1

struct kvm_create_device {
	__u32	type;	/* in: KVM_DEV_TYPE_xxx */
	__u32	fd;	/* out: device handle */
	__u32	flags;	/* in: KVM_CREATE_DEVICE_xxx */
};

struct kvm_device_attr {
	__u32	flags;		/* no flags currently defined */
	__u32	group;		/* device-defined */
	__u64	attr;		/* group-defined */
	__u64	addr;		/* userspace address of attr data */
};

#define  KVM_DEV_VFIO_GROUP			1
#define   KVM_DEV_VFIO_GROUP_ADD			1
#define   KVM_DEV_VFIO_GROUP_DEL			2
#define   KVM_DEV_VFIO_GROUP_SET_SPAPR_TCE		3

enum kvm_device_type {
	KVM_DEV_TYPE_FSL_MPIC_20	= 1,
#define KVM_DEV_TYPE_FSL_MPIC_20	KVM_DEV_TYPE_FSL_MPIC_20
	KVM_DEV_TYPE_FSL_MPIC_42,
#define KVM_DEV_TYPE_FSL_MPIC_42	KVM_DEV_TYPE_FSL_MPIC_42
	KVM_DEV_TYPE_XICS,
#define KVM_DEV_TYPE_XICS		KVM_DEV_TYPE_XICS
	KVM_DEV_TYPE_VFIO,
#define KVM_DEV_TYPE_VFIO		KVM_DEV_TYPE_VFIO
	KVM_DEV_TYPE_ARM_VGIC_V2,
#define KVM_DEV_TYPE_ARM_VGIC_V2	KVM_DEV_TYPE_ARM_VGIC_V2
	KVM_DEV_TYPE_FLIC,
#define KVM_DEV_TYPE_FLIC		KVM_DEV_TYPE_FLIC
	KVM_DEV_TYPE_ARM_VGIC_V3,
#define KVM_DEV_TYPE_ARM_VGIC_V3	KVM_DEV_TYPE_ARM_VGIC_V3
	KVM_DEV_TYPE_ARM_VGIC_ITS,
#define KVM_DEV_TYPE_ARM_VGIC_ITS	KVM_DEV_TYPE_ARM_VGIC_ITS
	KVM_DEV_TYPE_XIVE,
#define KVM_DEV_TYPE_XIVE		KVM_DEV_TYPE_XIVE
	KVM_DEV_TYPE_ARM_PV_TIME,
#define KVM_DEV_TYPE_ARM_PV_TIME	KVM_DEV_TYPE_ARM_PV_TIME
	KVM_DEV_TYPE_MAX,
};

struct kvm_vfio_spapr_tce {
	__s32	groupfd;
	__s32	tablefd;
};

/*
 * ioctls for VM fds
 */
#define KVM_SET_MEMORY_REGION     _IOW(KVMIO,  0x40, struct kvm_memory_region)
/*
 * KVM_CREATE_VCPU receives as a parameter the vcpu slot, and returns
 * a vcpu fd.
 */
#define KVM_CREATE_VCPU           _IO(KVMIO,   0x41)
#define KVM_GET_DIRTY_LOG         _IOW(KVMIO,  0x42, struct kvm_dirty_log)
/* KVM_SET_MEMORY_ALIAS is obsolete: */
#define KVM_SET_MEMORY_ALIAS      _IOW(KVMIO,  0x43, struct kvm_memory_alias)
#define KVM_SET_NR_MMU_PAGES      _IO(KVMIO,   0x44)
#define KVM_GET_NR_MMU_PAGES      _IO(KVMIO,   0x45)
#define KVM_SET_USER_MEMORY_REGION _IOW(KVMIO, 0x46, \
					struct kvm_userspace_memory_region)
#define KVM_SET_TSS_ADDR          _IO(KVMIO,   0x47)
#define KVM_SET_IDENTITY_MAP_ADDR _IOW(KVMIO,  0x48, __u64)

/* enable ucontrol for s390 */
struct kvm_s390_ucas_mapping {
	__u64 user_addr;
	__u64 vcpu_addr;
	__u64 length;
};
#define KVM_S390_UCAS_MAP        _IOW(KVMIO, 0x50, struct kvm_s390_ucas_mapping)
#define KVM_S390_UCAS_UNMAP      _IOW(KVMIO, 0x51, struct kvm_s390_ucas_mapping)
#define KVM_S390_VCPU_FAULT	 _IOW(KVMIO, 0x52, unsigned long)

/* Device model IOC */
#define KVM_CREATE_IRQCHIP        _IO(KVMIO,   0x60)
#define KVM_IRQ_LINE              _IOW(KVMIO,  0x61, struct kvm_irq_level)
#define KVM_GET_IRQCHIP           _IOWR(KVMIO, 0x62, struct kvm_irqchip)
#define KVM_SET_IRQCHIP           _IOR(KVMIO,  0x63, struct kvm_irqchip)
#define KVM_CREATE_PIT            _IO(KVMIO,   0x64)
#define KVM_GET_PIT               _IOWR(KVMIO, 0x65, struct kvm_pit_state)
#define KVM_SET_PIT               _IOR(KVMIO,  0x66, struct kvm_pit_state)
#define KVM_IRQ_LINE_STATUS       _IOWR(KVMIO, 0x67, struct kvm_irq_level)
#define KVM_REGISTER_COALESCED_MMIO \
			_IOW(KVMIO,  0x67, struct kvm_coalesced_mmio_zone)
#define KVM_UNREGISTER_COALESCED_MMIO \
			_IOW(KVMIO,  0x68, struct kvm_coalesced_mmio_zone)
#define KVM_ASSIGN_PCI_DEVICE     _IOR(KVMIO,  0x69, \
				       struct kvm_assigned_pci_dev)
#define KVM_SET_GSI_ROUTING       _IOW(KVMIO,  0x6a, struct kvm_irq_routing)
/* deprecated, replaced by KVM_ASSIGN_DEV_IRQ */
#define KVM_ASSIGN_IRQ            __KVM_DEPRECATED_VM_R_0x70
#define KVM_ASSIGN_DEV_IRQ        _IOW(KVMIO,  0x70, struct kvm_assigned_irq)
#define KVM_REINJECT_CONTROL      _IO(KVMIO,   0x71)
#define KVM_DEASSIGN_PCI_DEVICE   _IOW(KVMIO,  0x72, \
				       struct kvm_assigned_pci_dev)
#define KVM_ASSIGN_SET_MSIX_NR    _IOW(KVMIO,  0x73, \
				       struct kvm_assigned_msix_nr)
#define KVM_ASSIGN_SET_MSIX_ENTRY _IOW(KVMIO,  0x74, \
				       struct kvm_assigned_msix_entry)
#define KVM_DEASSIGN_DEV_IRQ      _IOW(KVMIO,  0x75, struct kvm_assigned_irq)
#define KVM_IRQFD                 _IOW(KVMIO,  0x76, struct kvm_irqfd)
#define KVM_CREATE_PIT2		  _IOW(KVMIO,  0x77, struct kvm_pit_config)
#define KVM_SET_BOOT_CPU_ID       _IO(KVMIO,   0x78)
#define KVM_IOEVENTFD             _IOW(KVMIO,  0x79, struct kvm_ioeventfd)
#define KVM_XEN_HVM_CONFIG        _IOW(KVMIO,  0x7a, struct kvm_xen_hvm_config)
#define KVM_SET_CLOCK             _IOW(KVMIO,  0x7b, struct kvm_clock_data)
#define KVM_GET_CLOCK             _IOR(KVMIO,  0x7c, struct kvm_clock_data)
/* Available with KVM_CAP_PIT_STATE2 */
#define KVM_GET_PIT2              _IOR(KVMIO,  0x9f, struct kvm_pit_state2)
#define KVM_SET_PIT2              _IOW(KVMIO,  0xa0, struct kvm_pit_state2)
/* Available with KVM_CAP_PPC_GET_PVINFO */
#define KVM_PPC_GET_PVINFO	  _IOW(KVMIO,  0xa1, struct kvm_ppc_pvinfo)
/* Available with KVM_CAP_TSC_CONTROL for a vCPU, or with
*  KVM_CAP_VM_TSC_CONTROL to set defaults for a VM */
#define KVM_SET_TSC_KHZ           _IO(KVMIO,  0xa2)
#define KVM_GET_TSC_KHZ           _IO(KVMIO,  0xa3)
/* Available with KVM_CAP_PCI_2_3 */
#define KVM_ASSIGN_SET_INTX_MASK  _IOW(KVMIO,  0xa4, \
				       struct kvm_assigned_pci_dev)
/* Available with KVM_CAP_SIGNAL_MSI */
#define KVM_SIGNAL_MSI            _IOW(KVMIO,  0xa5, struct kvm_msi)
/* Available with KVM_CAP_PPC_GET_SMMU_INFO */
#define KVM_PPC_GET_SMMU_INFO	  _IOR(KVMIO,  0xa6, struct kvm_ppc_smmu_info)
/* Available with KVM_CAP_PPC_ALLOC_HTAB */
#define KVM_PPC_ALLOCATE_HTAB	  _IOWR(KVMIO, 0xa7, __u32)
#define KVM_CREATE_SPAPR_TCE	  _IOW(KVMIO,  0xa8, struct kvm_create_spapr_tce)
#define KVM_CREATE_SPAPR_TCE_64	  _IOW(KVMIO,  0xa8, \
				       struct kvm_create_spapr_tce_64)
/* Available with KVM_CAP_RMA */
#define KVM_ALLOCATE_RMA	  _IOR(KVMIO,  0xa9, struct kvm_allocate_rma)
/* Available with KVM_CAP_PPC_HTAB_FD */
#define KVM_PPC_GET_HTAB_FD	  _IOW(KVMIO,  0xaa, struct kvm_get_htab_fd)
/* Available with KVM_CAP_ARM_SET_DEVICE_ADDR */
#define KVM_ARM_SET_DEVICE_ADDR	  _IOW(KVMIO,  0xab, struct kvm_arm_device_addr)
/* Available with KVM_CAP_PPC_RTAS */
#define KVM_PPC_RTAS_DEFINE_TOKEN _IOW(KVMIO,  0xac, struct kvm_rtas_token_args)
/* Available with KVM_CAP_SPAPR_RESIZE_HPT */
#define KVM_PPC_RESIZE_HPT_PREPARE _IOR(KVMIO, 0xad, struct kvm_ppc_resize_hpt)
#define KVM_PPC_RESIZE_HPT_COMMIT  _IOR(KVMIO, 0xae, struct kvm_ppc_resize_hpt)
/* Available with KVM_CAP_PPC_RADIX_MMU or KVM_CAP_PPC_HASH_MMU_V3 */
#define KVM_PPC_CONFIGURE_V3_MMU  _IOW(KVMIO,  0xaf, struct kvm_ppc_mmuv3_cfg)
/* Available with KVM_CAP_PPC_RADIX_MMU */
#define KVM_PPC_GET_RMMU_INFO	  _IOW(KVMIO,  0xb0, struct kvm_ppc_rmmu_info)
/* Available with KVM_CAP_PPC_GET_CPU_CHAR */
#define KVM_PPC_GET_CPU_CHAR	  _IOR(KVMIO,  0xb1, struct kvm_ppc_cpu_char)
/* Available with KVM_CAP_PMU_EVENT_FILTER */
#define KVM_SET_PMU_EVENT_FILTER  _IOW(KVMIO,  0xb2, struct kvm_pmu_event_filter)
#define KVM_PPC_SVM_OFF		  _IO(KVMIO,  0xb3)
#define KVM_ARM_MTE_COPY_TAGS	  _IOR(KVMIO,  0xb4, struct kvm_arm_copy_mte_tags)

/* ioctl for vm fd */
#define KVM_CREATE_DEVICE	  _IOWR(KVMIO,  0xe0, struct kvm_create_device)

/* ioctls for fds returned by KVM_CREATE_DEVICE */
#define KVM_SET_DEVICE_ATTR	  _IOW(KVMIO,  0xe1, struct kvm_device_attr)
#define KVM_GET_DEVICE_ATTR	  _IOW(KVMIO,  0xe2, struct kvm_device_attr)
#define KVM_HAS_DEVICE_ATTR	  _IOW(KVMIO,  0xe3, struct kvm_device_attr)

/*
 * ioctls for vcpu fds
 */
#define KVM_RUN                   _IO(KVMIO,   0x80)
#define KVM_GET_REGS              _IOR(KVMIO,  0x81, struct kvm_regs)
#define KVM_SET_REGS              _IOW(KVMIO,  0x82, struct kvm_regs)
#define KVM_GET_SREGS             _IOR(KVMIO,  0x83, struct kvm_sregs)
#define KVM_SET_SREGS             _IOW(KVMIO,  0x84, struct kvm_sregs)
#define KVM_TRANSLATE             _IOWR(KVMIO, 0x85, struct kvm_translation)
#define KVM_INTERRUPT             _IOW(KVMIO,  0x86, struct kvm_interrupt)
/* KVM_DEBUG_GUEST is no longer supported, use KVM_SET_GUEST_DEBUG instead */
#define KVM_DEBUG_GUEST           __KVM_DEPRECATED_VCPU_W_0x87
#define KVM_GET_MSRS              _IOWR(KVMIO, 0x88, struct kvm_msrs)
#define KVM_SET_MSRS              _IOW(KVMIO,  0x89, struct kvm_msrs)
#define KVM_SET_CPUID             _IOW(KVMIO,  0x8a, struct kvm_cpuid)
#define KVM_SET_SIGNAL_MASK       _IOW(KVMIO,  0x8b, struct kvm_signal_mask)
#define KVM_GET_FPU               _IOR(KVMIO,  0x8c, struct kvm_fpu)
#define KVM_SET_FPU               _IOW(KVMIO,  0x8d, struct kvm_fpu)
#define KVM_GET_LAPIC             _IOR(KVMIO,  0x8e, struct kvm_lapic_state)
#define KVM_SET_LAPIC             _IOW(KVMIO,  0x8f, struct kvm_lapic_state)
#define KVM_SET_CPUID2            _IOW(KVMIO,  0x90, struct kvm_cpuid2)
#define KVM_GET_CPUID2            _IOWR(KVMIO, 0x91, struct kvm_cpuid2)
/* Available with KVM_CAP_VAPIC */
#define KVM_TPR_ACCESS_REPORTING  _IOWR(KVMIO, 0x92, struct kvm_tpr_access_ctl)
/* Available with KVM_CAP_VAPIC */
#define KVM_SET_VAPIC_ADDR        _IOW(KVMIO,  0x93, struct kvm_vapic_addr)
/* valid for virtual machine (for floating interrupt)_and_ vcpu */
#define KVM_S390_INTERRUPT        _IOW(KVMIO,  0x94, struct kvm_s390_interrupt)
/* store status for s390 */
#define KVM_S390_STORE_STATUS_NOADDR    (-1ul)
#define KVM_S390_STORE_STATUS_PREFIXED  (-2ul)
#define KVM_S390_STORE_STATUS	  _IOW(KVMIO,  0x95, unsigned long)
/* initial ipl psw for s390 */
#define KVM_S390_SET_INITIAL_PSW  _IOW(KVMIO,  0x96, struct kvm_s390_psw)
/* initial reset for s390 */
#define KVM_S390_INITIAL_RESET    _IO(KVMIO,   0x97)
#define KVM_GET_MP_STATE          _IOR(KVMIO,  0x98, struct kvm_mp_state)
#define KVM_SET_MP_STATE          _IOW(KVMIO,  0x99, struct kvm_mp_state)
/* Available with KVM_CAP_USER_NMI */
#define KVM_NMI                   _IO(KVMIO,   0x9a)
/* Available with KVM_CAP_SET_GUEST_DEBUG */
#define KVM_SET_GUEST_DEBUG       _IOW(KVMIO,  0x9b, struct kvm_guest_debug)
/* MCE for x86 */
#define KVM_X86_SETUP_MCE         _IOW(KVMIO,  0x9c, __u64)
#define KVM_X86_GET_MCE_CAP_SUPPORTED _IOR(KVMIO,  0x9d, __u64)
#define KVM_X86_SET_MCE           _IOW(KVMIO,  0x9e, struct kvm_x86_mce)
/* Available with KVM_CAP_VCPU_EVENTS */
#define KVM_GET_VCPU_EVENTS       _IOR(KVMIO,  0x9f, struct kvm_vcpu_events)
#define KVM_SET_VCPU_EVENTS       _IOW(KVMIO,  0xa0, struct kvm_vcpu_events)
/* Available with KVM_CAP_DEBUGREGS */
#define KVM_GET_DEBUGREGS         _IOR(KVMIO,  0xa1, struct kvm_debugregs)
#define KVM_SET_DEBUGREGS         _IOW(KVMIO,  0xa2, struct kvm_debugregs)
/*
 * vcpu version available with KVM_ENABLE_CAP
 * vm version available with KVM_CAP_ENABLE_CAP_VM
 */
#define KVM_ENABLE_CAP            _IOW(KVMIO,  0xa3, struct kvm_enable_cap)
/* Available with KVM_CAP_XSAVE */
#define KVM_GET_XSAVE		  _IOR(KVMIO,  0xa4, struct kvm_xsave)
#define KVM_SET_XSAVE		  _IOW(KVMIO,  0xa5, struct kvm_xsave)
/* Available with KVM_CAP_XCRS */
#define KVM_GET_XCRS		  _IOR(KVMIO,  0xa6, struct kvm_xcrs)
#define KVM_SET_XCRS		  _IOW(KVMIO,  0xa7, struct kvm_xcrs)
/* Available with KVM_CAP_SW_TLB */
#define KVM_DIRTY_TLB		  _IOW(KVMIO,  0xaa, struct kvm_dirty_tlb)
/* Available with KVM_CAP_ONE_REG */
#define KVM_GET_ONE_REG		  _IOW(KVMIO,  0xab, struct kvm_one_reg)
#define KVM_SET_ONE_REG		  _IOW(KVMIO,  0xac, struct kvm_one_reg)
/* VM is being stopped by host */
#define KVM_KVMCLOCK_CTRL	  _IO(KVMIO,   0xad)
#define KVM_ARM_VCPU_INIT	  _IOW(KVMIO,  0xae, struct kvm_vcpu_init)
#define KVM_ARM_PREFERRED_TARGET  _IOR(KVMIO,  0xaf, struct kvm_vcpu_init)
#define KVM_GET_REG_LIST	  _IOWR(KVMIO, 0xb0, struct kvm_reg_list)
/* Available with KVM_CAP_S390_MEM_OP */
#define KVM_S390_MEM_OP		  _IOW(KVMIO,  0xb1, struct kvm_s390_mem_op)
/* Available with KVM_CAP_S390_SKEYS */
#define KVM_S390_GET_SKEYS      _IOW(KVMIO, 0xb2, struct kvm_s390_skeys)
#define KVM_S390_SET_SKEYS      _IOW(KVMIO, 0xb3, struct kvm_s390_skeys)
/* Available with KVM_CAP_S390_INJECT_IRQ */
#define KVM_S390_IRQ              _IOW(KVMIO,  0xb4, struct kvm_s390_irq)
/* Available with KVM_CAP_S390_IRQ_STATE */
#define KVM_S390_SET_IRQ_STATE	  _IOW(KVMIO, 0xb5, struct kvm_s390_irq_state)
#define KVM_S390_GET_IRQ_STATE	  _IOW(KVMIO, 0xb6, struct kvm_s390_irq_state)
/* Available with KVM_CAP_X86_SMM */
#define KVM_SMI                   _IO(KVMIO,   0xb7)
/* Available with KVM_CAP_S390_CMMA_MIGRATION */
#define KVM_S390_GET_CMMA_BITS      _IOWR(KVMIO, 0xb8, struct kvm_s390_cmma_log)
#define KVM_S390_SET_CMMA_BITS      _IOW(KVMIO, 0xb9, struct kvm_s390_cmma_log)
/* Memory Encryption Commands */
#define KVM_MEMORY_ENCRYPT_OP      _IOWR(KVMIO, 0xba, unsigned long)

struct kvm_enc_region {
	__u64 addr;
	__u64 size;
};

#define KVM_MEMORY_ENCRYPT_REG_REGION    _IOR(KVMIO, 0xbb, struct kvm_enc_region)
#define KVM_MEMORY_ENCRYPT_UNREG_REGION  _IOR(KVMIO, 0xbc, struct kvm_enc_region)

/* Available with KVM_CAP_HYPERV_EVENTFD */
#define KVM_HYPERV_EVENTFD        _IOW(KVMIO,  0xbd, struct kvm_hyperv_eventfd)

/* Available with KVM_CAP_NESTED_STATE */
#define KVM_GET_NESTED_STATE         _IOWR(KVMIO, 0xbe, struct kvm_nested_state)
#define KVM_SET_NESTED_STATE         _IOW(KVMIO,  0xbf, struct kvm_nested_state)

/* Available with KVM_CAP_MANUAL_DIRTY_LOG_PROTECT_2 */
#define KVM_CLEAR_DIRTY_LOG          _IOWR(KVMIO, 0xc0, struct kvm_clear_dirty_log)

/* Available with KVM_CAP_HYPERV_CPUID (vcpu) / KVM_CAP_SYS_HYPERV_CPUID (system) */
#define KVM_GET_SUPPORTED_HV_CPUID _IOWR(KVMIO, 0xc1, struct kvm_cpuid2)

/* Available with KVM_CAP_ARM_SVE */
#define KVM_ARM_VCPU_FINALIZE	  _IOW(KVMIO,  0xc2, int)

/* Available with  KVM_CAP_S390_VCPU_RESETS */
#define KVM_S390_NORMAL_RESET	_IO(KVMIO,   0xc3)
#define KVM_S390_CLEAR_RESET	_IO(KVMIO,   0xc4)

struct kvm_s390_pv_sec_parm {
	__u64 origin;
	__u64 length;
};

struct kvm_s390_pv_unp {
	__u64 addr;
	__u64 size;
	__u64 tweak;
};

enum pv_cmd_id {
	KVM_PV_ENABLE,
	KVM_PV_DISABLE,
	KVM_PV_SET_SEC_PARMS,
	KVM_PV_UNPACK,
	KVM_PV_VERIFY,
	KVM_PV_PREP_RESET,
	KVM_PV_UNSHARE_ALL,
};

struct kvm_pv_cmd {
	__u32 cmd;	/* Command to be executed */
	__u16 rc;	/* Ultravisor return code */
	__u16 rrc;	/* Ultravisor return reason code */
	__u64 data;	/* Data or address */
	__u32 flags;    /* flags for future extensions. Must be 0 for now */
	__u32 reserved[3];
};

/* Available with KVM_CAP_S390_PROTECTED */
#define KVM_S390_PV_COMMAND		_IOWR(KVMIO, 0xc5, struct kvm_pv_cmd)

/* Available with KVM_CAP_X86_MSR_FILTER */
#define KVM_X86_SET_MSR_FILTER	_IOW(KVMIO,  0xc6, struct kvm_msr_filter)

/* Available with KVM_CAP_DIRTY_LOG_RING */
#define KVM_RESET_DIRTY_RINGS		_IO(KVMIO, 0xc7)

/* Per-VM Xen attributes */
#define KVM_XEN_HVM_GET_ATTR	_IOWR(KVMIO, 0xc8, struct kvm_xen_hvm_attr)
#define KVM_XEN_HVM_SET_ATTR	_IOW(KVMIO,  0xc9, struct kvm_xen_hvm_attr)

struct kvm_xen_hvm_attr {
	__u16 type;
	__u16 pad[3];
	union {
		__u8 long_mode;
		__u8 vector;
		struct {
			__u64 gfn;
		} shared_info;
		struct {
			__u32 send_port;
			__u32 type; /* EVTCHNSTAT_ipi / EVTCHNSTAT_interdomain */
			__u32 flags;
#define KVM_XEN_EVTCHN_DEASSIGN		(1 << 0)
#define KVM_XEN_EVTCHN_UPDATE		(1 << 1)
#define KVM_XEN_EVTCHN_RESET		(1 << 2)
			/*
			 * Events sent by the guest are either looped back to
			 * the guest itself (potentially on a different port#)
			 * or signalled via an eventfd.
			 */
			union {
				struct {
					__u32 port;
					__u32 vcpu;
					__u32 priority;
				} port;
				struct {
					__u32 port; /* Zero for eventfd */
					__s32 fd;
				} eventfd;
				__u32 padding[4];
			} deliver;
		} evtchn;
		__u32 xen_version;
		__u64 pad[8];
	} u;
};

/* Available with KVM_CAP_XEN_HVM / KVM_XEN_HVM_CONFIG_SHARED_INFO */
#define KVM_XEN_ATTR_TYPE_LONG_MODE		0x0
#define KVM_XEN_ATTR_TYPE_SHARED_INFO		0x1
#define KVM_XEN_ATTR_TYPE_UPCALL_VECTOR		0x2
/* Available with KVM_CAP_XEN_HVM / KVM_XEN_HVM_CONFIG_EVTCHN_SEND */
#define KVM_XEN_ATTR_TYPE_EVTCHN		0x3
#define KVM_XEN_ATTR_TYPE_XEN_VERSION		0x4

/* Per-vCPU Xen attributes */
#define KVM_XEN_VCPU_GET_ATTR	_IOWR(KVMIO, 0xca, struct kvm_xen_vcpu_attr)
#define KVM_XEN_VCPU_SET_ATTR	_IOW(KVMIO,  0xcb, struct kvm_xen_vcpu_attr)

/* Available with KVM_CAP_XEN_HVM / KVM_XEN_HVM_CONFIG_EVTCHN_SEND */
#define KVM_XEN_HVM_EVTCHN_SEND	_IOW(KVMIO,  0xd0, struct kvm_irq_routing_xen_evtchn)

#define KVM_GET_SREGS2             _IOR(KVMIO,  0xcc, struct kvm_sregs2)
#define KVM_SET_SREGS2             _IOW(KVMIO,  0xcd, struct kvm_sregs2)

struct kvm_xen_vcpu_attr {
	__u16 type;
	__u16 pad[3];
	union {
		__u64 gpa;
		__u64 pad[8];
		struct {
			__u64 state;
			__u64 state_entry_time;
			__u64 time_running;
			__u64 time_runnable;
			__u64 time_blocked;
			__u64 time_offline;
		} runstate;
		__u32 vcpu_id;
		struct {
			__u32 port;
			__u32 priority;
			__u64 expires_ns;
		} timer;
		__u8 vector;
	} u;
};

/* Available with KVM_CAP_XEN_HVM / KVM_XEN_HVM_CONFIG_SHARED_INFO */
#define KVM_XEN_VCPU_ATTR_TYPE_VCPU_INFO	0x0
#define KVM_XEN_VCPU_ATTR_TYPE_VCPU_TIME_INFO	0x1
#define KVM_XEN_VCPU_ATTR_TYPE_RUNSTATE_ADDR	0x2
#define KVM_XEN_VCPU_ATTR_TYPE_RUNSTATE_CURRENT	0x3
#define KVM_XEN_VCPU_ATTR_TYPE_RUNSTATE_DATA	0x4
#define KVM_XEN_VCPU_ATTR_TYPE_RUNSTATE_ADJUST	0x5
/* Available with KVM_CAP_XEN_HVM / KVM_XEN_HVM_CONFIG_EVTCHN_SEND */
#define KVM_XEN_VCPU_ATTR_TYPE_VCPU_ID		0x6
#define KVM_XEN_VCPU_ATTR_TYPE_TIMER		0x7
#define KVM_XEN_VCPU_ATTR_TYPE_UPCALL_VECTOR	0x8

/* Secure Encrypted Virtualization command */
enum sev_cmd_id {
	/* Guest initialization commands */
	KVM_SEV_INIT = 0,
	KVM_SEV_ES_INIT,
	/* Guest launch commands */
	KVM_SEV_LAUNCH_START,
	KVM_SEV_LAUNCH_UPDATE_DATA,
	KVM_SEV_LAUNCH_UPDATE_VMSA,
	KVM_SEV_LAUNCH_SECRET,
	KVM_SEV_LAUNCH_MEASURE,
	KVM_SEV_LAUNCH_FINISH,
	/* Guest migration commands (outgoing) */
	KVM_SEV_SEND_START,
	KVM_SEV_SEND_UPDATE_DATA,
	KVM_SEV_SEND_UPDATE_VMSA,
	KVM_SEV_SEND_FINISH,
	/* Guest migration commands (incoming) */
	KVM_SEV_RECEIVE_START,
	KVM_SEV_RECEIVE_UPDATE_DATA,
	KVM_SEV_RECEIVE_UPDATE_VMSA,
	KVM_SEV_RECEIVE_FINISH,
	/* Guest status and debug commands */
	KVM_SEV_GUEST_STATUS,
	KVM_SEV_DBG_DECRYPT,
	KVM_SEV_DBG_ENCRYPT,
	/* Guest certificates commands */
	KVM_SEV_CERT_EXPORT,
	/* Attestation report */
	KVM_SEV_GET_ATTESTATION_REPORT,
	/* Guest Migration Extension */
	KVM_SEV_SEND_CANCEL,

	KVM_SEV_NR_MAX,
};

struct kvm_sev_cmd {
	__u32 id;
	__u64 data;
	__u32 error;
	__u32 sev_fd;
};

struct kvm_sev_launch_start {
	__u32 handle;
	__u32 policy;
	__u64 dh_uaddr;
	__u32 dh_len;
	__u64 session_uaddr;
	__u32 session_len;
};

struct kvm_sev_launch_update_data {
	__u64 uaddr;
	__u32 len;
};


struct kvm_sev_launch_secret {
	__u64 hdr_uaddr;
	__u32 hdr_len;
	__u64 guest_uaddr;
	__u32 guest_len;
	__u64 trans_uaddr;
	__u32 trans_len;
};

struct kvm_sev_launch_measure {
	__u64 uaddr;
	__u32 len;
};

struct kvm_sev_guest_status {
	__u32 handle;
	__u32 policy;
	__u32 state;
};

struct kvm_sev_dbg {
	__u64 src_uaddr;
	__u64 dst_uaddr;
	__u32 len;
};

struct kvm_sev_attestation_report {
	__u8 mnonce[16];
	__u64 uaddr;
	__u32 len;
};

struct kvm_sev_send_start {
	__u32 policy;
	__u64 pdh_cert_uaddr;
	__u32 pdh_cert_len;
	__u64 plat_certs_uaddr;
	__u32 plat_certs_len;
	__u64 amd_certs_uaddr;
	__u32 amd_certs_len;
	__u64 session_uaddr;
	__u32 session_len;
};

struct kvm_sev_send_update_data {
	__u64 hdr_uaddr;
	__u32 hdr_len;
	__u64 guest_uaddr;
	__u32 guest_len;
	__u64 trans_uaddr;
	__u32 trans_len;
};

struct kvm_sev_receive_start {
	__u32 handle;
	__u32 policy;
	__u64 pdh_uaddr;
	__u32 pdh_len;
	__u64 session_uaddr;
	__u32 session_len;
};

struct kvm_sev_receive_update_data {
	__u64 hdr_uaddr;
	__u32 hdr_len;
	__u64 guest_uaddr;
	__u32 guest_len;
	__u64 trans_uaddr;
	__u32 trans_len;
};

#define KVM_DEV_ASSIGN_ENABLE_IOMMU	(1 << 0)
#define KVM_DEV_ASSIGN_PCI_2_3		(1 << 1)
#define KVM_DEV_ASSIGN_MASK_INTX	(1 << 2)

struct kvm_assigned_pci_dev {
	__u32 assigned_dev_id;
	__u32 busnr;
	__u32 devfn;
	__u32 flags;
	__u32 segnr;
	union {
		__u32 reserved[11];
	};
};

#define KVM_DEV_IRQ_HOST_INTX    (1 << 0)
#define KVM_DEV_IRQ_HOST_MSI     (1 << 1)
#define KVM_DEV_IRQ_HOST_MSIX    (1 << 2)

#define KVM_DEV_IRQ_GUEST_INTX   (1 << 8)
#define KVM_DEV_IRQ_GUEST_MSI    (1 << 9)
#define KVM_DEV_IRQ_GUEST_MSIX   (1 << 10)

#define KVM_DEV_IRQ_HOST_MASK	 0x00ff
#define KVM_DEV_IRQ_GUEST_MASK   0xff00

struct kvm_assigned_irq {
	__u32 assigned_dev_id;
	__u32 host_irq; /* ignored (legacy field) */
	__u32 guest_irq;
	__u32 flags;
	union {
		__u32 reserved[12];
	};
};

struct kvm_assigned_msix_nr {
	__u32 assigned_dev_id;
	__u16 entry_nr;
	__u16 padding;
};

#define KVM_MAX_MSIX_PER_DEV		256
struct kvm_assigned_msix_entry {
	__u32 assigned_dev_id;
	__u32 gsi;
	__u16 entry; /* The index of entry in the MSI-X table */
	__u16 padding[3];
};

#define KVM_X2APIC_API_USE_32BIT_IDS            (1ULL << 0)
#define KVM_X2APIC_API_DISABLE_BROADCAST_QUIRK  (1ULL << 1)

/* Available with KVM_CAP_ARM_USER_IRQ */

/* Bits for run->s.regs.device_irq_level */
#define KVM_ARM_DEV_EL1_VTIMER		(1 << 0)
#define KVM_ARM_DEV_EL1_PTIMER		(1 << 1)
#define KVM_ARM_DEV_PMU			(1 << 2)

struct kvm_hyperv_eventfd {
	__u32 conn_id;
	__s32 fd;
	__u32 flags;
	__u32 padding[3];
};

#define KVM_HYPERV_CONN_ID_MASK		0x00ffffff
#define KVM_HYPERV_EVENTFD_DEASSIGN	(1 << 0)

#define KVM_DIRTY_LOG_MANUAL_PROTECT_ENABLE    (1 << 0)
#define KVM_DIRTY_LOG_INITIALLY_SET            (1 << 1)

/*
 * Arch needs to define the macro after implementing the dirty ring
 * feature.  KVM_DIRTY_LOG_PAGE_OFFSET should be defined as the
 * starting page offset of the dirty ring structures.
 */
#ifndef KVM_DIRTY_LOG_PAGE_OFFSET
#define KVM_DIRTY_LOG_PAGE_OFFSET 0
#endif

/*
 * KVM dirty GFN flags, defined as:
 *
 * |---------------+---------------+--------------|
 * | bit 1 (reset) | bit 0 (dirty) | Status       |
 * |---------------+---------------+--------------|
 * |             0 |             0 | Invalid GFN  |
 * |             0 |             1 | Dirty GFN    |
 * |             1 |             X | GFN to reset |
 * |---------------+---------------+--------------|
 *
 * Lifecycle of a dirty GFN goes like:
 *
 *      dirtied         harvested        reset
 * 00 -----------> 01 -------------> 1X -------+
 *  ^                                          |
 *  |                                          |
 *  +------------------------------------------+
 *
 * The userspace program is only responsible for the 01->1X state
 * conversion after harvesting an entry.  Also, it must not skip any
 * dirty bits, so that dirty bits are always harvested in sequence.
 */
#define KVM_DIRTY_GFN_F_DIRTY           _BITUL(0)
#define KVM_DIRTY_GFN_F_RESET           _BITUL(1)
#define KVM_DIRTY_GFN_F_MASK            0x3

/*
 * KVM dirty rings should be mapped at KVM_DIRTY_LOG_PAGE_OFFSET of
 * per-vcpu mmaped regions as an array of struct kvm_dirty_gfn.  The
 * size of the gfn buffer is decided by the first argument when
 * enabling KVM_CAP_DIRTY_LOG_RING.
 */
struct kvm_dirty_gfn {
	__u32 flags;
	__u32 slot;
	__u64 offset;
};

#define KVM_BUS_LOCK_DETECTION_OFF             (1 << 0)
#define KVM_BUS_LOCK_DETECTION_EXIT            (1 << 1)

#define KVM_PMU_CAP_DISABLE                    (1 << 0)

/**
 * struct kvm_stats_header - Header of per vm/vcpu binary statistics data.
 * @flags: Some extra information for header, always 0 for now.
 * @name_size: The size in bytes of the memory which contains statistics
 *             name string including trailing '\0'. The memory is allocated
 *             at the send of statistics descriptor.
 * @num_desc: The number of statistics the vm or vcpu has.
 * @id_offset: The offset of the vm/vcpu stats' id string in the file pointed
 *             by vm/vcpu stats fd.
 * @desc_offset: The offset of the vm/vcpu stats' descriptor block in the file
 *               pointd by vm/vcpu stats fd.
 * @data_offset: The offset of the vm/vcpu stats' data block in the file
 *               pointed by vm/vcpu stats fd.
 *
 * This is the header userspace needs to read from stats fd before any other
 * readings. It is used by userspace to discover all the information about the
 * vm/vcpu's binary statistics.
 * Userspace reads this header from the start of the vm/vcpu's stats fd.
 */
struct kvm_stats_header {
	__u32 flags;
	__u32 name_size;
	__u32 num_desc;
	__u32 id_offset;
	__u32 desc_offset;
	__u32 data_offset;
};

#define KVM_STATS_TYPE_SHIFT		0
#define KVM_STATS_TYPE_MASK		(0xF << KVM_STATS_TYPE_SHIFT)
#define KVM_STATS_TYPE_CUMULATIVE	(0x0 << KVM_STATS_TYPE_SHIFT)
#define KVM_STATS_TYPE_INSTANT		(0x1 << KVM_STATS_TYPE_SHIFT)
#define KVM_STATS_TYPE_PEAK		(0x2 << KVM_STATS_TYPE_SHIFT)
#define KVM_STATS_TYPE_LINEAR_HIST	(0x3 << KVM_STATS_TYPE_SHIFT)
#define KVM_STATS_TYPE_LOG_HIST		(0x4 << KVM_STATS_TYPE_SHIFT)
#define KVM_STATS_TYPE_MAX		KVM_STATS_TYPE_LOG_HIST

#define KVM_STATS_UNIT_SHIFT		4
#define KVM_STATS_UNIT_MASK		(0xF << KVM_STATS_UNIT_SHIFT)
#define KVM_STATS_UNIT_NONE		(0x0 << KVM_STATS_UNIT_SHIFT)
#define KVM_STATS_UNIT_BYTES		(0x1 << KVM_STATS_UNIT_SHIFT)
#define KVM_STATS_UNIT_SECONDS		(0x2 << KVM_STATS_UNIT_SHIFT)
#define KVM_STATS_UNIT_CYCLES		(0x3 << KVM_STATS_UNIT_SHIFT)
#define KVM_STATS_UNIT_MAX		KVM_STATS_UNIT_CYCLES

#define KVM_STATS_BASE_SHIFT		8
#define KVM_STATS_BASE_MASK		(0xF << KVM_STATS_BASE_SHIFT)
#define KVM_STATS_BASE_POW10		(0x0 << KVM_STATS_BASE_SHIFT)
#define KVM_STATS_BASE_POW2		(0x1 << KVM_STATS_BASE_SHIFT)
#define KVM_STATS_BASE_MAX		KVM_STATS_BASE_POW2

/**
 * struct kvm_stats_desc - Descriptor of a KVM statistics.
 * @flags: Annotations of the stats, like type, unit, etc.
 * @exponent: Used together with @flags to determine the unit.
 * @size: The number of data items for this stats.
 *        Every data item is of type __u64.
 * @offset: The offset of the stats to the start of stat structure in
 *          structure kvm or kvm_vcpu.
 * @bucket_size: A parameter value used for histogram stats. It is only used
 *		for linear histogram stats, specifying the size of the bucket;
 * @name: The name string for the stats. Its size is indicated by the
 *        &kvm_stats_header->name_size.
 */
struct kvm_stats_desc {
	__u32 flags;
	__s16 exponent;
	__u16 size;
	__u32 offset;
	__u32 bucket_size;
	char name[];
};

#define KVM_GET_STATS_FD  _IO(KVMIO,  0xce)

/* Available with KVM_CAP_XSAVE2 */
#define KVM_GET_XSAVE2		  _IOR(KVMIO,  0xcf, struct kvm_xsave)

#endif /* __LINUX_KVM_H */<|MERGE_RESOLUTION|>--- conflicted
+++ resolved
@@ -445,19 +445,14 @@
 #define KVM_SYSTEM_EVENT_RESET          2
 #define KVM_SYSTEM_EVENT_CRASH          3
 #define KVM_SYSTEM_EVENT_SEV_TERM       4
-#define KVM_SYSTEM_EVENT_NDATA_VALID    (1u << 31)
 			__u32 type;
 			__u32 ndata;
-<<<<<<< HEAD
-			__u64 data[16];
-=======
 			union {
 #ifndef __KERNEL__
 				__u64 flags;
 #endif
 				__u64 data[16];
 			};
->>>>>>> 44187235
 		} system_event;
 		/* KVM_EXIT_S390_STSI */
 		struct {
@@ -1156,12 +1151,8 @@
 #define KVM_CAP_S390_MEM_OP_EXTENSION 211
 #define KVM_CAP_PMU_CAPABILITY 212
 #define KVM_CAP_DISABLE_QUIRKS2 213
-<<<<<<< HEAD
 #define KVM_CAP_VM_TSC_CONTROL 214
-=======
-/* #define KVM_CAP_VM_TSC_CONTROL 214 */
 #define KVM_CAP_SYSTEM_EVENT_DATA 215
->>>>>>> 44187235
 
 #ifdef KVM_CAP_IRQ_ROUTING
 
