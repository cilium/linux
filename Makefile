--- conflicted
+++ resolved
@@ -1,16 +1,9 @@
 # SPDX-License-Identifier: GPL-2.0
 VERSION = 5
-<<<<<<< HEAD
-PATCHLEVEL = 15
-SUBLEVEL = 0
-EXTRAVERSION =
-NAME = Trick or Treat
-=======
 PATCHLEVEL = 16
 SUBLEVEL = 0
 EXTRAVERSION =
 NAME = Gobble Gobble
->>>>>>> df0cc57e
 
 # *DOCUMENTATION*
 # To see a list of typical targets execute "make help"
@@ -796,11 +789,7 @@
 KBUILD_CFLAGS += $(stackp-flags-y)
 
 KBUILD_CFLAGS-$(CONFIG_WERROR) += -Werror
-<<<<<<< HEAD
-KBUILD_CFLAGS += $(KBUILD_CFLAGS-y)
-=======
 KBUILD_CFLAGS += $(KBUILD_CFLAGS-y) $(CONFIG_CC_IMPLICIT_FALLTHROUGH:"%"=%)
->>>>>>> df0cc57e
 
 ifdef CONFIG_CC_IS_CLANG
 KBUILD_CPPFLAGS += -Qunused-arguments
@@ -812,13 +801,6 @@
 KBUILD_CFLAGS += -mno-global-merge
 else
 
-<<<<<<< HEAD
-# Warn about unmarked fall-throughs in switch statement.
-# Disabled for clang while comment to attribute conversion happens and
-# https://github.com/ClangBuiltLinux/linux/issues/636 is discussed.
-KBUILD_CFLAGS += $(call cc-option,-Wimplicit-fallthrough=5,)
-=======
->>>>>>> df0cc57e
 # gcc inanely warns about local variables called 'main'
 KBUILD_CFLAGS += -Wno-main
 endif
@@ -862,51 +844,8 @@
 # Clear used registers at func exit (to reduce data lifetime and ROP gadgets).
 ifdef CONFIG_ZERO_CALL_USED_REGS
 KBUILD_CFLAGS	+= -fzero-call-used-regs=used-gpr
-<<<<<<< HEAD
-endif
-
-DEBUG_CFLAGS	:=
-
-ifdef CONFIG_DEBUG_INFO
-
-ifdef CONFIG_DEBUG_INFO_SPLIT
-DEBUG_CFLAGS	+= -gsplit-dwarf
-else
-DEBUG_CFLAGS	+= -g
-endif
-
-ifndef CONFIG_AS_IS_LLVM
-KBUILD_AFLAGS	+= -Wa,-gdwarf-2
-endif
-
-ifndef CONFIG_DEBUG_INFO_DWARF_TOOLCHAIN_DEFAULT
-dwarf-version-$(CONFIG_DEBUG_INFO_DWARF4) := 4
-dwarf-version-$(CONFIG_DEBUG_INFO_DWARF5) := 5
-DEBUG_CFLAGS	+= -gdwarf-$(dwarf-version-y)
-endif
-
-ifdef CONFIG_DEBUG_INFO_REDUCED
-DEBUG_CFLAGS	+= -fno-var-tracking
-ifdef CONFIG_CC_IS_GCC
-DEBUG_CFLAGS	+= -femit-struct-debug-baseonly
-endif
-endif
-
-ifdef CONFIG_DEBUG_INFO_COMPRESSED
-DEBUG_CFLAGS	+= -gz=zlib
-KBUILD_AFLAGS	+= -gz=zlib
-KBUILD_LDFLAGS	+= --compress-debug-sections=zlib
-endif
-
-endif # CONFIG_DEBUG_INFO
-
-KBUILD_CFLAGS += $(DEBUG_CFLAGS)
-export DEBUG_CFLAGS
-
-=======
-endif
-
->>>>>>> df0cc57e
+endif
+
 ifdef CONFIG_FUNCTION_TRACER
 ifdef CONFIG_FTRACE_MCOUNT_USE_CC
   CC_FLAGS_FTRACE	+= -mrecord-mcount
@@ -1029,8 +968,6 @@
 ifdef CONFIG_CC_IS_GCC
 KBUILD_CFLAGS += -Wno-maybe-uninitialized
 endif
-<<<<<<< HEAD
-=======
 
 ifdef CONFIG_CC_IS_GCC
 # The allocators already balk at large sizes, so silence the compiler
@@ -1046,7 +983,6 @@
 # https://lore.kernel.org/lkml/20210824115859.187f272f@canb.auug.org.au
 KBUILD_CFLAGS += $(call cc-ifversion, -ge, 0901, -Wno-alloc-size-larger-than)
 endif
->>>>>>> df0cc57e
 
 # disable invalid "can't wrap" optimizations for signed / pointers
 KBUILD_CFLAGS	+= -fno-strict-overflow
