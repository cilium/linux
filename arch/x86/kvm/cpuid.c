// SPDX-License-Identifier: GPL-2.0-only
/*
 * Kernel-based Virtual Machine driver for Linux
 * cpuid support routines
 *
 * derived from arch/x86/kvm/x86.c
 *
 * Copyright 2011 Red Hat, Inc. and/or its affiliates.
 * Copyright IBM Corporation, 2008
 */

#include <linux/kvm_host.h>
#include <linux/export.h>
#include <linux/vmalloc.h>
#include <linux/uaccess.h>
#include <linux/sched/stat.h>

#include <asm/processor.h>
#include <asm/user.h>
#include <asm/fpu/xstate.h>
#include <asm/sgx.h>
#include "cpuid.h"
#include "lapic.h"
#include "mmu.h"
#include "trace.h"
#include "pmu.h"

/*
 * Unlike "struct cpuinfo_x86.x86_capability", kvm_cpu_caps doesn't need to be
 * aligned to sizeof(unsigned long) because it's not accessed via bitops.
 */
u32 kvm_cpu_caps[NR_KVM_CPU_CAPS] __read_mostly;
EXPORT_SYMBOL_GPL(kvm_cpu_caps);

u32 xstate_required_size(u64 xstate_bv, bool compacted)
{
	int feature_bit = 0;
	u32 ret = XSAVE_HDR_SIZE + XSAVE_HDR_OFFSET;

	xstate_bv &= XFEATURE_MASK_EXTEND;
	while (xstate_bv) {
		if (xstate_bv & 0x1) {
		        u32 eax, ebx, ecx, edx, offset;
		        cpuid_count(0xD, feature_bit, &eax, &ebx, &ecx, &edx);
			/* ECX[1]: 64B alignment in compacted form */
			if (compacted)
				offset = (ecx & 0x2) ? ALIGN(ret, 64) : ret;
			else
				offset = ebx;
			ret = max(ret, offset + eax);
		}

		xstate_bv >>= 1;
		feature_bit++;
	}

	return ret;
}

/*
 * This one is tied to SSB in the user API, and not
 * visible in /proc/cpuinfo.
 */
#define KVM_X86_FEATURE_PSFD		(13*32+28) /* Predictive Store Forwarding Disable */

#define F feature_bit
#define SF(name) (boot_cpu_has(X86_FEATURE_##name) ? F(name) : 0)


static inline struct kvm_cpuid_entry2 *cpuid_entry2_find(
	struct kvm_cpuid_entry2 *entries, int nent, u32 function, u32 index)
{
	struct kvm_cpuid_entry2 *e;
	int i;

	for (i = 0; i < nent; i++) {
		e = &entries[i];

		if (e->function == function &&
		    (!(e->flags & KVM_CPUID_FLAG_SIGNIFCANT_INDEX) || e->index == index))
			return e;
	}

	return NULL;
}

static int kvm_check_cpuid(struct kvm_vcpu *vcpu,
			   struct kvm_cpuid_entry2 *entries,
			   int nent)
{
	struct kvm_cpuid_entry2 *best;
	u64 xfeatures;

	/*
	 * The existing code assumes virtual address is 48-bit or 57-bit in the
	 * canonical address checks; exit if it is ever changed.
	 */
	best = cpuid_entry2_find(entries, nent, 0x80000008, 0);
	if (best) {
		int vaddr_bits = (best->eax & 0xff00) >> 8;

		if (vaddr_bits != 48 && vaddr_bits != 57 && vaddr_bits != 0)
			return -EINVAL;
	}

	/*
	 * Exposing dynamic xfeatures to the guest requires additional
	 * enabling in the FPU, e.g. to expand the guest XSAVE state size.
	 */
	best = cpuid_entry2_find(entries, nent, 0xd, 0);
	if (!best)
		return 0;

	xfeatures = best->eax | ((u64)best->edx << 32);
	xfeatures &= XFEATURE_MASK_USER_DYNAMIC;
	if (!xfeatures)
		return 0;

	return fpu_enable_guest_xfd_features(&vcpu->arch.guest_fpu, xfeatures);
}

/* Check whether the supplied CPUID data is equal to what is already set for the vCPU. */
static int kvm_cpuid_check_equal(struct kvm_vcpu *vcpu, struct kvm_cpuid_entry2 *e2,
				 int nent)
{
	struct kvm_cpuid_entry2 *orig;
	int i;

	if (nent != vcpu->arch.cpuid_nent)
		return -EINVAL;

	for (i = 0; i < nent; i++) {
		orig = &vcpu->arch.cpuid_entries[i];
		if (e2[i].function != orig->function ||
		    e2[i].index != orig->index ||
		    e2[i].flags != orig->flags ||
		    e2[i].eax != orig->eax || e2[i].ebx != orig->ebx ||
		    e2[i].ecx != orig->ecx || e2[i].edx != orig->edx)
			return -EINVAL;
	}

	return 0;
}

static void kvm_update_kvm_cpuid_base(struct kvm_vcpu *vcpu)
{
	u32 function;
	struct kvm_cpuid_entry2 *entry;

	vcpu->arch.kvm_cpuid_base = 0;

	for_each_possible_hypervisor_cpuid_base(function) {
		entry = kvm_find_cpuid_entry(vcpu, function, 0);
<<<<<<< HEAD

		if (entry) {
			u32 signature[3];

			signature[0] = entry->ebx;
			signature[1] = entry->ecx;
			signature[2] = entry->edx;

			BUILD_BUG_ON(sizeof(signature) > sizeof(KVM_SIGNATURE));
			if (!memcmp(signature, KVM_SIGNATURE, sizeof(signature))) {
				vcpu->arch.kvm_cpuid_base = function;
				break;
			}
		}
	}
}

static struct kvm_cpuid_entry2 *kvm_find_kvm_cpuid_features(struct kvm_vcpu *vcpu)
{
	u32 base = vcpu->arch.kvm_cpuid_base;

	if (!base)
		return NULL;

	return kvm_find_cpuid_entry(vcpu, base | KVM_CPUID_FEATURES, 0);
}

=======

		if (entry) {
			u32 signature[3];

			signature[0] = entry->ebx;
			signature[1] = entry->ecx;
			signature[2] = entry->edx;

			BUILD_BUG_ON(sizeof(signature) > sizeof(KVM_SIGNATURE));
			if (!memcmp(signature, KVM_SIGNATURE, sizeof(signature))) {
				vcpu->arch.kvm_cpuid_base = function;
				break;
			}
		}
	}
}

static struct kvm_cpuid_entry2 *__kvm_find_kvm_cpuid_features(struct kvm_vcpu *vcpu,
					      struct kvm_cpuid_entry2 *entries, int nent)
{
	u32 base = vcpu->arch.kvm_cpuid_base;

	if (!base)
		return NULL;

	return cpuid_entry2_find(entries, nent, base | KVM_CPUID_FEATURES, 0);
}

static struct kvm_cpuid_entry2 *kvm_find_kvm_cpuid_features(struct kvm_vcpu *vcpu)
{
	return __kvm_find_kvm_cpuid_features(vcpu, vcpu->arch.cpuid_entries,
					     vcpu->arch.cpuid_nent);
}

>>>>>>> 754e0b0e
void kvm_update_pv_runtime(struct kvm_vcpu *vcpu)
{
	struct kvm_cpuid_entry2 *best = kvm_find_kvm_cpuid_features(vcpu);

	/*
	 * save the feature bitmap to avoid cpuid lookup for every PV
	 * operation
	 */
	if (best)
		vcpu->arch.pv_cpuid.features = best->eax;
}

/*
 * Calculate guest's supported XCR0 taking into account guest CPUID data and
 * supported_xcr0 (comprised of host configuration and KVM_SUPPORTED_XCR0).
 */
static u64 cpuid_get_supported_xcr0(struct kvm_cpuid_entry2 *entries, int nent)
{
	struct kvm_cpuid_entry2 *best;

	best = cpuid_entry2_find(entries, nent, 0xd, 0);
	if (!best)
		return 0;

	return (best->eax | ((u64)best->edx << 32)) & supported_xcr0;
}

static void __kvm_update_cpuid_runtime(struct kvm_vcpu *vcpu, struct kvm_cpuid_entry2 *entries,
				       int nent)
{
	struct kvm_cpuid_entry2 *best;
	u64 guest_supported_xcr0 = cpuid_get_supported_xcr0(entries, nent);

	best = cpuid_entry2_find(entries, nent, 1, 0);
	if (best) {
		/* Update OSXSAVE bit */
		if (boot_cpu_has(X86_FEATURE_XSAVE))
			cpuid_entry_change(best, X86_FEATURE_OSXSAVE,
				   kvm_read_cr4_bits(vcpu, X86_CR4_OSXSAVE));

		cpuid_entry_change(best, X86_FEATURE_APIC,
			   vcpu->arch.apic_base & MSR_IA32_APICBASE_ENABLE);
	}

	best = cpuid_entry2_find(entries, nent, 7, 0);
	if (best && boot_cpu_has(X86_FEATURE_PKU) && best->function == 0x7)
		cpuid_entry_change(best, X86_FEATURE_OSPKE,
				   kvm_read_cr4_bits(vcpu, X86_CR4_PKE));

	best = cpuid_entry2_find(entries, nent, 0xD, 0);
	if (best)
		best->ebx = xstate_required_size(vcpu->arch.xcr0, false);

	best = cpuid_entry2_find(entries, nent, 0xD, 1);
	if (best && (cpuid_entry_has(best, X86_FEATURE_XSAVES) ||
		     cpuid_entry_has(best, X86_FEATURE_XSAVEC)))
		best->ebx = xstate_required_size(vcpu->arch.xcr0, true);

<<<<<<< HEAD
	best = kvm_find_kvm_cpuid_features(vcpu);
=======
	best = __kvm_find_kvm_cpuid_features(vcpu, entries, nent);
>>>>>>> 754e0b0e
	if (kvm_hlt_in_guest(vcpu->kvm) && best &&
		(best->eax & (1 << KVM_FEATURE_PV_UNHALT)))
		best->eax &= ~(1 << KVM_FEATURE_PV_UNHALT);

	if (!kvm_check_has_quirk(vcpu->kvm, KVM_X86_QUIRK_MISC_ENABLE_NO_MWAIT)) {
		best = cpuid_entry2_find(entries, nent, 0x1, 0);
		if (best)
			cpuid_entry_change(best, X86_FEATURE_MWAIT,
					   vcpu->arch.ia32_misc_enable_msr &
					   MSR_IA32_MISC_ENABLE_MWAIT);
	}

	/*
	 * Bits 127:0 of the allowed SECS.ATTRIBUTES (CPUID.0x12.0x1) enumerate
	 * the supported XSAVE Feature Request Mask (XFRM), i.e. the enclave's
	 * requested XCR0 value.  The enclave's XFRM must be a subset of XCRO
	 * at the time of EENTER, thus adjust the allowed XFRM by the guest's
	 * supported XCR0.  Similar to XCR0 handling, FP and SSE are forced to
	 * '1' even on CPUs that don't support XSAVE.
	 */
	best = cpuid_entry2_find(entries, nent, 0x12, 0x1);
	if (best) {
		best->ecx &= guest_supported_xcr0 & 0xffffffff;
		best->edx &= guest_supported_xcr0 >> 32;
		best->ecx |= XFEATURE_MASK_FPSSE;
	}
}

void kvm_update_cpuid_runtime(struct kvm_vcpu *vcpu)
{
	__kvm_update_cpuid_runtime(vcpu, vcpu->arch.cpuid_entries, vcpu->arch.cpuid_nent);
}
EXPORT_SYMBOL_GPL(kvm_update_cpuid_runtime);

static void kvm_vcpu_after_set_cpuid(struct kvm_vcpu *vcpu)
{
	struct kvm_lapic *apic = vcpu->arch.apic;
	struct kvm_cpuid_entry2 *best;

	best = kvm_find_cpuid_entry(vcpu, 1, 0);
	if (best && apic) {
		if (cpuid_entry_has(best, X86_FEATURE_TSC_DEADLINE_TIMER))
			apic->lapic_timer.timer_mode_mask = 3 << 17;
		else
			apic->lapic_timer.timer_mode_mask = 1 << 17;

		kvm_apic_set_version(vcpu);
	}

	vcpu->arch.guest_supported_xcr0 =
		cpuid_get_supported_xcr0(vcpu->arch.cpuid_entries, vcpu->arch.cpuid_nent);

	kvm_update_pv_runtime(vcpu);

	vcpu->arch.maxphyaddr = cpuid_query_maxphyaddr(vcpu);
	vcpu->arch.reserved_gpa_bits = kvm_vcpu_reserved_gpa_bits_raw(vcpu);

	kvm_pmu_refresh(vcpu);
	vcpu->arch.cr4_guest_rsvd_bits =
	    __cr4_reserved_bits(guest_cpuid_has, vcpu);

	kvm_hv_set_cpuid(vcpu);

	/* Invoke the vendor callback only after the above state is updated. */
	static_call(kvm_x86_vcpu_after_set_cpuid)(vcpu);

	/*
	 * Except for the MMU, which needs to do its thing any vendor specific
	 * adjustments to the reserved GPA bits.
	 */
	kvm_mmu_after_set_cpuid(vcpu);
}

int cpuid_query_maxphyaddr(struct kvm_vcpu *vcpu)
{
	struct kvm_cpuid_entry2 *best;

	best = kvm_find_cpuid_entry(vcpu, 0x80000000, 0);
	if (!best || best->eax < 0x80000008)
		goto not_found;
	best = kvm_find_cpuid_entry(vcpu, 0x80000008, 0);
	if (best)
		return best->eax & 0xff;
not_found:
	return 36;
}

/*
 * This "raw" version returns the reserved GPA bits without any adjustments for
 * encryption technologies that usurp bits.  The raw mask should be used if and
 * only if hardware does _not_ strip the usurped bits, e.g. in virtual MTRRs.
 */
u64 kvm_vcpu_reserved_gpa_bits_raw(struct kvm_vcpu *vcpu)
{
	return rsvd_bits(cpuid_maxphyaddr(vcpu), 63);
}

static int kvm_set_cpuid(struct kvm_vcpu *vcpu, struct kvm_cpuid_entry2 *e2,
                        int nent)
{
<<<<<<< HEAD
    int r;

    r = kvm_check_cpuid(e2, nent);
    if (r)
        return r;

    kvfree(vcpu->arch.cpuid_entries);
    vcpu->arch.cpuid_entries = e2;
    vcpu->arch.cpuid_nent = nent;

    kvm_update_kvm_cpuid_base(vcpu);
    kvm_update_cpuid_runtime(vcpu);
    kvm_vcpu_after_set_cpuid(vcpu);

    return 0;
=======
	int r;

	__kvm_update_cpuid_runtime(vcpu, e2, nent);

	/*
	 * KVM does not correctly handle changing guest CPUID after KVM_RUN, as
	 * MAXPHYADDR, GBPAGES support, AMD reserved bit behavior, etc.. aren't
	 * tracked in kvm_mmu_page_role.  As a result, KVM may miss guest page
	 * faults due to reusing SPs/SPTEs. In practice no sane VMM mucks with
	 * the core vCPU model on the fly. It would've been better to forbid any
	 * KVM_SET_CPUID{,2} calls after KVM_RUN altogether but unfortunately
	 * some VMMs (e.g. QEMU) reuse vCPU fds for CPU hotplug/unplug and do
	 * KVM_SET_CPUID{,2} again. To support this legacy behavior, check
	 * whether the supplied CPUID data is equal to what's already set.
	 */
	if (vcpu->arch.last_vmentry_cpu != -1) {
		r = kvm_cpuid_check_equal(vcpu, e2, nent);
		if (r)
			return r;

		kvfree(e2);
		return 0;
	}

	r = kvm_check_cpuid(vcpu, e2, nent);
	if (r)
		return r;

	kvfree(vcpu->arch.cpuid_entries);
	vcpu->arch.cpuid_entries = e2;
	vcpu->arch.cpuid_nent = nent;

	kvm_update_kvm_cpuid_base(vcpu);
	kvm_vcpu_after_set_cpuid(vcpu);

	return 0;
>>>>>>> 754e0b0e
}

/* when an old userspace process fills a new kernel module */
int kvm_vcpu_ioctl_set_cpuid(struct kvm_vcpu *vcpu,
			     struct kvm_cpuid *cpuid,
			     struct kvm_cpuid_entry __user *entries)
{
	int r, i;
	struct kvm_cpuid_entry *e = NULL;
	struct kvm_cpuid_entry2 *e2 = NULL;

	if (cpuid->nent > KVM_MAX_CPUID_ENTRIES)
		return -E2BIG;

	if (cpuid->nent) {
		e = vmemdup_user(entries, array_size(sizeof(*e), cpuid->nent));
		if (IS_ERR(e))
			return PTR_ERR(e);

		e2 = kvmalloc_array(cpuid->nent, sizeof(*e2), GFP_KERNEL_ACCOUNT);
		if (!e2) {
			r = -ENOMEM;
			goto out_free_cpuid;
		}
	}
	for (i = 0; i < cpuid->nent; i++) {
		e2[i].function = e[i].function;
		e2[i].eax = e[i].eax;
		e2[i].ebx = e[i].ebx;
		e2[i].ecx = e[i].ecx;
		e2[i].edx = e[i].edx;
		e2[i].index = 0;
		e2[i].flags = 0;
		e2[i].padding[0] = 0;
		e2[i].padding[1] = 0;
		e2[i].padding[2] = 0;
	}

	r = kvm_set_cpuid(vcpu, e2, cpuid->nent);
	if (r)
		kvfree(e2);

out_free_cpuid:
	kvfree(e);

	return r;
}

int kvm_vcpu_ioctl_set_cpuid2(struct kvm_vcpu *vcpu,
			      struct kvm_cpuid2 *cpuid,
			      struct kvm_cpuid_entry2 __user *entries)
{
	struct kvm_cpuid_entry2 *e2 = NULL;
	int r;

	if (cpuid->nent > KVM_MAX_CPUID_ENTRIES)
		return -E2BIG;

	if (cpuid->nent) {
		e2 = vmemdup_user(entries, array_size(sizeof(*e2), cpuid->nent));
		if (IS_ERR(e2))
			return PTR_ERR(e2);
	}

	r = kvm_set_cpuid(vcpu, e2, cpuid->nent);
	if (r)
		kvfree(e2);

	return r;
}

int kvm_vcpu_ioctl_get_cpuid2(struct kvm_vcpu *vcpu,
			      struct kvm_cpuid2 *cpuid,
			      struct kvm_cpuid_entry2 __user *entries)
{
	int r;

	r = -E2BIG;
	if (cpuid->nent < vcpu->arch.cpuid_nent)
		goto out;
	r = -EFAULT;
	if (copy_to_user(entries, vcpu->arch.cpuid_entries,
			 vcpu->arch.cpuid_nent * sizeof(struct kvm_cpuid_entry2)))
		goto out;
	return 0;

out:
	cpuid->nent = vcpu->arch.cpuid_nent;
	return r;
}

/* Mask kvm_cpu_caps for @leaf with the raw CPUID capabilities of this CPU. */
static __always_inline void __kvm_cpu_cap_mask(unsigned int leaf)
{
	const struct cpuid_reg cpuid = x86_feature_cpuid(leaf * 32);
	struct kvm_cpuid_entry2 entry;

	reverse_cpuid_check(leaf);

	cpuid_count(cpuid.function, cpuid.index,
		    &entry.eax, &entry.ebx, &entry.ecx, &entry.edx);

	kvm_cpu_caps[leaf] &= *__cpuid_entry_get_reg(&entry, cpuid.reg);
}

static __always_inline
void kvm_cpu_cap_init_scattered(enum kvm_only_cpuid_leafs leaf, u32 mask)
{
	/* Use kvm_cpu_cap_mask for non-scattered leafs. */
	BUILD_BUG_ON(leaf < NCAPINTS);

	kvm_cpu_caps[leaf] = mask;

	__kvm_cpu_cap_mask(leaf);
}

static __always_inline void kvm_cpu_cap_mask(enum cpuid_leafs leaf, u32 mask)
{
	/* Use kvm_cpu_cap_init_scattered for scattered leafs. */
	BUILD_BUG_ON(leaf >= NCAPINTS);

	kvm_cpu_caps[leaf] &= mask;

	__kvm_cpu_cap_mask(leaf);
}

void kvm_set_cpu_caps(void)
{
#ifdef CONFIG_X86_64
	unsigned int f_gbpages = F(GBPAGES);
	unsigned int f_lm = F(LM);
	unsigned int f_xfd = F(XFD);
#else
	unsigned int f_gbpages = 0;
	unsigned int f_lm = 0;
	unsigned int f_xfd = 0;
#endif
	memset(kvm_cpu_caps, 0, sizeof(kvm_cpu_caps));

	BUILD_BUG_ON(sizeof(kvm_cpu_caps) - (NKVMCAPINTS * sizeof(*kvm_cpu_caps)) >
		     sizeof(boot_cpu_data.x86_capability));

	memcpy(&kvm_cpu_caps, &boot_cpu_data.x86_capability,
	       sizeof(kvm_cpu_caps) - (NKVMCAPINTS * sizeof(*kvm_cpu_caps)));

	kvm_cpu_cap_mask(CPUID_1_ECX,
		/*
		 * NOTE: MONITOR (and MWAIT) are emulated as NOP, but *not*
		 * advertised to guests via CPUID!
		 */
		F(XMM3) | F(PCLMULQDQ) | 0 /* DTES64, MONITOR */ |
		0 /* DS-CPL, VMX, SMX, EST */ |
		0 /* TM2 */ | F(SSSE3) | 0 /* CNXT-ID */ | 0 /* Reserved */ |
		F(FMA) | F(CX16) | 0 /* xTPR Update */ | F(PDCM) |
		F(PCID) | 0 /* Reserved, DCA */ | F(XMM4_1) |
		F(XMM4_2) | F(X2APIC) | F(MOVBE) | F(POPCNT) |
		0 /* Reserved*/ | F(AES) | F(XSAVE) | 0 /* OSXSAVE */ | F(AVX) |
		F(F16C) | F(RDRAND)
	);
	/* KVM emulates x2apic in software irrespective of host support. */
	kvm_cpu_cap_set(X86_FEATURE_X2APIC);

	kvm_cpu_cap_mask(CPUID_1_EDX,
		F(FPU) | F(VME) | F(DE) | F(PSE) |
		F(TSC) | F(MSR) | F(PAE) | F(MCE) |
		F(CX8) | F(APIC) | 0 /* Reserved */ | F(SEP) |
		F(MTRR) | F(PGE) | F(MCA) | F(CMOV) |
		F(PAT) | F(PSE36) | 0 /* PSN */ | F(CLFLUSH) |
		0 /* Reserved, DS, ACPI */ | F(MMX) |
		F(FXSR) | F(XMM) | F(XMM2) | F(SELFSNOOP) |
		0 /* HTT, TM, Reserved, PBE */
	);

	kvm_cpu_cap_mask(CPUID_7_0_EBX,
		F(FSGSBASE) | F(SGX) | F(BMI1) | F(HLE) | F(AVX2) |
		F(FDP_EXCPTN_ONLY) | F(SMEP) | F(BMI2) | F(ERMS) | F(INVPCID) |
		F(RTM) | F(ZERO_FCS_FDS) | 0 /*MPX*/ | F(AVX512F) |
		F(AVX512DQ) | F(RDSEED) | F(ADX) | F(SMAP) | F(AVX512IFMA) |
		F(CLFLUSHOPT) | F(CLWB) | 0 /*INTEL_PT*/ | F(AVX512PF) |
		F(AVX512ER) | F(AVX512CD) | F(SHA_NI) | F(AVX512BW) |
		F(AVX512VL));

	kvm_cpu_cap_mask(CPUID_7_ECX,
		F(AVX512VBMI) | F(LA57) | F(PKU) | 0 /*OSPKE*/ | F(RDPID) |
		F(AVX512_VPOPCNTDQ) | F(UMIP) | F(AVX512_VBMI2) | F(GFNI) |
		F(VAES) | F(VPCLMULQDQ) | F(AVX512_VNNI) | F(AVX512_BITALG) |
		F(CLDEMOTE) | F(MOVDIRI) | F(MOVDIR64B) | 0 /*WAITPKG*/ |
		F(SGX_LC) | F(BUS_LOCK_DETECT)
	);
	/* Set LA57 based on hardware capability. */
	if (cpuid_ecx(7) & F(LA57))
		kvm_cpu_cap_set(X86_FEATURE_LA57);

	/*
	 * PKU not yet implemented for shadow paging and requires OSPKE
	 * to be set on the host. Clear it if that is not the case
	 */
	if (!tdp_enabled || !boot_cpu_has(X86_FEATURE_OSPKE))
		kvm_cpu_cap_clear(X86_FEATURE_PKU);

	kvm_cpu_cap_mask(CPUID_7_EDX,
		F(AVX512_4VNNIW) | F(AVX512_4FMAPS) | F(SPEC_CTRL) |
		F(SPEC_CTRL_SSBD) | F(ARCH_CAPABILITIES) | F(INTEL_STIBP) |
		F(MD_CLEAR) | F(AVX512_VP2INTERSECT) | F(FSRM) |
		F(SERIALIZE) | F(TSXLDTRK) | F(AVX512_FP16) |
		F(AMX_TILE) | F(AMX_INT8) | F(AMX_BF16)
	);

	/* TSC_ADJUST and ARCH_CAPABILITIES are emulated in software. */
	kvm_cpu_cap_set(X86_FEATURE_TSC_ADJUST);
	kvm_cpu_cap_set(X86_FEATURE_ARCH_CAPABILITIES);

	if (boot_cpu_has(X86_FEATURE_IBPB) && boot_cpu_has(X86_FEATURE_IBRS))
		kvm_cpu_cap_set(X86_FEATURE_SPEC_CTRL);
	if (boot_cpu_has(X86_FEATURE_STIBP))
		kvm_cpu_cap_set(X86_FEATURE_INTEL_STIBP);
	if (boot_cpu_has(X86_FEATURE_AMD_SSBD))
		kvm_cpu_cap_set(X86_FEATURE_SPEC_CTRL_SSBD);

	kvm_cpu_cap_mask(CPUID_7_1_EAX,
		F(AVX_VNNI) | F(AVX512_BF16)
	);

	kvm_cpu_cap_mask(CPUID_D_1_EAX,
		F(XSAVEOPT) | F(XSAVEC) | F(XGETBV1) | F(XSAVES) | f_xfd
	);

	kvm_cpu_cap_init_scattered(CPUID_12_EAX,
		SF(SGX1) | SF(SGX2)
	);

	kvm_cpu_cap_mask(CPUID_8000_0001_ECX,
		F(LAHF_LM) | F(CMP_LEGACY) | 0 /*SVM*/ | 0 /* ExtApicSpace */ |
		F(CR8_LEGACY) | F(ABM) | F(SSE4A) | F(MISALIGNSSE) |
		F(3DNOWPREFETCH) | F(OSVW) | 0 /* IBS */ | F(XOP) |
		0 /* SKINIT, WDT, LWP */ | F(FMA4) | F(TBM) |
		F(TOPOEXT) | 0 /* PERFCTR_CORE */
	);

	kvm_cpu_cap_mask(CPUID_8000_0001_EDX,
		F(FPU) | F(VME) | F(DE) | F(PSE) |
		F(TSC) | F(MSR) | F(PAE) | F(MCE) |
		F(CX8) | F(APIC) | 0 /* Reserved */ | F(SYSCALL) |
		F(MTRR) | F(PGE) | F(MCA) | F(CMOV) |
		F(PAT) | F(PSE36) | 0 /* Reserved */ |
		F(NX) | 0 /* Reserved */ | F(MMXEXT) | F(MMX) |
		F(FXSR) | F(FXSR_OPT) | f_gbpages | F(RDTSCP) |
		0 /* Reserved */ | f_lm | F(3DNOWEXT) | F(3DNOW)
	);

	if (!tdp_enabled && IS_ENABLED(CONFIG_X86_64))
		kvm_cpu_cap_set(X86_FEATURE_GBPAGES);

	kvm_cpu_cap_mask(CPUID_8000_0008_EBX,
		F(CLZERO) | F(XSAVEERPTR) |
		F(WBNOINVD) | F(AMD_IBPB) | F(AMD_IBRS) | F(AMD_SSBD) | F(VIRT_SSBD) |
		F(AMD_SSB_NO) | F(AMD_STIBP) | F(AMD_STIBP_ALWAYS_ON) |
		__feature_bit(KVM_X86_FEATURE_PSFD)
	);

	/*
	 * AMD has separate bits for each SPEC_CTRL bit.
	 * arch/x86/kernel/cpu/bugs.c is kind enough to
	 * record that in cpufeatures so use them.
	 */
	if (boot_cpu_has(X86_FEATURE_IBPB))
		kvm_cpu_cap_set(X86_FEATURE_AMD_IBPB);
	if (boot_cpu_has(X86_FEATURE_IBRS))
		kvm_cpu_cap_set(X86_FEATURE_AMD_IBRS);
	if (boot_cpu_has(X86_FEATURE_STIBP))
		kvm_cpu_cap_set(X86_FEATURE_AMD_STIBP);
	if (boot_cpu_has(X86_FEATURE_SPEC_CTRL_SSBD))
		kvm_cpu_cap_set(X86_FEATURE_AMD_SSBD);
	if (!boot_cpu_has_bug(X86_BUG_SPEC_STORE_BYPASS))
		kvm_cpu_cap_set(X86_FEATURE_AMD_SSB_NO);
	/*
	 * The preference is to use SPEC CTRL MSR instead of the
	 * VIRT_SPEC MSR.
	 */
	if (boot_cpu_has(X86_FEATURE_LS_CFG_SSBD) &&
	    !boot_cpu_has(X86_FEATURE_AMD_SSBD))
		kvm_cpu_cap_set(X86_FEATURE_VIRT_SSBD);

	/*
	 * Hide all SVM features by default, SVM will set the cap bits for
	 * features it emulates and/or exposes for L1.
	 */
	kvm_cpu_cap_mask(CPUID_8000_000A_EDX, 0);

	kvm_cpu_cap_mask(CPUID_8000_001F_EAX,
		0 /* SME */ | F(SEV) | 0 /* VM_PAGE_FLUSH */ | F(SEV_ES) |
		F(SME_COHERENT));

	kvm_cpu_cap_mask(CPUID_C000_0001_EDX,
		F(XSTORE) | F(XSTORE_EN) | F(XCRYPT) | F(XCRYPT_EN) |
		F(ACE2) | F(ACE2_EN) | F(PHE) | F(PHE_EN) |
		F(PMM) | F(PMM_EN)
	);

	/*
	 * Hide RDTSCP and RDPID if either feature is reported as supported but
	 * probing MSR_TSC_AUX failed.  This is purely a sanity check and
	 * should never happen, but the guest will likely crash if RDTSCP or
	 * RDPID is misreported, and KVM has botched MSR_TSC_AUX emulation in
	 * the past.  For example, the sanity check may fire if this instance of
	 * KVM is running as L1 on top of an older, broken KVM.
	 */
	if (WARN_ON((kvm_cpu_cap_has(X86_FEATURE_RDTSCP) ||
		     kvm_cpu_cap_has(X86_FEATURE_RDPID)) &&
		     !kvm_is_supported_user_return_msr(MSR_TSC_AUX))) {
		kvm_cpu_cap_clear(X86_FEATURE_RDTSCP);
		kvm_cpu_cap_clear(X86_FEATURE_RDPID);
	}
}
EXPORT_SYMBOL_GPL(kvm_set_cpu_caps);

struct kvm_cpuid_array {
	struct kvm_cpuid_entry2 *entries;
	int maxnent;
	int nent;
};

static struct kvm_cpuid_entry2 *do_host_cpuid(struct kvm_cpuid_array *array,
					      u32 function, u32 index)
{
	struct kvm_cpuid_entry2 *entry;

	if (array->nent >= array->maxnent)
		return NULL;

	entry = &array->entries[array->nent++];

	entry->function = function;
	entry->index = index;
	entry->flags = 0;

	cpuid_count(entry->function, entry->index,
		    &entry->eax, &entry->ebx, &entry->ecx, &entry->edx);

	switch (function) {
	case 4:
	case 7:
	case 0xb:
	case 0xd:
	case 0xf:
	case 0x10:
	case 0x12:
	case 0x14:
	case 0x17:
	case 0x18:
	case 0x1d:
	case 0x1e:
	case 0x1f:
	case 0x8000001d:
		entry->flags |= KVM_CPUID_FLAG_SIGNIFCANT_INDEX;
		break;
	}

	return entry;
}

static int __do_cpuid_func_emulated(struct kvm_cpuid_array *array, u32 func)
{
	struct kvm_cpuid_entry2 *entry;

	if (array->nent >= array->maxnent)
		return -E2BIG;

	entry = &array->entries[array->nent];
	entry->function = func;
	entry->index = 0;
	entry->flags = 0;

	switch (func) {
	case 0:
		entry->eax = 7;
		++array->nent;
		break;
	case 1:
		entry->ecx = F(MOVBE);
		++array->nent;
		break;
	case 7:
		entry->flags |= KVM_CPUID_FLAG_SIGNIFCANT_INDEX;
		entry->eax = 0;
		if (kvm_cpu_cap_has(X86_FEATURE_RDTSCP))
			entry->ecx = F(RDPID);
		++array->nent;
		break;
	default:
		break;
	}

	return 0;
}

static inline int __do_cpuid_func(struct kvm_cpuid_array *array, u32 function)
{
	struct kvm_cpuid_entry2 *entry;
	int r, i, max_idx;

	/* all calls to cpuid_count() should be made on the same cpu */
	get_cpu();

	r = -E2BIG;

	entry = do_host_cpuid(array, function, 0);
	if (!entry)
		goto out;

	switch (function) {
	case 0:
		/* Limited to the highest leaf implemented in KVM. */
		entry->eax = min(entry->eax, 0x1fU);
		break;
	case 1:
		cpuid_entry_override(entry, CPUID_1_EDX);
		cpuid_entry_override(entry, CPUID_1_ECX);
		break;
	case 2:
		/*
		 * On ancient CPUs, function 2 entries are STATEFUL.  That is,
		 * CPUID(function=2, index=0) may return different results each
		 * time, with the least-significant byte in EAX enumerating the
		 * number of times software should do CPUID(2, 0).
		 *
		 * Modern CPUs, i.e. every CPU KVM has *ever* run on are less
		 * idiotic.  Intel's SDM states that EAX & 0xff "will always
		 * return 01H. Software should ignore this value and not
		 * interpret it as an informational descriptor", while AMD's
		 * APM states that CPUID(2) is reserved.
		 *
		 * WARN if a frankenstein CPU that supports virtualization and
		 * a stateful CPUID.0x2 is encountered.
		 */
		WARN_ON_ONCE((entry->eax & 0xff) > 1);
		break;
	/* functions 4 and 0x8000001d have additional index. */
	case 4:
	case 0x8000001d:
		/*
		 * Read entries until the cache type in the previous entry is
		 * zero, i.e. indicates an invalid entry.
		 */
		for (i = 1; entry->eax & 0x1f; ++i) {
			entry = do_host_cpuid(array, function, i);
			if (!entry)
				goto out;
		}
		break;
	case 6: /* Thermal management */
		entry->eax = 0x4; /* allow ARAT */
		entry->ebx = 0;
		entry->ecx = 0;
		entry->edx = 0;
		break;
	/* function 7 has additional index. */
	case 7:
		entry->eax = min(entry->eax, 1u);
		cpuid_entry_override(entry, CPUID_7_0_EBX);
		cpuid_entry_override(entry, CPUID_7_ECX);
		cpuid_entry_override(entry, CPUID_7_EDX);

		/* KVM only supports 0x7.0 and 0x7.1, capped above via min(). */
		if (entry->eax == 1) {
			entry = do_host_cpuid(array, function, 1);
			if (!entry)
				goto out;

			cpuid_entry_override(entry, CPUID_7_1_EAX);
			entry->ebx = 0;
			entry->ecx = 0;
			entry->edx = 0;
		}
		break;
	case 9:
		break;
	case 0xa: { /* Architectural Performance Monitoring */
		struct x86_pmu_capability cap;
		union cpuid10_eax eax;
		union cpuid10_edx edx;

		perf_get_x86_pmu_capability(&cap);

		/*
		 * The guest architecture pmu is only supported if the architecture
		 * pmu exists on the host and the module parameters allow it.
		 */
		if (!cap.version || !enable_pmu)
			memset(&cap, 0, sizeof(cap));

		eax.split.version_id = min(cap.version, 2);
		eax.split.num_counters = cap.num_counters_gp;
		eax.split.bit_width = cap.bit_width_gp;
		eax.split.mask_length = cap.events_mask_len;

		edx.split.num_counters_fixed = min(cap.num_counters_fixed, MAX_FIXED_COUNTERS);
		edx.split.bit_width_fixed = cap.bit_width_fixed;
		if (cap.version)
			edx.split.anythread_deprecated = 1;
		edx.split.reserved1 = 0;
		edx.split.reserved2 = 0;

		entry->eax = eax.full;
		entry->ebx = cap.events_mask;
		entry->ecx = 0;
		entry->edx = edx.full;
		break;
	}
	/*
	 * Per Intel's SDM, the 0x1f is a superset of 0xb,
	 * thus they can be handled by common code.
	 */
	case 0x1f:
	case 0xb:
		/*
		 * Populate entries until the level type (ECX[15:8]) of the
		 * previous entry is zero.  Note, CPUID EAX.{0x1f,0xb}.0 is
		 * the starting entry, filled by the primary do_host_cpuid().
		 */
		for (i = 1; entry->ecx & 0xff00; ++i) {
			entry = do_host_cpuid(array, function, i);
			if (!entry)
				goto out;
		}
		break;
	case 0xd: {
		u64 permitted_xcr0 = supported_xcr0 & xstate_get_guest_group_perm();
		u64 permitted_xss = supported_xss;

		entry->eax &= permitted_xcr0;
		entry->ebx = xstate_required_size(permitted_xcr0, false);
		entry->ecx = entry->ebx;
		entry->edx &= permitted_xcr0 >> 32;
		if (!permitted_xcr0)
			break;

		entry = do_host_cpuid(array, function, 1);
		if (!entry)
			goto out;

		cpuid_entry_override(entry, CPUID_D_1_EAX);
		if (entry->eax & (F(XSAVES)|F(XSAVEC)))
			entry->ebx = xstate_required_size(permitted_xcr0 | permitted_xss,
							  true);
		else {
			WARN_ON_ONCE(permitted_xss != 0);
			entry->ebx = 0;
		}
		entry->ecx &= permitted_xss;
		entry->edx &= permitted_xss >> 32;

		for (i = 2; i < 64; ++i) {
			bool s_state;
			if (permitted_xcr0 & BIT_ULL(i))
				s_state = false;
			else if (permitted_xss & BIT_ULL(i))
				s_state = true;
			else
				continue;

			entry = do_host_cpuid(array, function, i);
			if (!entry)
				goto out;

			/*
			 * The supported check above should have filtered out
			 * invalid sub-leafs.  Only valid sub-leafs should
			 * reach this point, and they should have a non-zero
			 * save state size.  Furthermore, check whether the
			 * processor agrees with permitted_xcr0/permitted_xss
			 * on whether this is an XCR0- or IA32_XSS-managed area.
			 */
			if (WARN_ON_ONCE(!entry->eax || (entry->ecx & 0x1) != s_state)) {
				--array->nent;
				continue;
			}

			if (!kvm_cpu_cap_has(X86_FEATURE_XFD))
				entry->ecx &= ~BIT_ULL(2);
			entry->edx = 0;
		}
		break;
	}
	case 0x12:
		/* Intel SGX */
		if (!kvm_cpu_cap_has(X86_FEATURE_SGX)) {
			entry->eax = entry->ebx = entry->ecx = entry->edx = 0;
			break;
		}

		/*
		 * Index 0: Sub-features, MISCSELECT (a.k.a extended features)
		 * and max enclave sizes.   The SGX sub-features and MISCSELECT
		 * are restricted by kernel and KVM capabilities (like most
		 * feature flags), while enclave size is unrestricted.
		 */
		cpuid_entry_override(entry, CPUID_12_EAX);
		entry->ebx &= SGX_MISC_EXINFO;

		entry = do_host_cpuid(array, function, 1);
		if (!entry)
			goto out;

		/*
		 * Index 1: SECS.ATTRIBUTES.  ATTRIBUTES are restricted a la
		 * feature flags.  Advertise all supported flags, including
		 * privileged attributes that require explicit opt-in from
		 * userspace.  ATTRIBUTES.XFRM is not adjusted as userspace is
		 * expected to derive it from supported XCR0.
		 */
		entry->eax &= SGX_ATTR_DEBUG | SGX_ATTR_MODE64BIT |
			      SGX_ATTR_PROVISIONKEY | SGX_ATTR_EINITTOKENKEY |
			      SGX_ATTR_KSS;
		entry->ebx &= 0;
		break;
	/* Intel PT */
	case 0x14:
		if (!kvm_cpu_cap_has(X86_FEATURE_INTEL_PT)) {
			entry->eax = entry->ebx = entry->ecx = entry->edx = 0;
			break;
		}

		for (i = 1, max_idx = entry->eax; i <= max_idx; ++i) {
			if (!do_host_cpuid(array, function, i))
				goto out;
		}
		break;
	/* Intel AMX TILE */
	case 0x1d:
		if (!kvm_cpu_cap_has(X86_FEATURE_AMX_TILE)) {
			entry->eax = entry->ebx = entry->ecx = entry->edx = 0;
			break;
		}

		for (i = 1, max_idx = entry->eax; i <= max_idx; ++i) {
			if (!do_host_cpuid(array, function, i))
				goto out;
		}
		break;
	case 0x1e: /* TMUL information */
		if (!kvm_cpu_cap_has(X86_FEATURE_AMX_TILE)) {
			entry->eax = entry->ebx = entry->ecx = entry->edx = 0;
			break;
		}
		break;
	case KVM_CPUID_SIGNATURE: {
		const u32 *sigptr = (const u32 *)KVM_SIGNATURE;
		entry->eax = KVM_CPUID_FEATURES;
		entry->ebx = sigptr[0];
		entry->ecx = sigptr[1];
		entry->edx = sigptr[2];
		break;
	}
	case KVM_CPUID_FEATURES:
		entry->eax = (1 << KVM_FEATURE_CLOCKSOURCE) |
			     (1 << KVM_FEATURE_NOP_IO_DELAY) |
			     (1 << KVM_FEATURE_CLOCKSOURCE2) |
			     (1 << KVM_FEATURE_ASYNC_PF) |
			     (1 << KVM_FEATURE_PV_EOI) |
			     (1 << KVM_FEATURE_CLOCKSOURCE_STABLE_BIT) |
			     (1 << KVM_FEATURE_PV_UNHALT) |
			     (1 << KVM_FEATURE_PV_TLB_FLUSH) |
			     (1 << KVM_FEATURE_ASYNC_PF_VMEXIT) |
			     (1 << KVM_FEATURE_PV_SEND_IPI) |
			     (1 << KVM_FEATURE_POLL_CONTROL) |
			     (1 << KVM_FEATURE_PV_SCHED_YIELD) |
			     (1 << KVM_FEATURE_ASYNC_PF_INT);

		if (sched_info_on())
			entry->eax |= (1 << KVM_FEATURE_STEAL_TIME);

		entry->ebx = 0;
		entry->ecx = 0;
		entry->edx = 0;
		break;
	case 0x80000000:
		entry->eax = min(entry->eax, 0x8000001f);
		break;
	case 0x80000001:
		cpuid_entry_override(entry, CPUID_8000_0001_EDX);
		cpuid_entry_override(entry, CPUID_8000_0001_ECX);
		break;
	case 0x80000006:
		/* L2 cache and TLB: pass through host info. */
		break;
	case 0x80000007: /* Advanced power management */
		/* invariant TSC is CPUID.80000007H:EDX[8] */
		entry->edx &= (1 << 8);
		/* mask against host */
		entry->edx &= boot_cpu_data.x86_power;
		entry->eax = entry->ebx = entry->ecx = 0;
		break;
	case 0x80000008: {
		unsigned g_phys_as = (entry->eax >> 16) & 0xff;
		unsigned virt_as = max((entry->eax >> 8) & 0xff, 48U);
		unsigned phys_as = entry->eax & 0xff;

		/*
		 * If TDP (NPT) is disabled use the adjusted host MAXPHYADDR as
		 * the guest operates in the same PA space as the host, i.e.
		 * reductions in MAXPHYADDR for memory encryption affect shadow
		 * paging, too.
		 *
		 * If TDP is enabled but an explicit guest MAXPHYADDR is not
		 * provided, use the raw bare metal MAXPHYADDR as reductions to
		 * the HPAs do not affect GPAs.
		 */
		if (!tdp_enabled)
			g_phys_as = boot_cpu_data.x86_phys_bits;
		else if (!g_phys_as)
			g_phys_as = phys_as;

		entry->eax = g_phys_as | (virt_as << 8);
		entry->edx = 0;
		cpuid_entry_override(entry, CPUID_8000_0008_EBX);
		break;
	}
	case 0x8000000A:
		if (!kvm_cpu_cap_has(X86_FEATURE_SVM)) {
			entry->eax = entry->ebx = entry->ecx = entry->edx = 0;
			break;
		}
		entry->eax = 1; /* SVM revision 1 */
		entry->ebx = 8; /* Lets support 8 ASIDs in case we add proper
				   ASID emulation to nested SVM */
		entry->ecx = 0; /* Reserved */
		cpuid_entry_override(entry, CPUID_8000_000A_EDX);
		break;
	case 0x80000019:
		entry->ecx = entry->edx = 0;
		break;
	case 0x8000001a:
	case 0x8000001e:
		break;
	case 0x8000001F:
		if (!kvm_cpu_cap_has(X86_FEATURE_SEV)) {
			entry->eax = entry->ebx = entry->ecx = entry->edx = 0;
		} else {
			cpuid_entry_override(entry, CPUID_8000_001F_EAX);

			/*
			 * Enumerate '0' for "PA bits reduction", the adjusted
			 * MAXPHYADDR is enumerated directly (see 0x80000008).
			 */
			entry->ebx &= ~GENMASK(11, 6);
		}
		break;
	/*Add support for Centaur's CPUID instruction*/
	case 0xC0000000:
		/*Just support up to 0xC0000004 now*/
		entry->eax = min(entry->eax, 0xC0000004);
		break;
	case 0xC0000001:
		cpuid_entry_override(entry, CPUID_C000_0001_EDX);
		break;
	case 3: /* Processor serial number */
	case 5: /* MONITOR/MWAIT */
	case 0xC0000002:
	case 0xC0000003:
	case 0xC0000004:
	default:
		entry->eax = entry->ebx = entry->ecx = entry->edx = 0;
		break;
	}

	r = 0;

out:
	put_cpu();

	return r;
}

static int do_cpuid_func(struct kvm_cpuid_array *array, u32 func,
			 unsigned int type)
{
	if (type == KVM_GET_EMULATED_CPUID)
		return __do_cpuid_func_emulated(array, func);

	return __do_cpuid_func(array, func);
}

#define CENTAUR_CPUID_SIGNATURE 0xC0000000

static int get_cpuid_func(struct kvm_cpuid_array *array, u32 func,
			  unsigned int type)
{
	u32 limit;
	int r;

	if (func == CENTAUR_CPUID_SIGNATURE &&
	    boot_cpu_data.x86_vendor != X86_VENDOR_CENTAUR)
		return 0;

	r = do_cpuid_func(array, func, type);
	if (r)
		return r;

	limit = array->entries[array->nent - 1].eax;
	for (func = func + 1; func <= limit; ++func) {
		r = do_cpuid_func(array, func, type);
		if (r)
			break;
	}

	return r;
}

static bool sanity_check_entries(struct kvm_cpuid_entry2 __user *entries,
				 __u32 num_entries, unsigned int ioctl_type)
{
	int i;
	__u32 pad[3];

	if (ioctl_type != KVM_GET_EMULATED_CPUID)
		return false;

	/*
	 * We want to make sure that ->padding is being passed clean from
	 * userspace in case we want to use it for something in the future.
	 *
	 * Sadly, this wasn't enforced for KVM_GET_SUPPORTED_CPUID and so we
	 * have to give ourselves satisfied only with the emulated side. /me
	 * sheds a tear.
	 */
	for (i = 0; i < num_entries; i++) {
		if (copy_from_user(pad, entries[i].padding, sizeof(pad)))
			return true;

		if (pad[0] || pad[1] || pad[2])
			return true;
	}
	return false;
}

int kvm_dev_ioctl_get_cpuid(struct kvm_cpuid2 *cpuid,
			    struct kvm_cpuid_entry2 __user *entries,
			    unsigned int type)
{
	static const u32 funcs[] = {
		0, 0x80000000, CENTAUR_CPUID_SIGNATURE, KVM_CPUID_SIGNATURE,
	};

	struct kvm_cpuid_array array = {
		.nent = 0,
	};
	int r, i;

	if (cpuid->nent < 1)
		return -E2BIG;
	if (cpuid->nent > KVM_MAX_CPUID_ENTRIES)
		cpuid->nent = KVM_MAX_CPUID_ENTRIES;

	if (sanity_check_entries(entries, cpuid->nent, type))
		return -EINVAL;

	array.entries = vzalloc(array_size(sizeof(struct kvm_cpuid_entry2),
					   cpuid->nent));
	if (!array.entries)
		return -ENOMEM;

	array.maxnent = cpuid->nent;

	for (i = 0; i < ARRAY_SIZE(funcs); i++) {
		r = get_cpuid_func(&array, funcs[i], type);
		if (r)
			goto out_free;
	}
	cpuid->nent = array.nent;

	if (copy_to_user(entries, array.entries,
			 array.nent * sizeof(struct kvm_cpuid_entry2)))
		r = -EFAULT;

out_free:
	vfree(array.entries);
	return r;
}

struct kvm_cpuid_entry2 *kvm_find_cpuid_entry(struct kvm_vcpu *vcpu,
					      u32 function, u32 index)
{
	return cpuid_entry2_find(vcpu->arch.cpuid_entries, vcpu->arch.cpuid_nent,
				 function, index);
}
EXPORT_SYMBOL_GPL(kvm_find_cpuid_entry);

/*
 * Intel CPUID semantics treats any query for an out-of-range leaf as if the
 * highest basic leaf (i.e. CPUID.0H:EAX) were requested.  AMD CPUID semantics
 * returns all zeroes for any undefined leaf, whether or not the leaf is in
 * range.  Centaur/VIA follows Intel semantics.
 *
 * A leaf is considered out-of-range if its function is higher than the maximum
 * supported leaf of its associated class or if its associated class does not
 * exist.
 *
 * There are three primary classes to be considered, with their respective
 * ranges described as "<base> - <top>[,<base2> - <top2>] inclusive.  A primary
 * class exists if a guest CPUID entry for its <base> leaf exists.  For a given
 * class, CPUID.<base>.EAX contains the max supported leaf for the class.
 *
 *  - Basic:      0x00000000 - 0x3fffffff, 0x50000000 - 0x7fffffff
 *  - Hypervisor: 0x40000000 - 0x4fffffff
 *  - Extended:   0x80000000 - 0xbfffffff
 *  - Centaur:    0xc0000000 - 0xcfffffff
 *
 * The Hypervisor class is further subdivided into sub-classes that each act as
 * their own independent class associated with a 0x100 byte range.  E.g. if Qemu
 * is advertising support for both HyperV and KVM, the resulting Hypervisor
 * CPUID sub-classes are:
 *
 *  - HyperV:     0x40000000 - 0x400000ff
 *  - KVM:        0x40000100 - 0x400001ff
 */
static struct kvm_cpuid_entry2 *
get_out_of_range_cpuid_entry(struct kvm_vcpu *vcpu, u32 *fn_ptr, u32 index)
{
	struct kvm_cpuid_entry2 *basic, *class;
	u32 function = *fn_ptr;

	basic = kvm_find_cpuid_entry(vcpu, 0, 0);
	if (!basic)
		return NULL;

	if (is_guest_vendor_amd(basic->ebx, basic->ecx, basic->edx) ||
	    is_guest_vendor_hygon(basic->ebx, basic->ecx, basic->edx))
		return NULL;

	if (function >= 0x40000000 && function <= 0x4fffffff)
		class = kvm_find_cpuid_entry(vcpu, function & 0xffffff00, 0);
	else if (function >= 0xc0000000)
		class = kvm_find_cpuid_entry(vcpu, 0xc0000000, 0);
	else
		class = kvm_find_cpuid_entry(vcpu, function & 0x80000000, 0);

	if (class && function <= class->eax)
		return NULL;

	/*
	 * Leaf specific adjustments are also applied when redirecting to the
	 * max basic entry, e.g. if the max basic leaf is 0xb but there is no
	 * entry for CPUID.0xb.index (see below), then the output value for EDX
	 * needs to be pulled from CPUID.0xb.1.
	 */
	*fn_ptr = basic->eax;

	/*
	 * The class does not exist or the requested function is out of range;
	 * the effective CPUID entry is the max basic leaf.  Note, the index of
	 * the original requested leaf is observed!
	 */
	return kvm_find_cpuid_entry(vcpu, basic->eax, index);
}

bool kvm_cpuid(struct kvm_vcpu *vcpu, u32 *eax, u32 *ebx,
	       u32 *ecx, u32 *edx, bool exact_only)
{
	u32 orig_function = *eax, function = *eax, index = *ecx;
	struct kvm_cpuid_entry2 *entry;
	bool exact, used_max_basic = false;

	entry = kvm_find_cpuid_entry(vcpu, function, index);
	exact = !!entry;

	if (!entry && !exact_only) {
		entry = get_out_of_range_cpuid_entry(vcpu, &function, index);
		used_max_basic = !!entry;
	}

	if (entry) {
		*eax = entry->eax;
		*ebx = entry->ebx;
		*ecx = entry->ecx;
		*edx = entry->edx;
		if (function == 7 && index == 0) {
			u64 data;
		        if (!__kvm_get_msr(vcpu, MSR_IA32_TSX_CTRL, &data, true) &&
			    (data & TSX_CTRL_CPUID_CLEAR))
				*ebx &= ~(F(RTM) | F(HLE));
		}
	} else {
		*eax = *ebx = *ecx = *edx = 0;
		/*
		 * When leaf 0BH or 1FH is defined, CL is pass-through
		 * and EDX is always the x2APIC ID, even for undefined
		 * subleaves. Index 1 will exist iff the leaf is
		 * implemented, so we pass through CL iff leaf 1
		 * exists. EDX can be copied from any existing index.
		 */
		if (function == 0xb || function == 0x1f) {
			entry = kvm_find_cpuid_entry(vcpu, function, 1);
			if (entry) {
				*ecx = index & 0xff;
				*edx = entry->edx;
			}
		}
	}
	trace_kvm_cpuid(orig_function, index, *eax, *ebx, *ecx, *edx, exact,
			used_max_basic);
	return exact;
}
EXPORT_SYMBOL_GPL(kvm_cpuid);

int kvm_emulate_cpuid(struct kvm_vcpu *vcpu)
{
	u32 eax, ebx, ecx, edx;

	if (cpuid_fault_enabled(vcpu) && !kvm_require_cpl(vcpu, 0))
		return 1;

	eax = kvm_rax_read(vcpu);
	ecx = kvm_rcx_read(vcpu);
	kvm_cpuid(vcpu, &eax, &ebx, &ecx, &edx, false);
	kvm_rax_write(vcpu, eax);
	kvm_rbx_write(vcpu, ebx);
	kvm_rcx_write(vcpu, ecx);
	kvm_rdx_write(vcpu, edx);
	return kvm_skip_emulated_instruction(vcpu);
}
EXPORT_SYMBOL_GPL(kvm_emulate_cpuid);<|MERGE_RESOLUTION|>--- conflicted
+++ resolved
@@ -151,7 +151,6 @@
 
 	for_each_possible_hypervisor_cpuid_base(function) {
 		entry = kvm_find_cpuid_entry(vcpu, function, 0);
-<<<<<<< HEAD
 
 		if (entry) {
 			u32 signature[3];
@@ -169,42 +168,14 @@
 	}
 }
 
-static struct kvm_cpuid_entry2 *kvm_find_kvm_cpuid_features(struct kvm_vcpu *vcpu)
+static struct kvm_cpuid_entry2 *__kvm_find_kvm_cpuid_features(struct kvm_vcpu *vcpu,
+					      struct kvm_cpuid_entry2 *entries, int nent)
 {
 	u32 base = vcpu->arch.kvm_cpuid_base;
 
 	if (!base)
 		return NULL;
 
-	return kvm_find_cpuid_entry(vcpu, base | KVM_CPUID_FEATURES, 0);
-}
-
-=======
-
-		if (entry) {
-			u32 signature[3];
-
-			signature[0] = entry->ebx;
-			signature[1] = entry->ecx;
-			signature[2] = entry->edx;
-
-			BUILD_BUG_ON(sizeof(signature) > sizeof(KVM_SIGNATURE));
-			if (!memcmp(signature, KVM_SIGNATURE, sizeof(signature))) {
-				vcpu->arch.kvm_cpuid_base = function;
-				break;
-			}
-		}
-	}
-}
-
-static struct kvm_cpuid_entry2 *__kvm_find_kvm_cpuid_features(struct kvm_vcpu *vcpu,
-					      struct kvm_cpuid_entry2 *entries, int nent)
-{
-	u32 base = vcpu->arch.kvm_cpuid_base;
-
-	if (!base)
-		return NULL;
-
 	return cpuid_entry2_find(entries, nent, base | KVM_CPUID_FEATURES, 0);
 }
 
@@ -214,7 +185,6 @@
 					     vcpu->arch.cpuid_nent);
 }
 
->>>>>>> 754e0b0e
 void kvm_update_pv_runtime(struct kvm_vcpu *vcpu)
 {
 	struct kvm_cpuid_entry2 *best = kvm_find_kvm_cpuid_features(vcpu);
@@ -273,11 +243,7 @@
 		     cpuid_entry_has(best, X86_FEATURE_XSAVEC)))
 		best->ebx = xstate_required_size(vcpu->arch.xcr0, true);
 
-<<<<<<< HEAD
-	best = kvm_find_kvm_cpuid_features(vcpu);
-=======
 	best = __kvm_find_kvm_cpuid_features(vcpu, entries, nent);
->>>>>>> 754e0b0e
 	if (kvm_hlt_in_guest(vcpu->kvm) && best &&
 		(best->eax & (1 << KVM_FEATURE_PV_UNHALT)))
 		best->eax &= ~(1 << KVM_FEATURE_PV_UNHALT);
@@ -378,23 +344,6 @@
 static int kvm_set_cpuid(struct kvm_vcpu *vcpu, struct kvm_cpuid_entry2 *e2,
                         int nent)
 {
-<<<<<<< HEAD
-    int r;
-
-    r = kvm_check_cpuid(e2, nent);
-    if (r)
-        return r;
-
-    kvfree(vcpu->arch.cpuid_entries);
-    vcpu->arch.cpuid_entries = e2;
-    vcpu->arch.cpuid_nent = nent;
-
-    kvm_update_kvm_cpuid_base(vcpu);
-    kvm_update_cpuid_runtime(vcpu);
-    kvm_vcpu_after_set_cpuid(vcpu);
-
-    return 0;
-=======
 	int r;
 
 	__kvm_update_cpuid_runtime(vcpu, e2, nent);
@@ -431,7 +380,6 @@
 	kvm_vcpu_after_set_cpuid(vcpu);
 
 	return 0;
->>>>>>> 754e0b0e
 }
 
 /* when an old userspace process fills a new kernel module */
