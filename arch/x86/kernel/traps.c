/*
 *  Copyright (C) 1991, 1992  Linus Torvalds
 *  Copyright (C) 2000, 2001, 2002 Andi Kleen, SuSE Labs
 *
 *  Pentium III FXSR, SSE support
 *	Gareth Hughes <gareth@valinux.com>, May 2000
 */

/*
 * Handle hardware traps and faults.
 */

#define pr_fmt(fmt) KBUILD_MODNAME ": " fmt

#include <linux/context_tracking.h>
#include <linux/interrupt.h>
#include <linux/kallsyms.h>
#include <linux/spinlock.h>
#include <linux/kprobes.h>
#include <linux/uaccess.h>
#include <linux/kdebug.h>
#include <linux/kgdb.h>
#include <linux/kernel.h>
#include <linux/export.h>
#include <linux/ptrace.h>
#include <linux/uprobes.h>
#include <linux/string.h>
#include <linux/delay.h>
#include <linux/errno.h>
#include <linux/kexec.h>
#include <linux/sched.h>
#include <linux/sched/task_stack.h>
#include <linux/timer.h>
#include <linux/init.h>
#include <linux/bug.h>
#include <linux/nmi.h>
#include <linux/mm.h>
#include <linux/smp.h>
#include <linux/io.h>
#include <linux/hardirq.h>
#include <linux/atomic.h>

#include <asm/stacktrace.h>
#include <asm/processor.h>
#include <asm/debugreg.h>
#include <asm/text-patching.h>
#include <asm/ftrace.h>
#include <asm/traps.h>
#include <asm/desc.h>
#include <asm/fpu/internal.h>
#include <asm/cpu.h>
#include <asm/cpu_entry_area.h>
#include <asm/mce.h>
#include <asm/fixmap.h>
#include <asm/mach_traps.h>
#include <asm/alternative.h>
#include <asm/fpu/xstate.h>
#include <asm/vm86.h>
#include <asm/umip.h>
#include <asm/insn.h>
#include <asm/insn-eval.h>

#ifdef CONFIG_X86_64
#include <asm/x86_init.h>
#include <asm/pgalloc.h>
#include <asm/proto.h>
#else
#include <asm/processor-flags.h>
#include <asm/setup.h>
#include <asm/proto.h>
#endif

DECLARE_BITMAP(system_vectors, NR_VECTORS);

static inline void cond_local_irq_enable(struct pt_regs *regs)
{
	if (regs->flags & X86_EFLAGS_IF)
		local_irq_enable();
}

static inline void cond_local_irq_disable(struct pt_regs *regs)
{
	if (regs->flags & X86_EFLAGS_IF)
		local_irq_disable();
}

__always_inline int is_valid_bugaddr(unsigned long addr)
{
	if (addr < TASK_SIZE_MAX)
		return 0;

<<<<<<< HEAD
	/*
	 * We got #UD, if the text isn't readable we'd have gotten
	 * a different exception.
	 */
	return *(unsigned short *)addr == INSN_UD2;
=======
	if (get_kernel_nofault(ud, (unsigned short *)addr))
		return 0;

	return ud == INSN_UD0 || ud == INSN_UD2;
>>>>>>> 8be3a53e
}

static nokprobe_inline int
do_trap_no_signal(struct task_struct *tsk, int trapnr, const char *str,
		  struct pt_regs *regs,	long error_code)
{
	if (v8086_mode(regs)) {
		/*
		 * Traps 0, 1, 3, 4, and 5 should be forwarded to vm86.
		 * On nmi (interrupt 2), do_trap should not be called.
		 */
		if (trapnr < X86_TRAP_UD) {
			if (!handle_vm86_trap((struct kernel_vm86_regs *) regs,
						error_code, trapnr))
				return 0;
		}
	} else if (!user_mode(regs)) {
		if (fixup_exception(regs, trapnr, error_code, 0))
			return 0;

		tsk->thread.error_code = error_code;
		tsk->thread.trap_nr = trapnr;
		die(str, regs, error_code);
	}

	/*
	 * We want error_code and trap_nr set for userspace faults and
	 * kernelspace faults which result in die(), but not
	 * kernelspace faults which are fixed up.  die() gives the
	 * process no chance to handle the signal and notice the
	 * kernel fault information, so that won't result in polluting
	 * the information about previously queued, but not yet
	 * delivered, faults.  See also exc_general_protection below.
	 */
	tsk->thread.error_code = error_code;
	tsk->thread.trap_nr = trapnr;

	return -1;
}

static void show_signal(struct task_struct *tsk, int signr,
			const char *type, const char *desc,
			struct pt_regs *regs, long error_code)
{
	if (show_unhandled_signals && unhandled_signal(tsk, signr) &&
	    printk_ratelimit()) {
		pr_info("%s[%d] %s%s ip:%lx sp:%lx error:%lx",
			tsk->comm, task_pid_nr(tsk), type, desc,
			regs->ip, regs->sp, error_code);
		print_vma_addr(KERN_CONT " in ", regs->ip);
		pr_cont("\n");
	}
}

static void
do_trap(int trapnr, int signr, char *str, struct pt_regs *regs,
	long error_code, int sicode, void __user *addr)
{
	struct task_struct *tsk = current;

	if (!do_trap_no_signal(tsk, trapnr, str, regs, error_code))
		return;

	show_signal(tsk, signr, "trap ", str, regs, error_code);

	if (!sicode)
		force_sig(signr);
	else
		force_sig_fault(signr, sicode, addr);
}
NOKPROBE_SYMBOL(do_trap);

static void do_error_trap(struct pt_regs *regs, long error_code, char *str,
	unsigned long trapnr, int signr, int sicode, void __user *addr)
{
	RCU_LOCKDEP_WARN(!rcu_is_watching(), "entry code didn't wake RCU");

	if (notify_die(DIE_TRAP, str, regs, error_code, trapnr, signr) !=
			NOTIFY_STOP) {
		cond_local_irq_enable(regs);
		do_trap(trapnr, signr, str, regs, error_code, sicode, addr);
		cond_local_irq_disable(regs);
	}
}

/*
 * Posix requires to provide the address of the faulting instruction for
 * SIGILL (#UD) and SIGFPE (#DE) in the si_addr member of siginfo_t.
 *
 * This address is usually regs->ip, but when an uprobe moved the code out
 * of line then regs->ip points to the XOL code which would confuse
 * anything which analyzes the fault address vs. the unmodified binary. If
 * a trap happened in XOL code then uprobe maps regs->ip back to the
 * original instruction address.
 */
static __always_inline void __user *error_get_trap_addr(struct pt_regs *regs)
{
	return (void __user *)uprobe_get_trap_addr(regs);
}

DEFINE_IDTENTRY(exc_divide_error)
{
	do_error_trap(regs, 0, "divide_error", X86_TRAP_DE, SIGFPE,
		      FPE_INTDIV, error_get_trap_addr(regs));
}

DEFINE_IDTENTRY(exc_overflow)
{
	do_error_trap(regs, 0, "overflow", X86_TRAP_OF, SIGSEGV, 0, NULL);
}

#ifdef CONFIG_X86_F00F_BUG
void handle_invalid_op(struct pt_regs *regs)
#else
static inline void handle_invalid_op(struct pt_regs *regs)
#endif
{
	do_error_trap(regs, 0, "invalid opcode", X86_TRAP_UD, SIGILL,
		      ILL_ILLOPN, error_get_trap_addr(regs));
}

static noinstr bool handle_bug(struct pt_regs *regs)
{
	bool handled = false;

	if (!is_valid_bugaddr(regs->ip))
		return handled;

	/*
	 * All lies, just get the WARN/BUG out.
	 */
	instrumentation_begin();
	/*
	 * Since we're emulating a CALL with exceptions, restore the interrupt
	 * state to what it was at the exception site.
	 */
	if (regs->flags & X86_EFLAGS_IF)
		raw_local_irq_enable();
	if (report_bug(regs->ip, regs) == BUG_TRAP_TYPE_WARN) {
		regs->ip += LEN_UD2;
		handled = true;
	}
	if (regs->flags & X86_EFLAGS_IF)
		raw_local_irq_disable();
	instrumentation_end();

	return handled;
}

DEFINE_IDTENTRY_RAW(exc_invalid_op)
{
	bool rcu_exit;

	/*
	 * We use UD2 as a short encoding for 'CALL __WARN', as such
	 * handle it before exception entry to avoid recursive WARN
	 * in case exception entry is the one triggering WARNs.
	 */
	if (!user_mode(regs) && handle_bug(regs))
		return;

	rcu_exit = idtentry_enter_cond_rcu(regs);
	instrumentation_begin();
	handle_invalid_op(regs);
	instrumentation_end();
	idtentry_exit_cond_rcu(regs, rcu_exit);
}

DEFINE_IDTENTRY(exc_coproc_segment_overrun)
{
	do_error_trap(regs, 0, "coprocessor segment overrun",
		      X86_TRAP_OLD_MF, SIGFPE, 0, NULL);
}

DEFINE_IDTENTRY_ERRORCODE(exc_invalid_tss)
{
	do_error_trap(regs, error_code, "invalid TSS", X86_TRAP_TS, SIGSEGV,
		      0, NULL);
}

DEFINE_IDTENTRY_ERRORCODE(exc_segment_not_present)
{
	do_error_trap(regs, error_code, "segment not present", X86_TRAP_NP,
		      SIGBUS, 0, NULL);
}

DEFINE_IDTENTRY_ERRORCODE(exc_stack_segment)
{
	do_error_trap(regs, error_code, "stack segment", X86_TRAP_SS, SIGBUS,
		      0, NULL);
}

DEFINE_IDTENTRY_ERRORCODE(exc_alignment_check)
{
	char *str = "alignment check";

	if (notify_die(DIE_TRAP, str, regs, error_code, X86_TRAP_AC, SIGBUS) == NOTIFY_STOP)
		return;

	if (!user_mode(regs))
		die("Split lock detected\n", regs, error_code);

	local_irq_enable();

	if (handle_user_split_lock(regs, error_code))
		return;

	do_trap(X86_TRAP_AC, SIGBUS, "alignment check", regs,
		error_code, BUS_ADRALN, NULL);
}

#ifdef CONFIG_VMAP_STACK
__visible void __noreturn handle_stack_overflow(const char *message,
						struct pt_regs *regs,
						unsigned long fault_address)
{
	printk(KERN_EMERG "BUG: stack guard page was hit at %p (stack is %p..%p)\n",
		 (void *)fault_address, current->stack,
		 (char *)current->stack + THREAD_SIZE - 1);
	die(message, regs, 0);

	/* Be absolutely certain we don't return. */
	panic("%s", message);
}
#endif

/*
 * Runs on an IST stack for x86_64 and on a special task stack for x86_32.
 *
 * On x86_64, this is more or less a normal kernel entry.  Notwithstanding the
 * SDM's warnings about double faults being unrecoverable, returning works as
 * expected.  Presumably what the SDM actually means is that the CPU may get
 * the register state wrong on entry, so returning could be a bad idea.
 *
 * Various CPU engineers have promised that double faults due to an IRET fault
 * while the stack is read-only are, in fact, recoverable.
 *
 * On x86_32, this is entered through a task gate, and regs are synthesized
 * from the TSS.  Returning is, in principle, okay, but changes to regs will
 * be lost.  If, for some reason, we need to return to a context with modified
 * regs, the shim code could be adjusted to synchronize the registers.
 *
 * The 32bit #DF shim provides CR2 already as an argument. On 64bit it needs
 * to be read before doing anything else.
 */
DEFINE_IDTENTRY_DF(exc_double_fault)
{
	static const char str[] = "double fault";
	struct task_struct *tsk = current;

#ifdef CONFIG_VMAP_STACK
	unsigned long address = read_cr2();
#endif

#ifdef CONFIG_X86_ESPFIX64
	extern unsigned char native_irq_return_iret[];

	/*
	 * If IRET takes a non-IST fault on the espfix64 stack, then we
	 * end up promoting it to a doublefault.  In that case, take
	 * advantage of the fact that we're not using the normal (TSS.sp0)
	 * stack right now.  We can write a fake #GP(0) frame at TSS.sp0
	 * and then modify our own IRET frame so that, when we return,
	 * we land directly at the #GP(0) vector with the stack already
	 * set up according to its expectations.
	 *
	 * The net result is that our #GP handler will think that we
	 * entered from usermode with the bad user context.
	 *
	 * No need for nmi_enter() here because we don't use RCU.
	 */
	if (((long)regs->sp >> P4D_SHIFT) == ESPFIX_PGD_ENTRY &&
		regs->cs == __KERNEL_CS &&
		regs->ip == (unsigned long)native_irq_return_iret)
	{
		struct pt_regs *gpregs = (struct pt_regs *)this_cpu_read(cpu_tss_rw.x86_tss.sp0) - 1;
		unsigned long *p = (unsigned long *)regs->sp;

		/*
		 * regs->sp points to the failing IRET frame on the
		 * ESPFIX64 stack.  Copy it to the entry stack.  This fills
		 * in gpregs->ss through gpregs->ip.
		 *
		 */
		gpregs->ip	= p[0];
		gpregs->cs	= p[1];
		gpregs->flags	= p[2];
		gpregs->sp	= p[3];
		gpregs->ss	= p[4];
		gpregs->orig_ax = 0;  /* Missing (lost) #GP error code */

		/*
		 * Adjust our frame so that we return straight to the #GP
		 * vector with the expected RSP value.  This is safe because
		 * we won't enable interupts or schedule before we invoke
		 * general_protection, so nothing will clobber the stack
		 * frame we just set up.
		 *
		 * We will enter general_protection with kernel GSBASE,
		 * which is what the stub expects, given that the faulting
		 * RIP will be the IRET instruction.
		 */
		regs->ip = (unsigned long)asm_exc_general_protection;
		regs->sp = (unsigned long)&gpregs->orig_ax;

		return;
	}
#endif

	nmi_enter();
	instrumentation_begin();
	notify_die(DIE_TRAP, str, regs, error_code, X86_TRAP_DF, SIGSEGV);

	tsk->thread.error_code = error_code;
	tsk->thread.trap_nr = X86_TRAP_DF;

#ifdef CONFIG_VMAP_STACK
	/*
	 * If we overflow the stack into a guard page, the CPU will fail
	 * to deliver #PF and will send #DF instead.  Similarly, if we
	 * take any non-IST exception while too close to the bottom of
	 * the stack, the processor will get a page fault while
	 * delivering the exception and will generate a double fault.
	 *
	 * According to the SDM (footnote in 6.15 under "Interrupt 14 -
	 * Page-Fault Exception (#PF):
	 *
	 *   Processors update CR2 whenever a page fault is detected. If a
	 *   second page fault occurs while an earlier page fault is being
	 *   delivered, the faulting linear address of the second fault will
	 *   overwrite the contents of CR2 (replacing the previous
	 *   address). These updates to CR2 occur even if the page fault
	 *   results in a double fault or occurs during the delivery of a
	 *   double fault.
	 *
	 * The logic below has a small possibility of incorrectly diagnosing
	 * some errors as stack overflows.  For example, if the IDT or GDT
	 * gets corrupted such that #GP delivery fails due to a bad descriptor
	 * causing #GP and we hit this condition while CR2 coincidentally
	 * points to the stack guard page, we'll think we overflowed the
	 * stack.  Given that we're going to panic one way or another
	 * if this happens, this isn't necessarily worth fixing.
	 *
	 * If necessary, we could improve the test by only diagnosing
	 * a stack overflow if the saved RSP points within 47 bytes of
	 * the bottom of the stack: if RSP == tsk_stack + 48 and we
	 * take an exception, the stack is already aligned and there
	 * will be enough room SS, RSP, RFLAGS, CS, RIP, and a
	 * possible error code, so a stack overflow would *not* double
	 * fault.  With any less space left, exception delivery could
	 * fail, and, as a practical matter, we've overflowed the
	 * stack even if the actual trigger for the double fault was
	 * something else.
	 */
	if ((unsigned long)task_stack_page(tsk) - 1 - address < PAGE_SIZE) {
		handle_stack_overflow("kernel stack overflow (double-fault)",
				      regs, address);
	}
#endif

	pr_emerg("PANIC: double fault, error_code: 0x%lx\n", error_code);
	die("double fault", regs, error_code);
	panic("Machine halted.");
	instrumentation_end();
}

DEFINE_IDTENTRY(exc_bounds)
{
	if (notify_die(DIE_TRAP, "bounds", regs, 0,
			X86_TRAP_BR, SIGSEGV) == NOTIFY_STOP)
		return;
	cond_local_irq_enable(regs);

	if (!user_mode(regs))
		die("bounds", regs, 0);

	do_trap(X86_TRAP_BR, SIGSEGV, "bounds", regs, 0, 0, NULL);

	cond_local_irq_disable(regs);
}

enum kernel_gp_hint {
	GP_NO_HINT,
	GP_NON_CANONICAL,
	GP_CANONICAL
};

/*
 * When an uncaught #GP occurs, try to determine the memory address accessed by
 * the instruction and return that address to the caller. Also, try to figure
 * out whether any part of the access to that address was non-canonical.
 */
static enum kernel_gp_hint get_kernel_gp_address(struct pt_regs *regs,
						 unsigned long *addr)
{
	u8 insn_buf[MAX_INSN_SIZE];
	struct insn insn;

	if (copy_from_kernel_nofault(insn_buf, (void *)regs->ip,
			MAX_INSN_SIZE))
		return GP_NO_HINT;

	kernel_insn_init(&insn, insn_buf, MAX_INSN_SIZE);
	insn_get_modrm(&insn);
	insn_get_sib(&insn);

	*addr = (unsigned long)insn_get_addr_ref(&insn, regs);
	if (*addr == -1UL)
		return GP_NO_HINT;

#ifdef CONFIG_X86_64
	/*
	 * Check that:
	 *  - the operand is not in the kernel half
	 *  - the last byte of the operand is not in the user canonical half
	 */
	if (*addr < ~__VIRTUAL_MASK &&
	    *addr + insn.opnd_bytes - 1 > __VIRTUAL_MASK)
		return GP_NON_CANONICAL;
#endif

	return GP_CANONICAL;
}

#define GPFSTR "general protection fault"

DEFINE_IDTENTRY_ERRORCODE(exc_general_protection)
{
	char desc[sizeof(GPFSTR) + 50 + 2*sizeof(unsigned long) + 1] = GPFSTR;
	enum kernel_gp_hint hint = GP_NO_HINT;
	struct task_struct *tsk;
	unsigned long gp_addr;
	int ret;

	cond_local_irq_enable(regs);

	if (static_cpu_has(X86_FEATURE_UMIP)) {
		if (user_mode(regs) && fixup_umip_exception(regs))
			goto exit;
	}

	if (v8086_mode(regs)) {
		local_irq_enable();
		handle_vm86_fault((struct kernel_vm86_regs *) regs, error_code);
		local_irq_disable();
		return;
	}

	tsk = current;

	if (user_mode(regs)) {
		tsk->thread.error_code = error_code;
		tsk->thread.trap_nr = X86_TRAP_GP;

		show_signal(tsk, SIGSEGV, "", desc, regs, error_code);
		force_sig(SIGSEGV);
		goto exit;
	}

	if (fixup_exception(regs, X86_TRAP_GP, error_code, 0))
		goto exit;

	tsk->thread.error_code = error_code;
	tsk->thread.trap_nr = X86_TRAP_GP;

	/*
	 * To be potentially processing a kprobe fault and to trust the result
	 * from kprobe_running(), we have to be non-preemptible.
	 */
	if (!preemptible() &&
	    kprobe_running() &&
	    kprobe_fault_handler(regs, X86_TRAP_GP))
		goto exit;

	ret = notify_die(DIE_GPF, desc, regs, error_code, X86_TRAP_GP, SIGSEGV);
	if (ret == NOTIFY_STOP)
		goto exit;

	if (error_code)
		snprintf(desc, sizeof(desc), "segment-related " GPFSTR);
	else
		hint = get_kernel_gp_address(regs, &gp_addr);

	if (hint != GP_NO_HINT)
		snprintf(desc, sizeof(desc), GPFSTR ", %s 0x%lx",
			 (hint == GP_NON_CANONICAL) ? "probably for non-canonical address"
						    : "maybe for address",
			 gp_addr);

	/*
	 * KASAN is interested only in the non-canonical case, clear it
	 * otherwise.
	 */
	if (hint != GP_NON_CANONICAL)
		gp_addr = 0;

	die_addr(desc, regs, error_code, gp_addr);

exit:
	cond_local_irq_disable(regs);
}

static bool do_int3(struct pt_regs *regs)
{
	int res;

#ifdef CONFIG_KGDB_LOW_LEVEL_TRAP
	if (kgdb_ll_trap(DIE_INT3, "int3", regs, 0, X86_TRAP_BP,
			 SIGTRAP) == NOTIFY_STOP)
		return true;
#endif /* CONFIG_KGDB_LOW_LEVEL_TRAP */

#ifdef CONFIG_KPROBES
	if (kprobe_int3_handler(regs))
		return true;
#endif
	res = notify_die(DIE_INT3, "int3", regs, 0, X86_TRAP_BP, SIGTRAP);

	return res == NOTIFY_STOP;
}

static void do_int3_user(struct pt_regs *regs)
{
	if (do_int3(regs))
		return;

	cond_local_irq_enable(regs);
	do_trap(X86_TRAP_BP, SIGTRAP, "int3", regs, 0, 0, NULL);
	cond_local_irq_disable(regs);
}

DEFINE_IDTENTRY_RAW(exc_int3)
{
	/*
	 * poke_int3_handler() is completely self contained code; it does (and
	 * must) *NOT* call out to anything, lest it hits upon yet another
	 * INT3.
	 */
	if (poke_int3_handler(regs))
		return;

	/*
	 * idtentry_enter_user() uses static_branch_{,un}likely() and therefore
	 * can trigger INT3, hence poke_int3_handler() must be done
	 * before. If the entry came from kernel mode, then use nmi_enter()
	 * because the INT3 could have been hit in any context including
	 * NMI.
	 */
	if (user_mode(regs)) {
		idtentry_enter_user(regs);
		instrumentation_begin();
		do_int3_user(regs);
		instrumentation_end();
		idtentry_exit_user(regs);
	} else {
		nmi_enter();
		instrumentation_begin();
		trace_hardirqs_off_finish();
		if (!do_int3(regs))
			die("int3", regs, 0);
		if (regs->flags & X86_EFLAGS_IF)
			trace_hardirqs_on_prepare();
		instrumentation_end();
		nmi_exit();
	}
}

#ifdef CONFIG_X86_64
/*
 * Help handler running on a per-cpu (IST or entry trampoline) stack
 * to switch to the normal thread stack if the interrupted code was in
 * user mode. The actual stack switch is done in entry_64.S
 */
asmlinkage __visible noinstr struct pt_regs *sync_regs(struct pt_regs *eregs)
{
	struct pt_regs *regs = (struct pt_regs *)this_cpu_read(cpu_current_top_of_stack) - 1;
	if (regs != eregs)
		*regs = *eregs;
	return regs;
}

struct bad_iret_stack {
	void *error_entry_ret;
	struct pt_regs regs;
};

asmlinkage __visible noinstr
struct bad_iret_stack *fixup_bad_iret(struct bad_iret_stack *s)
{
	/*
	 * This is called from entry_64.S early in handling a fault
	 * caused by a bad iret to user mode.  To handle the fault
	 * correctly, we want to move our stack frame to where it would
	 * be had we entered directly on the entry stack (rather than
	 * just below the IRET frame) and we want to pretend that the
	 * exception came from the IRET target.
	 */
	struct bad_iret_stack tmp, *new_stack =
		(struct bad_iret_stack *)__this_cpu_read(cpu_tss_rw.x86_tss.sp0) - 1;

	/* Copy the IRET target to the temporary storage. */
	__memcpy(&tmp.regs.ip, (void *)s->regs.sp, 5*8);

	/* Copy the remainder of the stack from the current stack. */
	__memcpy(&tmp, s, offsetof(struct bad_iret_stack, regs.ip));

	/* Update the entry stack */
	__memcpy(new_stack, &tmp, sizeof(tmp));

	BUG_ON(!user_mode(&new_stack->regs));
	return new_stack;
}
#endif

static bool is_sysenter_singlestep(struct pt_regs *regs)
{
	/*
	 * We don't try for precision here.  If we're anywhere in the region of
	 * code that can be single-stepped in the SYSENTER entry path, then
	 * assume that this is a useless single-step trap due to SYSENTER
	 * being invoked with TF set.  (We don't know in advance exactly
	 * which instructions will be hit because BTF could plausibly
	 * be set.)
	 */
#ifdef CONFIG_X86_32
	return (regs->ip - (unsigned long)__begin_SYSENTER_singlestep_region) <
		(unsigned long)__end_SYSENTER_singlestep_region -
		(unsigned long)__begin_SYSENTER_singlestep_region;
#elif defined(CONFIG_IA32_EMULATION)
	return (regs->ip - (unsigned long)entry_SYSENTER_compat) <
		(unsigned long)__end_entry_SYSENTER_compat -
		(unsigned long)entry_SYSENTER_compat;
#else
	return false;
#endif
}

static __always_inline void debug_enter(unsigned long *dr6, unsigned long *dr7)
{
	/*
	 * Disable breakpoints during exception handling; recursive exceptions
	 * are exceedingly 'fun'.
	 *
	 * Since this function is NOKPROBE, and that also applies to
	 * HW_BREAKPOINT_X, we can't hit a breakpoint before this (XXX except a
	 * HW_BREAKPOINT_W on our stack)
	 *
	 * Entry text is excluded for HW_BP_X and cpu_entry_area, which
	 * includes the entry stack is excluded for everything.
	 */
	*dr7 = local_db_save();

	/*
	 * The Intel SDM says:
	 *
	 *   Certain debug exceptions may clear bits 0-3. The remaining
	 *   contents of the DR6 register are never cleared by the
	 *   processor. To avoid confusion in identifying debug
	 *   exceptions, debug handlers should clear the register before
	 *   returning to the interrupted task.
	 *
	 * Keep it simple: clear DR6 immediately.
	 */
	get_debugreg(*dr6, 6);
	set_debugreg(0, 6);
	/* Filter out all the reserved bits which are preset to 1 */
	*dr6 &= ~DR6_RESERVED;
}

static __always_inline void debug_exit(unsigned long dr7)
{
	local_db_restore(dr7);
}

/*
 * Our handling of the processor debug registers is non-trivial.
 * We do not clear them on entry and exit from the kernel. Therefore
 * it is possible to get a watchpoint trap here from inside the kernel.
 * However, the code in ./ptrace.c has ensured that the user can
 * only set watchpoints on userspace addresses. Therefore the in-kernel
 * watchpoint trap can only occur in code which is reading/writing
 * from user space. Such code must not hold kernel locks (since it
 * can equally take a page fault), therefore it is safe to call
 * force_sig_info even though that claims and releases locks.
 *
 * Code in ./signal.c ensures that the debug control register
 * is restored before we deliver any signal, and therefore that
 * user code runs with the correct debug control register even though
 * we clear it here.
 *
 * Being careful here means that we don't have to be as careful in a
 * lot of more complicated places (task switching can be a bit lazy
 * about restoring all the debug state, and ptrace doesn't have to
 * find every occurrence of the TF bit that could be saved away even
 * by user code)
 *
 * May run on IST stack.
 */
static void handle_debug(struct pt_regs *regs, unsigned long dr6, bool user)
{
	struct task_struct *tsk = current;
	bool user_icebp;
	int si_code;

	/*
	 * The SDM says "The processor clears the BTF flag when it
	 * generates a debug exception."  Clear TIF_BLOCKSTEP to keep
	 * TIF_BLOCKSTEP in sync with the hardware BTF flag.
	 */
	clear_thread_flag(TIF_BLOCKSTEP);

	/*
	 * If DR6 is zero, no point in trying to handle it. The kernel is
	 * not using INT1.
	 */
	if (!user && !dr6)
		return;

	/*
	 * If dr6 has no reason to give us about the origin of this trap,
	 * then it's very likely the result of an icebp/int01 trap.
	 * User wants a sigtrap for that.
	 */
	user_icebp = user && !dr6;

	/* Store the virtualized DR6 value */
	tsk->thread.debugreg6 = dr6;

#ifdef CONFIG_KPROBES
	if (kprobe_debug_handler(regs)) {
		return;
	}
#endif

	if (notify_die(DIE_DEBUG, "debug", regs, (long)&dr6, 0,
		       SIGTRAP) == NOTIFY_STOP) {
		return;
	}

	/* It's safe to allow irq's after DR6 has been saved */
	cond_local_irq_enable(regs);

	if (v8086_mode(regs)) {
		handle_vm86_trap((struct kernel_vm86_regs *) regs, 0,
				 X86_TRAP_DB);
		goto out;
	}

	if (WARN_ON_ONCE((dr6 & DR_STEP) && !user_mode(regs))) {
		/*
		 * Historical junk that used to handle SYSENTER single-stepping.
		 * This should be unreachable now.  If we survive for a while
		 * without anyone hitting this warning, we'll turn this into
		 * an oops.
		 */
		tsk->thread.debugreg6 &= ~DR_STEP;
		set_tsk_thread_flag(tsk, TIF_SINGLESTEP);
		regs->flags &= ~X86_EFLAGS_TF;
	}

	si_code = get_si_code(tsk->thread.debugreg6);
	if (tsk->thread.debugreg6 & (DR_STEP | DR_TRAP_BITS) || user_icebp)
		send_sigtrap(regs, 0, si_code);

out:
	cond_local_irq_disable(regs);
}

static __always_inline void exc_debug_kernel(struct pt_regs *regs,
					     unsigned long dr6)
{
	nmi_enter();
	instrumentation_begin();
	trace_hardirqs_off_finish();

	/*
	 * Catch SYSENTER with TF set and clear DR_STEP. If this hit a
	 * watchpoint at the same time then that will still be handled.
	 */
	if ((dr6 & DR_STEP) && is_sysenter_singlestep(regs))
		dr6 &= ~DR_STEP;

	handle_debug(regs, dr6, false);

	if (regs->flags & X86_EFLAGS_IF)
		trace_hardirqs_on_prepare();
	instrumentation_end();
	nmi_exit();
}

static __always_inline void exc_debug_user(struct pt_regs *regs,
					   unsigned long dr6)
{
	idtentry_enter_user(regs);
	instrumentation_begin();

	handle_debug(regs, dr6, true);
	instrumentation_end();
	idtentry_exit_user(regs);
}

#ifdef CONFIG_X86_64
/* IST stack entry */
DEFINE_IDTENTRY_DEBUG(exc_debug)
{
	unsigned long dr6, dr7;

	debug_enter(&dr6, &dr7);
	exc_debug_kernel(regs, dr6);
	debug_exit(dr7);
}

/* User entry, runs on regular task stack */
DEFINE_IDTENTRY_DEBUG_USER(exc_debug)
{
	unsigned long dr6, dr7;

	debug_enter(&dr6, &dr7);
	exc_debug_user(regs, dr6);
	debug_exit(dr7);
}
#else
/* 32 bit does not have separate entry points. */
DEFINE_IDTENTRY_DEBUG(exc_debug)
{
	unsigned long dr6, dr7;

	debug_enter(&dr6, &dr7);

	if (user_mode(regs))
		exc_debug_user(regs, dr6);
	else
		exc_debug_kernel(regs, dr6);

	debug_exit(dr7);
}
#endif

/*
 * Note that we play around with the 'TS' bit in an attempt to get
 * the correct behaviour even in the presence of the asynchronous
 * IRQ13 behaviour
 */
static void math_error(struct pt_regs *regs, int trapnr)
{
	struct task_struct *task = current;
	struct fpu *fpu = &task->thread.fpu;
	int si_code;
	char *str = (trapnr == X86_TRAP_MF) ? "fpu exception" :
						"simd exception";

	cond_local_irq_enable(regs);

	if (!user_mode(regs)) {
		if (fixup_exception(regs, trapnr, 0, 0))
			goto exit;

		task->thread.error_code = 0;
		task->thread.trap_nr = trapnr;

		if (notify_die(DIE_TRAP, str, regs, 0, trapnr,
			       SIGFPE) != NOTIFY_STOP)
			die(str, regs, 0);
		goto exit;
	}

	/*
	 * Save the info for the exception handler and clear the error.
	 */
	fpu__save(fpu);

	task->thread.trap_nr	= trapnr;
	task->thread.error_code = 0;

	si_code = fpu__exception_code(fpu, trapnr);
	/* Retry when we get spurious exceptions: */
	if (!si_code)
		goto exit;

	force_sig_fault(SIGFPE, si_code,
			(void __user *)uprobe_get_trap_addr(regs));
exit:
	cond_local_irq_disable(regs);
}

DEFINE_IDTENTRY(exc_coprocessor_error)
{
	math_error(regs, X86_TRAP_MF);
}

DEFINE_IDTENTRY(exc_simd_coprocessor_error)
{
	if (IS_ENABLED(CONFIG_X86_INVD_BUG)) {
		/* AMD 486 bug: INVD in CPL 0 raises #XF instead of #GP */
		if (!static_cpu_has(X86_FEATURE_XMM)) {
			__exc_general_protection(regs, 0);
			return;
		}
	}
	math_error(regs, X86_TRAP_XF);
}

DEFINE_IDTENTRY(exc_spurious_interrupt_bug)
{
	/*
	 * This addresses a Pentium Pro Erratum:
	 *
	 * PROBLEM: If the APIC subsystem is configured in mixed mode with
	 * Virtual Wire mode implemented through the local APIC, an
	 * interrupt vector of 0Fh (Intel reserved encoding) may be
	 * generated by the local APIC (Int 15).  This vector may be
	 * generated upon receipt of a spurious interrupt (an interrupt
	 * which is removed before the system receives the INTA sequence)
	 * instead of the programmed 8259 spurious interrupt vector.
	 *
	 * IMPLICATION: The spurious interrupt vector programmed in the
	 * 8259 is normally handled by an operating system's spurious
	 * interrupt handler. However, a vector of 0Fh is unknown to some
	 * operating systems, which would crash if this erratum occurred.
	 *
	 * In theory this could be limited to 32bit, but the handler is not
	 * hurting and who knows which other CPUs suffer from this.
	 */
}

DEFINE_IDTENTRY(exc_device_not_available)
{
	unsigned long cr0 = read_cr0();

#ifdef CONFIG_MATH_EMULATION
	if (!boot_cpu_has(X86_FEATURE_FPU) && (cr0 & X86_CR0_EM)) {
		struct math_emu_info info = { };

		cond_local_irq_enable(regs);

		info.regs = regs;
		math_emulate(&info);

		cond_local_irq_disable(regs);
		return;
	}
#endif

	/* This should not happen. */
	if (WARN(cr0 & X86_CR0_TS, "CR0.TS was set")) {
		/* Try to fix it up and carry on. */
		write_cr0(cr0 & ~X86_CR0_TS);
	} else {
		/*
		 * Something terrible happened, and we're better off trying
		 * to kill the task than getting stuck in a never-ending
		 * loop of #NM faults.
		 */
		die("unexpected #NM exception", regs, 0);
	}
}

#ifdef CONFIG_X86_32
DEFINE_IDTENTRY_SW(iret_error)
{
	local_irq_enable();
	if (notify_die(DIE_TRAP, "iret exception", regs, 0,
			X86_TRAP_IRET, SIGILL) != NOTIFY_STOP) {
		do_trap(X86_TRAP_IRET, SIGILL, "iret exception", regs, 0,
			ILL_BADSTK, (void __user *)NULL);
	}
	local_irq_disable();
}
#endif

void __init trap_init(void)
{
	/* Init cpu_entry_area before IST entries are set up */
	setup_cpu_entry_areas();

	idt_setup_traps();

	/*
	 * Should be a barrier for any external CPU state:
	 */
	cpu_init();

	idt_setup_ist_traps();
}<|MERGE_RESOLUTION|>--- conflicted
+++ resolved
@@ -89,18 +89,11 @@
 	if (addr < TASK_SIZE_MAX)
 		return 0;
 
-<<<<<<< HEAD
 	/*
 	 * We got #UD, if the text isn't readable we'd have gotten
 	 * a different exception.
 	 */
 	return *(unsigned short *)addr == INSN_UD2;
-=======
-	if (get_kernel_nofault(ud, (unsigned short *)addr))
-		return 0;
-
-	return ud == INSN_UD0 || ud == INSN_UD2;
->>>>>>> 8be3a53e
 }
 
 static nokprobe_inline int
