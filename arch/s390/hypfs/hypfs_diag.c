--- conflicted
+++ resolved
@@ -210,33 +210,6 @@
 }
 
 /* Diagnose 204 functions */
-<<<<<<< HEAD
-
-static inline int __diag204(unsigned long *subcode, unsigned long size, void *addr)
-{
-	register unsigned long _subcode asm("0") = *subcode;
-	register unsigned long _size asm("1") = size;
-
-	asm volatile(
-		"	diag	%2,%0,0x204\n"
-		"0:	nopr	%%r7\n"
-		EX_TABLE(0b,0b)
-		: "+d" (_subcode), "+d" (_size) : "d" (addr) : "memory");
-	*subcode = _subcode;
-	return _size;
-}
-
-static int diag204(unsigned long subcode, unsigned long size, void *addr)
-{
-	diag_stat_inc(DIAG_STAT_X204);
-	size = __diag204(&subcode, size, addr);
-	if (subcode)
-		return -1;
-	return size;
-}
-
-=======
->>>>>>> 23528bb2
 /*
  * For the old diag subcode 4 with simple data format we have to use real
  * memory. If we use subcode 6 or 7 with extended data format, we can (and
