include ../scripts/Makefile.include
include ../scripts/Makefile.arch

ifeq ($(ARCH),x86_64)
ARCH := x86
endif

# always use the host compiler
CC = gcc
LD = ld
AR = ar

ifeq ($(srctree),)
srctree := $(patsubst %/,%,$(dir $(CURDIR)))
srctree := $(patsubst %/,%,$(dir $(srctree)))
endif

SUBCMD_SRCDIR		= $(srctree)/tools/lib/subcmd/
LIBSUBCMD_OUTPUT	= $(if $(OUTPUT),$(OUTPUT),$(CURDIR)/)
LIBSUBCMD		= $(LIBSUBCMD_OUTPUT)libsubcmd.a

OBJTOOL    := $(OUTPUT)objtool
OBJTOOL_IN := $(OBJTOOL)-in.o

all: $(OBJTOOL)

INCLUDES := -I$(srctree)/tools/include -I$(srctree)/tools/arch/$(HOSTARCH)/include/uapi
<<<<<<< HEAD
CFLAGS   += -Wall -Werror $(EXTRA_WARNINGS) -Wno-switch-default -Wno-switch-enum -fomit-frame-pointer -O2 -g $(INCLUDES)
=======
WARNINGS := $(EXTRA_WARNINGS) -Wno-switch-default -Wno-switch-enum -Wno-packed
CFLAGS   += -Wall -Werror $(WARNINGS) -fomit-frame-pointer -O2 -g $(INCLUDES)
>>>>>>> bb176f67
LDFLAGS  += -lelf $(LIBSUBCMD)

# Allow old libelf to be used:
elfshdr := $(shell echo '\#include <libelf.h>' | $(CC) $(CFLAGS) -x c -E - | grep elf_getshdr)
CFLAGS += $(if $(elfshdr),,-DLIBELF_USE_DEPRECATED)

AWK = awk
export srctree OUTPUT CFLAGS SRCARCH AWK
include $(srctree)/tools/build/Makefile.include

$(OBJTOOL_IN): fixdep FORCE
	@$(MAKE) $(build)=objtool

# Busybox's diff doesn't have -I, avoid warning in that case
#
$(OBJTOOL): $(LIBSUBCMD) $(OBJTOOL_IN)
	@(diff -I 2>&1 | grep -q 'option requires an argument' && \
	test -d ../../kernel -a -d ../../tools -a -d ../objtool && (( \
	diff -I'^#include' arch/x86/insn/insn.c ../../arch/x86/lib/insn.c >/dev/null && \
	diff -I'^#include' arch/x86/insn/inat.c ../../arch/x86/lib/inat.c >/dev/null && \
	diff arch/x86/insn/x86-opcode-map.txt ../../arch/x86/lib/x86-opcode-map.txt >/dev/null && \
	diff arch/x86/insn/gen-insn-attr-x86.awk ../../arch/x86/tools/gen-insn-attr-x86.awk >/dev/null && \
	diff -I'^#include' arch/x86/insn/insn.h ../../arch/x86/include/asm/insn.h >/dev/null && \
	diff -I'^#include' arch/x86/insn/inat.h ../../arch/x86/include/asm/inat.h >/dev/null && \
	diff -I'^#include' arch/x86/insn/inat_types.h ../../arch/x86/include/asm/inat_types.h >/dev/null) \
	|| echo "warning: objtool: x86 instruction decoder differs from kernel" >&2 )) || true
	@(test -d ../../kernel -a -d ../../tools -a -d ../objtool && (( \
	diff ../../arch/x86/include/asm/orc_types.h orc_types.h >/dev/null) \
	|| echo "warning: objtool: orc_types.h differs from kernel" >&2 )) || true
	$(QUIET_LINK)$(CC) $(OBJTOOL_IN) $(LDFLAGS) -o $@


$(LIBSUBCMD): fixdep FORCE
	$(Q)$(MAKE) -C $(SUBCMD_SRCDIR) OUTPUT=$(LIBSUBCMD_OUTPUT)

clean:
	$(call QUIET_CLEAN, objtool) $(RM) $(OBJTOOL)
	$(Q)find $(OUTPUT) -name '*.o' -delete -o -name '\.*.cmd' -delete -o -name '\.*.d' -delete
	$(Q)$(RM) $(OUTPUT)arch/x86/insn/inat-tables.c $(OUTPUT)fixdep

FORCE:

.PHONY: clean FORCE<|MERGE_RESOLUTION|>--- conflicted
+++ resolved
@@ -25,12 +25,8 @@
 all: $(OBJTOOL)
 
 INCLUDES := -I$(srctree)/tools/include -I$(srctree)/tools/arch/$(HOSTARCH)/include/uapi
-<<<<<<< HEAD
-CFLAGS   += -Wall -Werror $(EXTRA_WARNINGS) -Wno-switch-default -Wno-switch-enum -fomit-frame-pointer -O2 -g $(INCLUDES)
-=======
 WARNINGS := $(EXTRA_WARNINGS) -Wno-switch-default -Wno-switch-enum -Wno-packed
 CFLAGS   += -Wall -Werror $(WARNINGS) -fomit-frame-pointer -O2 -g $(INCLUDES)
->>>>>>> bb176f67
 LDFLAGS  += -lelf $(LIBSUBCMD)
 
 # Allow old libelf to be used:
