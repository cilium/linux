#include <linux/kernel.h>
#include <linux/bits.h>
#include <linux/bitfield.h>
#include <stdio.h>
#include <stdlib.h>
#include <perf/cpumap.h>
#include <api/fs/fs.h>
#include <errno.h>
#include "debug.h"
#include "header.h"

#define MIDR "/regs/identification/midr_el1"
#define MIDR_SIZE 19
#define MIDR_REVISION_MASK      GENMASK(3, 0)
#define MIDR_VARIANT_MASK	GENMASK(23, 20)

static int _get_cpuid(char *buf, size_t sz, struct perf_cpu_map *cpus)
{
	const char *sysfs = sysfs__mountpoint();
<<<<<<< HEAD
	int cpu;
	int ret = EINVAL;
=======
	struct perf_cpu cpu;
	int idx, ret = EINVAL;
>>>>>>> 0c383648

	if (!sysfs || sz < MIDR_SIZE)
		return EINVAL;

	perf_cpu_map__for_each_cpu(cpu, idx, cpus) {
		char path[PATH_MAX];
		FILE *file;

		scnprintf(path, PATH_MAX, "%s/devices/system/cpu/cpu%d" MIDR,
			  sysfs, cpu.cpu);

		file = fopen(path, "r");
		if (!file) {
			pr_debug("fopen failed for file %s\n", path);
			continue;
		}

		if (!fgets(buf, MIDR_SIZE, file)) {
			fclose(file);
			continue;
		}
		fclose(file);

		/* got midr break loop */
		ret = 0;
		break;
	}

<<<<<<< HEAD
	perf_cpu_map__put(cpus);
=======
>>>>>>> 0c383648
	return ret;
}

int get_cpuid(char *buf, size_t sz)
{
	struct perf_cpu_map *cpus = perf_cpu_map__new_online_cpus();
	int ret;

	if (!cpus)
		return EINVAL;

	ret = _get_cpuid(buf, sz, cpus);

	perf_cpu_map__put(cpus);

	return ret;
}

char *get_cpuid_str(struct perf_pmu *pmu)
{
	char *buf = NULL;
	int res;

	if (!pmu || !pmu->cpus)
		return NULL;

	buf = malloc(MIDR_SIZE);
	if (!buf)
		return NULL;

	/* read midr from list of cpus mapped to this pmu */
	res = _get_cpuid(buf, MIDR_SIZE, pmu->cpus);
	if (res) {
		pr_err("failed to get cpuid string for PMU %s\n", pmu->name);
		free(buf);
		buf = NULL;
	}

	return buf;
}

/*
 * Return 0 if idstr is a higher or equal to version of the same part as
 * mapcpuid. Therefore, if mapcpuid has 0 for revision and variant then any
 * version of idstr will match as long as it's the same CPU type.
 *
 * Return 1 if the CPU type is different or the version of idstr is lower.
 */
int strcmp_cpuid_str(const char *mapcpuid, const char *idstr)
{
	u64 map_id = strtoull(mapcpuid, NULL, 16);
	char map_id_variant = FIELD_GET(MIDR_VARIANT_MASK, map_id);
	char map_id_revision = FIELD_GET(MIDR_REVISION_MASK, map_id);
	u64 id = strtoull(idstr, NULL, 16);
	char id_variant = FIELD_GET(MIDR_VARIANT_MASK, id);
	char id_revision = FIELD_GET(MIDR_REVISION_MASK, id);
	u64 id_fields = ~(MIDR_VARIANT_MASK | MIDR_REVISION_MASK);

	/* Compare without version first */
	if ((map_id & id_fields) != (id & id_fields))
		return 1;

	/*
	 * ID matches, now compare version.
	 *
	 * Arm revisions (like r0p0) are compared here like two digit semver
	 * values eg. 1.3 < 2.0 < 2.1 < 2.2.
	 *
	 *  r = high value = 'Variant' field in MIDR
	 *  p = low value  = 'Revision' field in MIDR
	 *
	 */
	if (id_variant > map_id_variant)
		return 0;

	if (id_variant == map_id_variant && id_revision >= map_id_revision)
		return 0;

	/*
	 * variant is less than mapfile variant or variants are the same but
	 * the revision doesn't match. Return no match.
	 */
	return 1;
}<|MERGE_RESOLUTION|>--- conflicted
+++ resolved
@@ -17,13 +17,8 @@
 static int _get_cpuid(char *buf, size_t sz, struct perf_cpu_map *cpus)
 {
 	const char *sysfs = sysfs__mountpoint();
-<<<<<<< HEAD
-	int cpu;
-	int ret = EINVAL;
-=======
 	struct perf_cpu cpu;
 	int idx, ret = EINVAL;
->>>>>>> 0c383648
 
 	if (!sysfs || sz < MIDR_SIZE)
 		return EINVAL;
@@ -52,10 +47,6 @@
 		break;
 	}
 
-<<<<<<< HEAD
-	perf_cpu_map__put(cpus);
-=======
->>>>>>> 0c383648
 	return ret;
 }
 
